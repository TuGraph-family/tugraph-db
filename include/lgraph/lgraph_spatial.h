--- conflicted
+++ resolved
@@ -389,11 +389,6 @@
     */
     Point(SRID srid, SpatialType type, int construct_type, std::string& content);
 
-<<<<<<< HEAD
-    point(double arg1, double arg2, SRID& srid);
-
-    explicit point(const std::string& EWKB);
-=======
     /**
      *  @brief construct Point class from EWKB format;
      * 
@@ -403,8 +398,6 @@
      *                    srid dismatch the template srid;
     */
     explicit Point(const std::string& ewkb);
->>>>>>> f71c8ca8
-
 
     std::string AsEWKB() const override {
         return ewkb_;
@@ -459,7 +452,6 @@
         return line_;
     }
 
-<<<<<<< HEAD
     double Distance(point<SRID_Type>& other);
 
     double Distance(linestring<SRID_Type>& other);
@@ -467,26 +459,16 @@
     double Distance(polygon<SRID_Type>& other);
 
     bool operator==(const linestring<SRID_Type>& other);
-=======
-    bool operator==(const LineString<SRID_Type>& other);
->>>>>>> f71c8ca8
 };
 
 /**
  * @brief implements a Polygon spatial class which spatial data is Point; 
  */
 template<typename SRID_Type>
-<<<<<<< HEAD
-class polygon : public SpatialBase {
-    std::string EWKB;
-    typedef bg::model::point<double, 2, SRID_Type> point_;
-    bg::model::polygon<point_> polygon_;
-=======
 class Polygon : public SpatialBase {
     std::string ewkb_;
     typedef bg::model::point<double, 2, SRID_Type> Point;
     bg::model::polygon<Point> polygon_;
->>>>>>> f71c8ca8
 
  public:
     Polygon(SRID srid, SpatialType type, int construct_type, std::string& content);
@@ -508,7 +490,6 @@
         return polygon_;
     }
 
-<<<<<<< HEAD
     double Distance(point<SRID_Type>& other);
 
     double Distance(linestring<SRID_Type>& other);
@@ -516,8 +497,5 @@
     double Distance(polygon<SRID_Type>& other);
 
     bool operator==(const polygon<SRID_Type>& other);
-=======
-    bool operator==(const Polygon<SRID_Type>& other);
->>>>>>> f71c8ca8
 };
 }  //  namespace lgraph_api