--- conflicted
+++ resolved
@@ -447,11 +447,9 @@
      */
     bool AddEdgeIndex(const std::string &label, const std::string &field, IndexType type);
 
-<<<<<<< HEAD
     bool AddVertexCompositeIndex(const std::string& label,
                                  const std::vector<std::string>& fields,
                                  CompositeIndexType type);
-=======
      /**
      * @brief   Adds a vector index to 'label:field'. This function blocks until the index is fully
      *          created.
@@ -474,7 +472,7 @@
      */
     bool AddVectorIndex(const std::string& label, const std::string& field, const std::string& index_type, 
                         int vec_dimension, const std::string& distance_type, std::vector<int>& index_spec, IndexType type);
->>>>>>> 6935e7b4
+
 
     /**
      * @brief   Check if this vertex_label:field is indexed.
