--- conflicted
+++ resolved
@@ -806,8 +806,6 @@
         throw std::bad_cast();
     }
 
-<<<<<<< HEAD
-=======
     inline ::lgraph_api::SRID GetSRID() const {
         if (type >= FieldType::POINT && type <= FieldType::SPATIAL)
             return ::lgraph_api::ExtractSRID(*data.buf);
@@ -866,7 +864,6 @@
         throw std::bad_cast();
     }
 
->>>>>>> 7e82b08e
     std::any ToBolt() const;
 
     /** @brief   Get string representation of this FieldData. */
