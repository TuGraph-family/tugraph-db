/**
 * Copyright 2023 AntGroup CO., Ltd.
 *
 * Licensed under the Apache License, Version 2.0 (the "License");
 * you may not use this file except in compliance with the License.
 * You may obtain a copy of the License at
 *
 * http://www.apache.org/licenses/LICENSE-2.0
 *
 * Unless required by applicable law or agreed to in writing, software
 * distributed under the License is distributed on an "AS IS" BASIS,
 * WITHOUT WARRANTIES OR CONDITIONS OF ANY KIND, either express or implied.
 */

#ifndef GEAXFRONTEND_AST_UTILS_ASTUTIL_H_
#define GEAXFRONTEND_AST_UTILS_ASTUTIL_H_

#include <any>
#include <string>
#include <utility>

#include "geax-front-end/GEAXErrorCode.h"
#include "geax-front-end/ast/Ast.h"

#ifndef BINARY_EXPR_TOSTRING
#define BINARY_EXPR_TOSTRING(op)         \
    str_ += "(";                         \
    node->left()->accept(*this);         \
    str_ += " " + std::string(op) + " "; \
    node->right()->accept(*this);        \
    str_ += ")";                         \
    return GEAXErrorCode::GEAX_SUCCEED;
#endif

#ifndef UNARY_EXPR_TOSTRING
#define UNARY_EXPR_TOSTRING(op)          \
    str_ += "(" + std::string(op) + " "; \
    node->expr()->accept(*this);         \
    str_ += ")";                         \
    return GEAXErrorCode::GEAX_SUCCEED;
#endif

namespace geax::frontend {

class AstExprToString : public AstExprNodeVisitorImpl {
 public:
    std::string dump(geax::frontend::Expr* node) {
        if (node) {
            node->accept(*this);
            return str_;
        } else {
            return "";
        }
    }

 private:
    std::any visit(geax::frontend::GetField* node) override {
        node->expr()->accept(*this);
        str_ += "." + node->fieldName();
        return GEAXErrorCode::GEAX_SUCCEED;
    }

    std::any visit(geax::frontend::TupleGet* node) override {
        return geax::frontend::GEAXErrorCode::GEAX_COMMON_NOT_SUPPORT;
    }
    std::any visit(geax::frontend::Not* node) override { UNARY_EXPR_TOSTRING("!"); }
    std::any visit(geax::frontend::Neg* node) override { UNARY_EXPR_TOSTRING("-"); }
    std::any visit(geax::frontend::Tilde* node) override { UNARY_EXPR_TOSTRING("~"); }
    std::any visit(geax::frontend::VSome* node) override {
        return geax::frontend::GEAXErrorCode::GEAX_COMMON_NOT_SUPPORT;
    }
    std::any visit(geax::frontend::BEqual* node) override { BINARY_EXPR_TOSTRING("="); }
    std::any visit(geax::frontend::BNotEqual* node) override { BINARY_EXPR_TOSTRING("!="); }
    std::any visit(geax::frontend::BGreaterThan* node) override { BINARY_EXPR_TOSTRING(">"); }
    std::any visit(geax::frontend::BNotSmallerThan* node) override { BINARY_EXPR_TOSTRING(">="); }
    std::any visit(geax::frontend::BSmallerThan* node) override { BINARY_EXPR_TOSTRING("<"); }
    std::any visit(geax::frontend::BNotGreaterThan* node) override { BINARY_EXPR_TOSTRING("<="); }
    std::any visit(geax::frontend::BSafeEqual* node) override {
        return geax::frontend::GEAXErrorCode::GEAX_COMMON_NOT_SUPPORT;
    }
    std::any visit(geax::frontend::BAdd* node) override { BINARY_EXPR_TOSTRING("+"); }
    std::any visit(geax::frontend::BSub* node) override { BINARY_EXPR_TOSTRING("-"); }
    std::any visit(geax::frontend::BDiv* node) override { BINARY_EXPR_TOSTRING("/"); }
    std::any visit(geax::frontend::BMul* node) override { BINARY_EXPR_TOSTRING("*"); }
    std::any visit(geax::frontend::BMod* node) override { BINARY_EXPR_TOSTRING("%"); }
    std::any visit(geax::frontend::BSquare* node) override { BINARY_EXPR_TOSTRING("^"); }
    std::any visit(geax::frontend::BAnd* node) override { BINARY_EXPR_TOSTRING("and"); }
    std::any visit(geax::frontend::BOr* node) override { BINARY_EXPR_TOSTRING("or"); }
    std::any visit(geax::frontend::BXor* node) override { BINARY_EXPR_TOSTRING("xor"); }
    std::any visit(geax::frontend::BBitAnd* node) override {
        return geax::frontend::GEAXErrorCode::GEAX_COMMON_NOT_SUPPORT;
    }
    std::any visit(geax::frontend::BBitOr* node) override {
        return geax::frontend::GEAXErrorCode::GEAX_COMMON_NOT_SUPPORT;
    }
    std::any visit(geax::frontend::BBitXor* node) override {
        return geax::frontend::GEAXErrorCode::GEAX_COMMON_NOT_SUPPORT;
    }
    std::any visit(geax::frontend::BBitLeftShift* node) override {
        return geax::frontend::GEAXErrorCode::GEAX_COMMON_NOT_SUPPORT;
    }
    std::any visit(geax::frontend::BBitRightShift* node) override {
        return geax::frontend::GEAXErrorCode::GEAX_COMMON_NOT_SUPPORT;
    }
    std::any visit(geax::frontend::BConcat* node) override {
        return geax::frontend::GEAXErrorCode::GEAX_COMMON_NOT_SUPPORT;
    }
    std::any visit(geax::frontend::BIndex* node) override {
        return geax::frontend::GEAXErrorCode::GEAX_COMMON_NOT_SUPPORT;
    }
    std::any visit(geax::frontend::BLike* node) override {
        return geax::frontend::GEAXErrorCode::GEAX_COMMON_NOT_SUPPORT;
    }
    std::any visit(geax::frontend::BIn* node) override {
        return geax::frontend::GEAXErrorCode::GEAX_COMMON_NOT_SUPPORT;
    }
    std::any visit(geax::frontend::If* node) override {
        return geax::frontend::GEAXErrorCode::GEAX_COMMON_NOT_SUPPORT;
    }

    std::any visit(geax::frontend::Function* node) override {
        str_ += node->name() + "(";
        for (auto& expr : node->args()) {
            expr->accept(*this);
            str_ += ",";
        }
        if (!node->args().empty()) {
            str_.resize(str_.size() - 1);
        }
        str_ += ")";
        return GEAXErrorCode::GEAX_SUCCEED;
    }

    std::any visit(geax::frontend::Case* node) override {
        return geax::frontend::GEAXErrorCode::GEAX_COMMON_NOT_SUPPORT;
    }
    std::any visit(geax::frontend::Cast* node) override {
        return geax::frontend::GEAXErrorCode::GEAX_COMMON_NOT_SUPPORT;
    }
    std::any visit(geax::frontend::MatchCase* node) override {
        return geax::frontend::GEAXErrorCode::GEAX_COMMON_NOT_SUPPORT;
    }
    std::any visit(geax::frontend::AggFunc* node) override {
        return geax::frontend::GEAXErrorCode::GEAX_COMMON_NOT_SUPPORT;
    }
    std::any visit(geax::frontend::BAggFunc* node) override {
        return geax::frontend::GEAXErrorCode::GEAX_COMMON_NOT_SUPPORT;
    }
    std::any visit(geax::frontend::MultiCount* node) override {
        return geax::frontend::GEAXErrorCode::GEAX_COMMON_NOT_SUPPORT;
    }
    std::any visit(geax::frontend::Windowing* node) override {
        return geax::frontend::GEAXErrorCode::GEAX_COMMON_NOT_SUPPORT;
    }
    std::any visit(geax::frontend::MkList* node) override {
        return geax::frontend::GEAXErrorCode::GEAX_COMMON_NOT_SUPPORT;
    }
<<<<<<< HEAD
    std::any visit(geax::frontend::MkMap* node) override {
        str_ += "{";
        for (auto& pair : node->elems()) {
            std::get<0>(pair)->accept(*this);
            str_ += ":";
            std::get<1>(pair)->accept(*this);
            str_ += ",";
        }
        str_.pop_back();
        str_ += "}";
        return GEAXErrorCode::GEAX_SUCCEED;
=======
    std::any visit(geax::frontend::ListComprehension* node) override {
        return geax::frontend::GEAXErrorCode::GEAX_COMMON_NOT_SUPPORT;
>>>>>>> b72df60c
    }
    std::any visit(geax::frontend::MkMap* node) override {
        str_ += "{";
        for (auto& pair : node->elems()) {
            std::get<0>(pair)->accept(*this);
            str_ += ":";
            std::get<1>(pair)->accept(*this);
            str_ += ",";
        }
        str_.pop_back();
        str_ += "}";
        return GEAXErrorCode::GEAX_SUCCEED;
    }
    std::any visit(geax::frontend::MkRecord* node) override {
        return geax::frontend::GEAXErrorCode::GEAX_COMMON_NOT_SUPPORT;
    }
    std::any visit(geax::frontend::MkSet* node) override {
        return geax::frontend::GEAXErrorCode::GEAX_COMMON_NOT_SUPPORT;
    }
    std::any visit(geax::frontend::MkTuple* node) override {
        return geax::frontend::GEAXErrorCode::GEAX_COMMON_NOT_SUPPORT;
    }
    std::any visit(geax::frontend::VBool* node) override {
        if (node->val()) {
            str_ += "true";
        } else {
            str_ += "false";
        }
        return GEAXErrorCode::GEAX_SUCCEED;
    }
    std::any visit(geax::frontend::VInt* node) override {
        str_ += std::to_string(node->val());
        return GEAXErrorCode::GEAX_SUCCEED;
    }
    std::any visit(geax::frontend::VDouble* node) override {
        str_ += std::to_string(node->val());
        return GEAXErrorCode::GEAX_SUCCEED;
    }
    std::any visit(geax::frontend::VString* node) override {
        str_ += "\"" + node->val() + "\"";
        return GEAXErrorCode::GEAX_SUCCEED;
    }
    std::any visit(geax::frontend::VDate* node) override {
        return geax::frontend::GEAXErrorCode::GEAX_COMMON_NOT_SUPPORT;
    }
    std::any visit(geax::frontend::VDatetime* node) override {
        return geax::frontend::GEAXErrorCode::GEAX_COMMON_NOT_SUPPORT;
    }
    std::any visit(geax::frontend::VDuration* node) override {
        return geax::frontend::GEAXErrorCode::GEAX_COMMON_NOT_SUPPORT;
    }
    std::any visit(geax::frontend::VTime* node) override {
        return geax::frontend::GEAXErrorCode::GEAX_COMMON_NOT_SUPPORT;
    }
    std::any visit(geax::frontend::VNull* node) override {
        return geax::frontend::GEAXErrorCode::GEAX_COMMON_NOT_SUPPORT;
    }
    std::any visit(geax::frontend::VNone* node) override {
        return geax::frontend::GEAXErrorCode::GEAX_COMMON_NOT_SUPPORT;
    }
    std::any visit(geax::frontend::Ref* node) override {
        str_ += node->name();
        return GEAXErrorCode::GEAX_SUCCEED;
    }
    std::any visit(geax::frontend::Param* node) override {
        return geax::frontend::GEAXErrorCode::GEAX_COMMON_NOT_SUPPORT;
    }

    std::any reportError() override { return error_msg_; }

 private:
    std::string error_msg_;
    std::string str_;
};

//
// https://stackoverflow.com/questions/59958785/unused-static-inline-functions-generate-warnings-with-clang
//
// gcc would flag an unused static function, but not an inline static one. For clang though, the
// outcome is different.
//
[[maybe_unused]] inline static std::string ToString(geax::frontend::Expr* node) {
    return AstExprToString().dump(node);
}

class AstLabelTreeToString : public AstLabelTreeNodeVisitorImpl {
 public:
    std::string dump(geax::frontend::LabelTree* node) {
        if (node) {
            node->accept(*this);
            return str_;
        } else {
            return "";
        }
    }

 private:
    std::any visit(geax::frontend::SingleLabel* node) override {
        str_ += node->label();
        return GEAXErrorCode::GEAX_SUCCEED;
    }
    std::any visit(geax::frontend::LabelOr* node) override { BINARY_EXPR_TOSTRING("or"); }
    std::any visit(geax::frontend::LabelAnd* node) override { BINARY_EXPR_TOSTRING("and"); }
    std::any visit(geax::frontend::LabelNot* node) override { UNARY_EXPR_TOSTRING("not"); }
    std::any reportError() override { return error_msg_; }

 private:
    std::string error_msg_;
    std::string str_;
};

[[maybe_unused]] inline static std::string ToString(geax::frontend::LabelTree* node) {
    return AstLabelTreeToString().dump(node);
}

}  // namespace geax::frontend

#endif  // GEAXFRONTEND_AST_UTILS_ASTUTIL_H_<|MERGE_RESOLUTION|>--- conflicted
+++ resolved
@@ -155,22 +155,8 @@
     std::any visit(geax::frontend::MkList* node) override {
         return geax::frontend::GEAXErrorCode::GEAX_COMMON_NOT_SUPPORT;
     }
-<<<<<<< HEAD
-    std::any visit(geax::frontend::MkMap* node) override {
-        str_ += "{";
-        for (auto& pair : node->elems()) {
-            std::get<0>(pair)->accept(*this);
-            str_ += ":";
-            std::get<1>(pair)->accept(*this);
-            str_ += ",";
-        }
-        str_.pop_back();
-        str_ += "}";
-        return GEAXErrorCode::GEAX_SUCCEED;
-=======
     std::any visit(geax::frontend::ListComprehension* node) override {
         return geax::frontend::GEAXErrorCode::GEAX_COMMON_NOT_SUPPORT;
->>>>>>> b72df60c
     }
     std::any visit(geax::frontend::MkMap* node) override {
         str_ += "{";
