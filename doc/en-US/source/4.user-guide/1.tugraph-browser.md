--- conflicted
+++ resolved
@@ -30,11 +30,7 @@
 
 #### 2.3.1.Creating a Graph Project
 
-<<<<<<< HEAD
-In the `Graph Management` homepage tab, click `Create New Graph Project` to create a new graph project.
-=======
 In the `Graph Project` homepage tab, click `Create New Graph Project` to create a new graph project.
->>>>>>> 6332cf6f
 
 ![quickstart-creategraph](../../../images/browser/quickstart-creategraph.png)
 
@@ -48,11 +44,7 @@
 
 #### 2.3.2.Starting a Graph Project
 
-<<<<<<< HEAD
-After creating a graph project with demo data, you can find the corresponding graph project in the `Graph Management` tab, and then click `Graph Query` to query graph data.
-=======
 After creating a graph project with demo data, you can find the corresponding graph project in the `Graph Project` tab, and then click `Graph Query` to query graph data.
->>>>>>> 6332cf6f
 
 ![quickstart-graphtab](../../../images/browser/quickstart-graphtab.png)
 
@@ -62,33 +54,19 @@
 
 For more quick start documents, please visit the[Quick Start Documents](../3.quick-start/1.preparation.md)
 
-<<<<<<< HEAD
-### 2.4.Graph Management
-
-`Graph Management` provides visualized graph project management and graph data development functions, providing users with a series of convenient graph data visualization operations, including graph project creation, modification, deletion, and other management operations, as well as graph data queries, vertex-edge statistics, and other operations. In addition, it also supports graph model management, making it more convenient for users to manage and maintain graph data.
+### 2.4.Graph Project
+
+`Graph Project` provides visualized graph project management and graph data development functions, providing users with a series of convenient graph data visualization operations, including graph project creation, modification, deletion, and other management operations, as well as graph data queries, vertex-edge statistics, and other operations. In addition, it also supports graph model management, making it more convenient for users to manage and maintain graph data.
 
 #### 2.4.1.Graph Project Management
 
-On the `Graph Management` page, you can see the graph projects in the current graph database.
-=======
-### 2.4.Graph Project
-
-`Graph Project` provides visualized graph project management and graph data development functions, providing users with a series of convenient graph data visualization operations, including graph project creation, modification, deletion, and other management operations, as well as graph data queries, vertex-edge statistics, and other operations. In addition, it also supports graph model management, making it more convenient for users to manage and maintain graph data.
-
-#### 2.4.1.Graph Project Management
-
 On the `Graph Project` page, you can see the graph projects in the current graph database.
->>>>>>> 6332cf6f
 
 ![graphmanagement-homepage](../../../images/browser/graphmanagement-homepage.png)
 
 ##### 2.4.1.1.Creating a Graph Project
 
-<<<<<<< HEAD
-On the `Graph Management` page, click the `Create New Graph Project` button to create a new graph project.
-=======
 On the `Graph Project` page, click the `Create New Graph Project` button to create a new graph project.
->>>>>>> 6332cf6f
 
 ![graphmanagement-creategraph](../../../images/browser/graphmanagement-creategraph.png)
 
@@ -107,19 +85,11 @@
 
 ![graphmanagement-configure](../../../images/browser/graphmanagement-configure.png)
 
-<<<<<<< HEAD
-After creation, the graph project can be viewed in the graph project tab on the `Graph Management` page.
+After creation, the graph project can be viewed in the graph project tab on the `Graph Project` page.
 
 ##### 2.4.1.2.Editing a Graph Project
 
-On the `Graph Management` page, click the `Edit button` (pencil icon) in the graph project tab to edit the basic information of the corresponding graph project.
-=======
-After creation, the graph project can be viewed in the graph project tab on the `Graph Project` page.
-
-##### 2.4.1.2.Editing a Graph Project
-
 On the `Graph Project` page, click the `Edit button` (pencil icon) in the graph project tab to edit the basic information of the corresponding graph project.
->>>>>>> 6332cf6f
 
 ![graphmanagement-editgraph-button](../../../images/browser/graphmanagement-editgraph-button.png)
 
@@ -129,11 +99,7 @@
 
 ##### 2.4.1.3.Deleting a Graph Project
 
-<<<<<<< HEAD
-On the `Graph Management` page, click the `Delete` button (trash can icon) in the graph project tab to delete the corresponding graph project.
-=======
 On the `Graph Project` page, click the `Delete` button (trash can icon) in the graph project tab to delete the corresponding graph project.
->>>>>>> 6332cf6f
 
 ![graphmanagement-deletegraph-button](../../../images/browser/graphmanagement-deletegraph-button.png)
 
@@ -141,11 +107,7 @@
 
 ##### 2.4.1.4.Vertex-Edge Statistics
 
-<<<<<<< HEAD
-On the `Graph Management` page, click the `Vertex-Edge Statistics` button (line graph icon or refresh icon) in the graph project tab to count the number of vertexs and edges in the corresponding graph project.
-=======
 On the `Graph Project` page, click the `Vertex-Edge Statistics` button (line graph icon or refresh icon) in the graph project tab to count the number of vertexs and edges in the corresponding graph project.
->>>>>>> 6332cf6f
 
 ![graphmanagement-statistics-button](../../../images/browser/graphmanagement-statistics-button.png)
 
@@ -157,11 +119,7 @@
 
 #### 2.4.2.Graph Building
 
-<<<<<<< HEAD
-The `Graph Building` function in Browser is mainly used for graph project model definition and data import. On the `Graph Management` page, click the `Graph Building` button in the graph project tab.
-=======
 The `Graph Building` function in Browser is mainly used for graph project model definition and data import. On the `Graph Project` page, click the `Graph Building` button in the graph project tab.
->>>>>>> 6332cf6f
 
 ![graphbuild-button](../../../images/browser/graphbuild-button.png)
 
@@ -310,11 +268,7 @@
 
 #### 2.4.3.Graph Query
 
-<<<<<<< HEAD
-Click the `Graph Query` button in the `graph project tab` on the `Graph Management` page to query and access graph data in the graph project. The product provides multiple modes for querying graph data, such as Statement Query, Path Query, and Vertex Query, and supports switching between graph projects and query result display.
-=======
 Click the `Graph Query` button in the `graph project tab` on the `Graph Project` page to query and access graph data in the graph project. The product provides multiple modes for querying graph data, such as Statement Query, Path Query, and Vertex Query, and supports switching between graph projects and query result display.
->>>>>>> 6332cf6f
 
 ![query-button](../../../images/browser/query-button.png)
 
