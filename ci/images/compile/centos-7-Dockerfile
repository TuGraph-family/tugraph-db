--- conflicted
+++ resolved
@@ -93,15 +93,10 @@
     && make -j4 && make install && rm -rf /gflags-*
 
 # install leveldb
-<<<<<<< HEAD
-RUN wget https://github.com/google/leveldb/archive/refs/tags/v1.20.zip \
-    && unzip v1.20.zip && mv leveldb-1.20 leveldb \
-=======
 # if it is not accessible, replace it with the link below
 # https://github.com/google/leveldb/archive/refs/tags/v1.20.zip
 RUN wget https://tugraph-web.oss-cn-beijing.aliyuncs.com/tugraph/deps/leveldb-v1.20.zip \
     && unzip leveldb-v1.20.zip && mv leveldb-1.20 leveldb \
->>>>>>> 04d75a61
     && cd leveldb && CFLAGS="-fPIC" CXXFLAGS="-fPIC" make -j4 \
     && cp -r ./include/leveldb/ /usr/local/include/ \
     && cp ./out-shared/libleveldb.so.1.20 /usr/local/lib/ \
@@ -132,30 +127,19 @@
 # if it is not accessible, replace it with the link below
 # https://dlcdn.apache.org/maven/maven-3/3.8.7/binaries/apache-maven-3.8.7-bin.tar.gz
 RUN cd opt \
-<<<<<<< HEAD
-    && wget --no-check-certificate https://dlcdn.apache.org/maven/maven-3/3.8.7/binaries/apache-maven-3.8.7-bin.tar.gz \
-=======
     && wget --no-check-certificate https://tugraph-web.oss-cn-beijing.aliyuncs.com/tugraph/deps/apache-maven-3.8.7-bin.tar.gz \
->>>>>>> 04d75a61
     && tar xf apache-maven-3.8.7-bin.tar.gz \
     && rm apache-maven-*.tar.gz
 
 ARG CMAKE_OPT="-DCMAKE_BUILD_TYPE=Release -DBUILD_SHARED_LIBS=0 -DBUILD_TESTS=0 -DBUILD_SAMPLES=0 -DCMAKE_C_COMPILER=gcc -DCMAKE_CXX_COMPILER=g++"
 
 # brpc
-<<<<<<< HEAD
-RUN  wget https://github.com/apache/incubator-brpc/archive/refs/heads/release-1.2.zip \
-     && unzip release-1.2.zip && mv brpc-release-1.2 brpc && cd /brpc && mkdir build && cd build \
-     && cmake $CMAKE_OPT -DBUILD_UNIT_TESTS=0 .. && make -j && make install \
-     && rm -rf /brpc*
-=======
 # if it is not accessible, replace it with the link below
 # wget https://github.com/apache/incubator-brpc/archive/refs/heads/release-1.2.zip
 RUN wget https://tugraph-web.oss-cn-beijing.aliyuncs.com/tugraph/deps/brpc-release-1.2.zip \
     && unzip brpc-release-1.2.zip && mv brpc-release-1.2 brpc && cd /brpc && mkdir build && cd build \
     && cmake $CMAKE_OPT -DBUILD_UNIT_TESTS=0 .. && make -j && make install \
     && rm -rf /brpc*
->>>>>>> 04d75a61
 
 # cpprestsdk
 # if it is not accessible, replace it with the link below
