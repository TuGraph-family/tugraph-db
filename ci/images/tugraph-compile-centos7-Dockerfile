# Docker hub image
# FROM centos:7.3.1611
# Alibaba Image
FROM reg.docker.alibaba-inc.com/fma/centos:7.3.1611

ARG JFLAG=-j8
ARG PYPI="-i https://pypi.antfin-inc.com/simple/ --trusted-host pypi.antfin-inc.com"

RUN sed -e "s|^mirrorlist=|#mirrorlist=|g" \
    -e "s|^#baseurl=http://mirror.centos.org/centos/\$releasever|baseurl=http://mirrors.tuna.tsinghua.edu.cn/centos-vault/7.9.2009|g" \
    -e "s|^#baseurl=http://mirror.centos.org/\$contentdir/\$releasever|baseurl=http://mirrors.tuna.tsinghua.edu.cn/centos-vault/7.9.2009|g" \
    -i.bak \
    /etc/yum.repos.d/CentOS-*.repo && yum clean all && yum makecache

RUN yum -x filesystem update -y && yum install -y \
    git \
    gcc \
    gcc-c++ \
    make \
    wget \
    bzip2 \
    bzip2-devel \
    openssl-static \
    libtool \
    libtool-ltdl \
    libtool-ltdl-devel \
    unzip \
    byacc \
    libuuid-devel \
    rpm-build \
    rpmdevtools \
    rpmdev-setuptree \
    autoconf \
    automake \
    libtoolize \
    texinfo \
    perl-Digest-MD5 \
    libcurl-devel.x86_64 \
    kde-l10n-Chinese \
    glibc-common \
    which \
    java-11-openjdk-devel && yum clean all

# install g++ 8.4.0
# if it is not accessible, replace it with the link below
# http://ftp.gnu.org/gnu/gcc/gcc-8.4.0/gcc-8.4.0.tar.gz
RUN wget https://tugraph-web.oss-cn-beijing.aliyuncs.com/tugraph/deps/gcc-8.4.0.tar.gz \
    && tar -xvf gcc-8.4.0.tar.gz && cd gcc-8.4.0 \
    && ./contrib/download_prerequisites && mkdir build && cd build \
    && ../configure CFLAGS=-fPIC CXXFLAGS=-fPIC -enable-checking=release -enable-languages=c,c++ -disable-multilib \
    && make ${JFLAG} && make install \
    && cp  ./x86_64-*-linux-gnu/libstdc++-v3/src/.libs/libstdc++.so.6.0.25 /usr/lib64/ \
    && cd /usr/lib64 && ln -sf libstdc++.so.6.0.25 libstdc++.so.6 \
    && rm -rf /gcc-* && ln -s /usr/local/bin/gcc /usr/local/bin/cc

# install python3
# if it is not accessible, replace it with the link below
# https://www.python.org/ftp/python/3.6.9/Python-3.6.9.tgz
RUN wget https://tugraph-web.oss-cn-beijing.aliyuncs.com/tugraph/deps/Python-3.6.9.tgz \
    && tar xf Python-3.6.9.tgz && cd Python-3.6.9 && ./configure --prefix=/usr/local \
    && make ${JFLAG} && make install \
    && python3 -m pip install --upgrade pip ${PYPI} \
    && python3 -m pip install nest_asyncio pexpect requests pytest httpx cython==3.0.0a11 sphinx myst_parser sphinx_panels sphinx_rtd_theme numpy==1.19.5 torch==1.10.2 dgl==1.0.0 ogb pandas==0.24.2 ${PYPI} \
    && rm -rf /Python*

# install cmake
# if it is not accessible, replace it with the link below
# https://cmake.org/files/v3.25/cmake-3.25.2.tar.gz
RUN wget https://tugraph-web.oss-cn-beijing.aliyuncs.com/tugraph/deps/cmake-3.25.2.tar.gz \
    && tar xf cmake-3.25.2.tar.gz && cd cmake-3.25.2 \
    && ./bootstrap && make ${JFLAG} && make install && rm -rf /cmake-3.*

# 1. Install boost-1.68 and the geometry extensions
# 2. Revise the macro INVALID_INDEX in geometry module to avoid macro conflict error with Antlr4
# 3. Copy the boost geometry extensions to the boost-1.68 include directory(headers only)
# if boost-1.68 is not accessible, replace it with the link below
# - https://boostorg.jfrog.io/artifactory/main/release/1.68.0/source/boost_1_68_0.tar.gz
# Geometry extensions is the `include/boost/geometry/extensions` directory in the repository and commit id below.
# - Commit 5fbd2a11027f658decda5e43af73935e98a84ee5 @ https://github.com/boostorg/geometry.git
RUN wget https://tugraph-web.oss-cn-beijing.aliyuncs.com/tugraph/deps/boost_1_68_0.tar.gz \
    && wget https://tugraph-web.oss-cn-beijing.aliyuncs.com/tugraph/deps/geometry-extensions.tar.gz \
    && tar xf boost_1_68_0.tar.gz && tar xf geometry-extensions.tar.gz \
    && cd boost_1_68_0 && ./bootstrap.sh --with-libraries=system,random,thread,filesystem,chrono,atomic,date_time,regex,stacktrace,log \
    && ./b2 ${JFLAG} cxxflags="-std=c++17 -fPIC" install \
    && sed -i '513s/BOOST_MPL_ASSERT_MSG((I < 1), INVALID_INDEX,/BOOST_MPL_ASSERT_MSG((I < 1), INVALID_INDEX_,/' /usr/local/include/boost/geometry/index/detail/predicates.hpp \
    && cp -r /extensions /usr/local/include/boost/geometry/ \
    && rm -rf /boost_* /extensions /geometry-extensions.tar.gz

# install protobuf
# if it is not accessible, replace it with the link below
# https://github.com/protocolbuffers/protobuf/archive/v3.6.0.tar.gz -O protobuf-3.6.0.tar.gz
RUN wget https://tugraph-web.oss-cn-beijing.aliyuncs.com/tugraph/deps/protobuf-3.6.0.tar.gz \
    && tar xf protobuf-3.6.0.tar.gz && cd protobuf-3.6.0 \
    && ./autogen.sh && ./configure CFLAGS='-fPIC' CXXFLAGS='-fPIC' --prefix=/usr/local \
    && make ${JFLAG} && make install && ldconfig && rm -rf /protobuf-*

# install snappy
# if it is not accessible, replace it with the link below
# https://github.com/google/snappy/archive/refs/tags/1.1.9.zip
# https://github.com/google/googletest/archive/refs/heads/v1.10.x.zip
# https://github.com/google/benchmark/archive/bf585a2789e30585b4e3ce6baf11ef2750b54677.zip
RUN wget https://tugraph-web.oss-cn-beijing.aliyuncs.com/tugraph/deps/snappy-1.1.9.zip \
    && unzip snappy-1.1.9.zip && mv snappy-1.1.9 snapppy && cd snapppy/third_party/ \
    && wget https://tugraph-web.oss-cn-beijing.aliyuncs.com/tugraph/deps/googletest-v1.10.x.zip \
    && unzip googletest-v1.10.x.zip && rm -rf googletest && mv googletest-1.10.x googletest \
    && wget https://tugraph-web.oss-cn-beijing.aliyuncs.com/tugraph/deps/benchmark.zip \
    && unzip benchmark.zip && rm -rf benchmark && mv benchmark-bf585a2789e30585b4e3ce6baf11ef2750b54677 benchmark \
    && cd .. && mkdir build && cd build \
    && cmake -DCMAKE_CXX_FLAGS=-fPIC .. && make ${JFLAG} && make install && rm -rf /snappy*

# install gflags
# if it is not accessible, replace it with the link below
# https://github.com/gflags/gflags/archive/v2.2.1.tar.gz -O gflags-2.2.1.tar.gz
RUN wget https://tugraph-web.oss-cn-beijing.aliyuncs.com/tugraph/deps/gflags-2.2.1.tar.gz \
    && tar xf gflags-2.2.1.tar.gz && cd gflags-2.2.1 \
    && mkdir build && cd build && cmake -DCMAKE_CXX_FLAGS=-fPIC .. \
    && make ${JFLAG} && make install && rm -rf /gflags-*

# install leveldb
# if it is not accessible, replace it with the link below
# https://github.com/google/leveldb/archive/refs/tags/v1.20.zip
RUN wget https://tugraph-web.oss-cn-beijing.aliyuncs.com/tugraph/deps/leveldb-v1.20.zip \
    && unzip leveldb-v1.20.zip && mv leveldb-1.20 leveldb \
    && cd leveldb && CFLAGS="-fPIC" CXXFLAGS="-fPIC" make ${JFLAG} \
    && cp -r ./include/leveldb/ /usr/local/include/ \
    && cp ./out-shared/libleveldb.so.1.20 /usr/local/lib/ \
    && cp ./out-static/libleveldb.a /usr/local/lib/ \
    && ln -s /usr/local/lib/libleveldb.so.1.20 /usr/local/lib/libleveldb.so.1 \
    && ln -s /usr/local/lib/libleveldb.so.1.20 /usr/local/lib/libleveldb.so \
    && rm -rf /leveldb*

# install node.js && pnpm
# if it is not accessible, replace it with the link below
# https://registry.npmmirror.com/-/binary/node/v16.6.0/node-v16.20.0-linux-x64.tar.gz
RUN wget https://tugraph-web.oss-cn-beijing.aliyuncs.com/tugraph/deps/node-v16.20.0-linux-x64.tar.gz \
    && tar xvf node-v16.20.0-linux-x64.tar.gz && cd node-v16.20.0-linux-x64/ \
    && ln -s /node-v16.20.0-linux-x64/bin/npm /usr/local/bin/ \
    && ln -s /node-v16.20.0-linux-x64/bin/node /usr/local/bin/ \
    && npm config set registry https://registry.npmmirror.com \
    && rm -rf /node-v16.20.0-linux-x64.tar.gz \
    && npm install --global yarn \
    && npm install --global pnpm \
    && ln -s /node-v16.20.0-linux-x64/lib/node_modules/yarn/bin/yarn /usr/local/bin/yarn \
    && ln -s /node-v16.20.0-linux-x64/bin/pnpm /usr/local/bin/pnpm \
    && yarn config set registry https://registry.npmmirror.com \
    && pnpm config set registry https://registry.npmmirror.com

# install lcov
# if it is not accessible, replace it with the link below
# https://github.com/linux-test-project/lcov/releases/download/v1.14/lcov-1.14-1.noarch.rpm
RUN wget https://tugraph-web.oss-cn-beijing.aliyuncs.com/tugraph/deps/lcov-1.14-1.noarch.rpm \
    && rpm -ivh lcov-1.14-1.noarch.rpm \
    && rm lcov-1.14-1.noarch.rpm

#install maven
# if it is not accessible, replace it with the link below
# https://dlcdn.apache.org/maven/maven-3/3.8.7/binaries/apache-maven-3.8.7-bin.tar.gz
RUN cd opt \
    && wget --no-check-certificate https://tugraph-web.oss-cn-beijing.aliyuncs.com/tugraph/deps/apache-maven-3.8.7-bin.tar.gz \
    && tar xf apache-maven-3.8.7-bin.tar.gz \
    && rm apache-maven-*.tar.gz

ARG CMAKE_OPT="-DCMAKE_BUILD_TYPE=Release -DBUILD_SHARED_LIBS=0 -DBUILD_TESTS=0 -DBUILD_SAMPLES=0 -DCMAKE_C_COMPILER=gcc -DCMAKE_CXX_COMPILER=g++"

# brpc
# if it is not accessible, replace it with the link below
# wget https://github.com/apache/incubator-brpc/archive/refs/heads/release-1.2.zip
RUN wget https://tugraph-web.oss-cn-beijing.aliyuncs.com/tugraph/deps/brpc-release-1.2.zip \
    && unzip brpc-release-1.2.zip && mv brpc-release-1.2 brpc && cd /brpc && mkdir build && cd build \
    && cmake $CMAKE_OPT -DBUILD_UNIT_TESTS=0 .. && make ${JFLAG} && make install \
    && rm -rf /brpc*

# cpprestsdk
# if it is not accessible, replace it with the link below
# https://github.com/microsoft/cpprestsdk/archive/refs/tags/v2.10.18.zip
# https://github.com/zaphoyd/websocketpp/archive/56123c87598f8b1dd471be83ca841ceae07f95ba.zip
RUN wget https://tugraph-web.oss-cn-beijing.aliyuncs.com/tugraph/deps/cpprestsdk-v2.10.18.zip \
    && unzip cpprestsdk-v2.10.18.zip && mv cpprestsdk-2.10.18 cpprestsdk && cd /cpprestsdk/Release/libs/ \
    && wget https://tugraph-web.oss-cn-beijing.aliyuncs.com/tugraph/deps/websocketpp.zip \
    && unzip websocketpp.zip && rm -rf websocketpp && mv websocketpp-56123c87598f8b1dd471be83ca841ceae07f95ba websocketpp \
    && cd .. && mkdir build && cd build \
    && cmake $CMAKE_OPT -DCMAKE_CXX_FLAGS=-fPIC -Wno-error=unused-parameter -DBoost_USE_STATIC_LIBS=1 .. && make ${JFLAG} && make install \
    && rm -rf /cpprestsdk*  

# googletest
# if it is not accessible, replace it with the link below
# https://github.com/google/googletest/archive/refs/tags/release-1.12.1.zip
RUN wget https://tugraph-web.oss-cn-beijing.aliyuncs.com/tugraph/deps/googletest-release-1.12.1.zip \
    && unzip googletest-release-1.12.1.zip && mv googletest-release-1.12.1 googletest && cd /googletest && mkdir build && cd build \
    && cmake $CMAKE_OPT .. && make ${JFLAG} && make install \
    && rm -rf /googletest*

# jwt-cpp
# if it is not accessible, replace it with the link below
# https://github.com/Thalhammer/jwt-cpp/archive/refs/tags/v0.6.0.zip
RUN wget https://tugraph-web.oss-cn-beijing.aliyuncs.com/tugraph/deps/jwt-v0.6.0.zip \
    && unzip jwt-v0.6.0.zip && mv jwt-cpp-0.6.0 jwt-cpp && cd /jwt-cpp && cp -r include/jwt-cpp/ /usr/local/include \
    && cp -r include/picojson/ /usr/local/include \
    && rm -rf /jwt-cpp*

# prometheus-cpp-client
# if it is not accessible, replace it with the link below
# https://github.com/jupp0r/prometheus-cpp/archive/refs/tags/v1.0.1.zip
# https://github.com/civetweb/civetweb/archive/eefb26f82b233268fc98577d265352720d477ba4.zip
# https://github.com/google/googletest/archive/e2239ee6043f73722e7aa812a459f54a28552929.zip
RUN wget https://tugraph-web.oss-cn-beijing.aliyuncs.com/tugraph/deps/prometheus-cpp-client-v1.0.1.zip \
    && unzip prometheus-cpp-client-v1.0.1.zip && mv prometheus-cpp-1.0.1 prometheus-cpp-client && cd /prometheus-cpp-client/3rdparty/ \
    && wget https://tugraph-web.oss-cn-beijing.aliyuncs.com/tugraph/deps/civetweb.zip \
    && unzip civetweb.zip && rm -rf civetweb \
    && mv civetweb-eefb26f82b233268fc98577d265352720d477ba4 civetweb \
    && wget https://tugraph-web.oss-cn-beijing.aliyuncs.com/tugraph/deps/googletest.zip \
    && unzip googletest.zip && rm -rf googletest \
    && mv googletest-e2239ee6043f73722e7aa812a459f54a28552929 googletest \
    && cd .. && mkdir build && cd build \
    && cmake $CMAKE_OPT .. && make ${JFLAG} && make install \
    && rm -rf /prometheus-cpp-client*

# pybind11
# if it is not accessible, replace it with the link below
# https://github.com/pybind/pybind11/archive/refs/tags/v2.10.0.zip
RUN wget https://tugraph-web.oss-cn-beijing.aliyuncs.com/tugraph/deps/pybind11-v2.10.0.zip \
    && unzip pybind11-v2.10.0.zip && mv pybind11-2.10.0 pybind11 && cd /pybind11 && cp -r include/pybind11 /usr/local/include \
    && rm -rf /pybind11*

# braft
# if it is not accessible, replace it with the link below
# wget https://github.com/baidu/braft/archive/refs/tags/v1.1.2.zip
RUN wget https://tugraph-web.oss-cn-beijing.aliyuncs.com/tugraph/deps/braft-v1.1.2.zip \
    && unzip braft-v1.1.2.zip && mv braft-1.1.2/ braft && cd braft \
    && mkdir build && cd build && cmake $CMAKE_OPT .. && make ${JFLAG} && make install \
    && rm -rf /braft*

# jemalloc
# if it is not accessible, replace it with the link below
# https://github.com/jemalloc/jemalloc/archive/refs/tags/5.3.0.tar.gz
RUN wget https://tugraph-web.oss-cn-beijing.aliyuncs.com/tugraph/deps/jemalloc-5.3.0.tar.gz \
   && tar zxf jemalloc-5.3.0.tar.gz && cd jemalloc-5.3.0 \
   && CFLAGS="-fPIC" CXXFLAGS="-fPIC" ./autogen.sh && make ${JFLAG} && make install \
   && rm -rf /jemalloc*

# rocksdb
# if it is not accessible, replace it with the link below
# https://github.com/facebook/rocksdb/archive/refs/tags/v7.8.3.tar.gz
RUN wget https://tugraph-web.oss-cn-beijing.aliyuncs.com/tugraph/deps/rocksdb-v7.8.3.tar.gz \
  && tar zxf rocksdb-v7.8.3.tar.gz && cd rocksdb-7.8.3 && cmake -DCMAKE_BUILD_TYPE=Release -DPORTABLE=ON -DFORCE_SSE42=ON -DWITH_JEMALLOC=ON \
  && make ${JFLAG} && make install && rm -rf /rocksdb*

# set maven mirror
RUN mkdir -p ~/.m2 \
    && echo '<settings>' > ~/.m2/settings.xml \
    && echo '  <mirrors>' >> ~/.m2/settings.xml \
    && echo '    <mirror>' >> ~/.m2/settings.xml \
    && echo '      <id>alimaven</id>' >> ~/.m2/settings.xml \
    && echo '      <mirrorOf>central</mirrorOf>' >> ~/.m2/settings.xml \
    && echo '      <url>https://maven.aliyun.com/nexus/content/groups/public/</url>' >> ~/.m2/settings.xml \
    && echo '    </mirror>' >> ~/.m2/settings.xml \
    && echo '  </mirrors>' >> ~/.m2/settings.xml \
    && echo '</settings>' >> ~/.m2/settings.xml \
    && cat ~/.m2/settings.xml

# install antlr4-4.13.0
# if it is not accessible, replace it with the link below
# https://github.com/antlr/antlr4/archive/refs/tags/4.13.0.tar.gz
RUN wget https://tugraph-web.oss-cn-beijing.aliyuncs.com/tugraph/deps/antlr4-4.13.0.tar.gz \
    && tar zxf antlr4-4.13.0.tar.gz && cd antlr4-4.13.0/runtime/Cpp/ \
    && mkdir -p build && cd build \
    && cmake -DWITH_DEMO=0 -DANTLR_BUILD_CPP_TESTS=0 -DCMAKE_CXX_STANDARD=17 -DCMAKE_CXX_FLAGS=-fPIC -DANTLR4_INSTALL=1 -DCMAKE_INSTALL_PREFIX=/usr/local .. \
    && make ${JFLAG} && make install \
    && cd ../../../ && JAVA_HOME=/usr/lib/jvm/java-11-openjdk PATH=/opt/apache-maven-3.8.7/bin:$PATH mvn package -DskipTests \
    && cp tool/target/antlr4-4.13.0-complete.jar /usr/local/bin \
    && chmod 755 /usr/local/bin/antlr4-4.13.0-complete.jar \
    && rm -rf /antlr4-4.13.0*

# install openssl 1.0.2u
# if it is not accessible, replace it with the link below
# https://www.openssl.org/source/old/1.0.2/openssl-1.0.2u.tar.gz
RUN wget https://tugraph-web.oss-cn-beijing.aliyuncs.com/tugraph/deps/openssl-1.0.2u.tar.gz \
    && tar zxf openssl-1.0.2u.tar.gz && cd openssl-1.0.2u \
    && ./config -fPIC --prefix=/usr \
    && make ${JFLAG} && make install \
    && rm -rf /openssl-1.0.2u*

# install glog-0.3.5
# if it is not accessible, replace it with the link below
# https://github.com/google/glog/archive/refs/tags/v0.3.5.tar.gz
RUN wget https://tugraph-web.oss-cn-beijing.aliyuncs.com/tugraph/deps/glog-0.3.5.tar.gz \
    && tar zxf glog-0.3.5.tar.gz && cd glog-0.3.5 \
    && mkdir -p build && cd build \
    && cmake -DCMAKE_CXX_FLAGS=-fPIC -DCMAKE_INSTALL_PREFIX=/usr/local .. \
    && make ${JFLAG} && make install \
    && rm -rf /glog-0.3.5*

# Using 3rd-party package stored in oss to accelerate Apache arrow building
ENV ARROW_ABSL_URL=https://tugraph-web.oss-cn-beijing.aliyuncs.com/tugraph/deps/graphar/arrow-deps/absl-20211102.0.tar.gz \
    ARROW_AWSSDK_URL=https://tugraph-web.oss-cn-beijing.aliyuncs.com/tugraph/deps/graphar/arrow-deps/aws-sdk-cpp-1.8.133.tar.gz \
    ARROW_AWS_CHECKSUMS_URL=https://tugraph-web.oss-cn-beijing.aliyuncs.com/tugraph/deps/graphar/arrow-deps/aws-checksums-v0.1.12.tar.gz \
    ARROW_AWS_C_COMMON_URL=https://tugraph-web.oss-cn-beijing.aliyuncs.com/tugraph/deps/graphar/arrow-deps/aws-c-common-v0.6.9.tar.gz \
    ARROW_AWS_C_EVENT_STREAM_URL=https://tugraph-web.oss-cn-beijing.aliyuncs.com/tugraph/deps/graphar/arrow-deps/aws-c-event-stream-v0.1.5.tar.gz \
    ARROW_BOOST_URL=https://tugraph-web.oss-cn-beijing.aliyuncs.com/tugraph/deps/graphar/arrow-deps/boost-1.75.0.tar.gz \
    ARROW_BROTLI_URL=https://tugraph-web.oss-cn-beijing.aliyuncs.com/tugraph/deps/graphar/arrow-deps/brotli-v1.0.9.tar.gz \
    ARROW_BZIP2_URL=https://tugraph-web.oss-cn-beijing.aliyuncs.com/tugraph/deps/graphar/arrow-deps/bzip2-1.0.8.tar.gz \
    ARROW_CARES_URL=https://tugraph-web.oss-cn-beijing.aliyuncs.com/tugraph/deps/graphar/arrow-deps/cares-1.17.2.tar.gz \
    ARROW_CRC32C_URL=https://tugraph-web.oss-cn-beijing.aliyuncs.com/tugraph/deps/graphar/arrow-deps/crc32c-1.1.2.tar.gz \
    ARROW_GBENCHMARK_URL=https://tugraph-web.oss-cn-beijing.aliyuncs.com/tugraph/deps/graphar/arrow-deps/gbenchmark-v1.6.0.tar.gz \
    ARROW_GFLAGS_URL=https://tugraph-web.oss-cn-beijing.aliyuncs.com/tugraph/deps/graphar/arrow-deps/gflags-v2.2.2.tar.gz \
    ARROW_GLOG_URL=https://tugraph-web.oss-cn-beijing.aliyuncs.com/tugraph/deps/graphar/arrow-deps/glog-v0.5.0.tar.gz \
    ARROW_GOOGLE_CLOUD_CPP_URL=https://tugraph-web.oss-cn-beijing.aliyuncs.com/tugraph/deps/graphar/arrow-deps/google-cloud-cpp-v1.42.0.tar.gz \
    ARROW_GRPC_URL=https://tugraph-web.oss-cn-beijing.aliyuncs.com/tugraph/deps/graphar/arrow-deps/grpc-v1.46.3.tar.gz \
    ARROW_GTEST_URL=https://tugraph-web.oss-cn-beijing.aliyuncs.com/tugraph/deps/graphar/arrow-deps/gtest-1.11.0.tar.gz \
    ARROW_JEMALLOC_URL=https://tugraph-web.oss-cn-beijing.aliyuncs.com/tugraph/deps/graphar/arrow-deps/jemalloc-5.3.0.tar.bz2 \
    ARROW_LZ4_URL=https://tugraph-web.oss-cn-beijing.aliyuncs.com/tugraph/deps/graphar/arrow-deps/lz4-v1.9.4.tar.gz \
    ARROW_MIMALLOC_URL=https://tugraph-web.oss-cn-beijing.aliyuncs.com/tugraph/deps/graphar/arrow-deps/mimalloc-v2.0.6.tar.gz \
    ARROW_NLOHMANN_JSON_URL=https://tugraph-web.oss-cn-beijing.aliyuncs.com/tugraph/deps/graphar/arrow-deps/nlohmann-json-v3.10.5.tar.gz \
    ARROW_OPENTELEMETRY_URL=https://tugraph-web.oss-cn-beijing.aliyuncs.com/tugraph/deps/graphar/arrow-deps/opentelemetry-cpp-v1.4.1.tar.gz \
    ARROW_OPENTELEMETRY_PROTO_URL=https://tugraph-web.oss-cn-beijing.aliyuncs.com/tugraph/deps/graphar/arrow-deps/opentelemetry-proto-v0.17.0.tar.gz \
    ARROW_ORC_URL=https://tugraph-web.oss-cn-beijing.aliyuncs.com/tugraph/deps/graphar/arrow-deps/orc-1.9.0.tar.gz \
    ARROW_PROTOBUF_URL=https://tugraph-web.oss-cn-beijing.aliyuncs.com/tugraph/deps/graphar/arrow-deps/protobuf-v21.3.tar.gz \
    ARROW_RAPIDJSON_URL=https://tugraph-web.oss-cn-beijing.aliyuncs.com/tugraph/deps/graphar/arrow-deps/rapidjson-232389d4f1012dddec4ef84861face2d2ba85709.tar.gz \
    ARROW_RE2_URL=https://tugraph-web.oss-cn-beijing.aliyuncs.com/tugraph/deps/graphar/arrow-deps/re2-2022-06-01.tar.gz \
    ARROW_SNAPPY_URL=https://tugraph-web.oss-cn-beijing.aliyuncs.com/tugraph/deps/graphar/arrow-deps/snappy-1.1.9.tar.gz \
    ARROW_THRIFT_URL=https://tugraph-web.oss-cn-beijing.aliyuncs.com/tugraph/deps/graphar/arrow-deps/thrift-0.16.0.tar.gz \
    ARROW_UCX_URL=https://tugraph-web.oss-cn-beijing.aliyuncs.com/tugraph/deps/graphar/arrow-deps/ucx-1.12.1.tar.gz \
    ARROW_UTF8PROC_URL=https://tugraph-web.oss-cn-beijing.aliyuncs.com/tugraph/deps/graphar/arrow-deps/utf8proc-v2.7.0.tar.gz \
    ARROW_XSIMD_URL=https://tugraph-web.oss-cn-beijing.aliyuncs.com/tugraph/deps/graphar/arrow-deps/xsimd-9.0.1.tar.gz \
    ARROW_ZLIB_URL=https://tugraph-web.oss-cn-beijing.aliyuncs.com/tugraph/deps/graphar/arrow-deps/zlib-1.2.13.tar.gz \
    ARROW_ZSTD_URL=https://tugraph-web.oss-cn-beijing.aliyuncs.com/tugraph/deps/graphar/arrow-deps/zstd-1.5.5.tar.gz

# install Apache arrow
RUN wget https://tugraph-web.oss-cn-beijing.aliyuncs.com/tugraph/deps/graphar/apache-arrow-13.0.0.tar.gz \
  && tar xf apache-arrow-13.0.0.tar.gz && cd apache-arrow-13.0.0/cpp && mkdir build && cd build \
  && cmake .. -DARROW_DATASET=ON -DARROW_PARQUET=ON -DARROW_ORC=ON -DARROW_CSV=ON && make ${JFLAG} \
  && make install && rm -rf /apache-arrow-*

# install GraphAr
RUN wget https://tugraph-web.oss-cn-beijing.aliyuncs.com/tugraph/deps/graphar/GraphAr-0.11.1.tar.gz \
  && tar xf GraphAr-0.11.1.tar.gz && cd GraphAr-0.11.1/cpp && mkdir build && cd build \
  && cmake .. && make ${JFLAG} && make install && rm -rf /GraphAr-*

# tabulate
# if it is not accessible, replace it with the link below
# https://github.com/p-ranav/tabulate/archive/refs/tags/v1.5.tar.gz
RUN wget https://tugraph-web.oss-cn-beijing.aliyuncs.com/tugraph/deps/tabulate-d553e5.tar.gz \
    && tar zxf tabulate-d553e5.tar.gz && cp -rf tabulate-d553e5/include/tabulate /usr/local/include \
    && rm -rf /tabulate*

RUN sed -i '3 s/-lgomp/-l:libgomp.a/' /usr/local/lib64/libgomp.spec

<<<<<<< HEAD
# install epel
RUN yum install -y epel-release && yum makecache

# install openblas
RUN yum install -y openblas-devel

# install swig
RUN wget https://sourceforge.net/projects/swig/files/swig/swig-4.0.2/swig-4.0.2.tar.gz \
=======
# install swig
RUN wget https://tugraph-web.oss-cn-beijing.aliyuncs.com/tugraph/deps/swig-4.0.2.tar.gz \
>>>>>>> 4aff0f4f
    && tar -xzvf swig-4.0.2.tar.gz && cd swig-4.0.2 && ./configure \
    && make && make install && cd .. \
    && rm -rf swig-4.0.2 swig-4.0.2.tar.gz

<<<<<<< HEAD
ENV PATH=$PATH:/usr/local/bin

# install faiss
RUN git clone https://github.com/facebookresearch/faiss.git \
    && cd faiss \
    && cmake -B build -DCMAKE_BUILD_TYPE=Debug -DFAISS_ENABLE_GPU=OFF -DFAISS_OPT_LEVEL=avx2 -DBUILD_SHARED_LIBS=ON -DCMAKE_INSTALL_PREFIX=/usr/local -DCMAKE_INSTALL_LIBDIR=lib -DOpenMP_CXX_FLAGS="-fopenmp" -DOpenMP_CXX_LIB_NAMES="gomp" -DOpenMP_gomp_LIBRARY="/usr/lib64/libgomp.so.1" . \
    && make -C build -j$(nproc) && make -C build install \
    && cd .. && rm -rf faiss \
    && ldconfig
=======
# install faiss
RUN wget -O /tmp/openblas-faiss.tar.gz https://tugraph-web.oss-cn-beijing.aliyuncs.com/tugraph/deps/openblas-faiss.tar.gz \
    && tar -xzvf /tmp/openblas-faiss.tar.gz -C /tmp && cd /tmp/openblas-faiss/OpenBLAS && make && make install \
    && cd /tmp/openblas-faiss/faiss && cmake -B build -DCMAKE_BUILD_TYPE=Release -DFAISS_ENABLE_GPU=OFF -DFAISS_OPT_LEVEL=avx2 -DBUILD_TESTING=OFF -DBUILD_SHARED_LIBS=OFF -DCMAKE_INSTALL_PREFIX=/usr/local -DCMAKE_INSTALL_LIBDIR=lib -DOpenMP_CXX_FLAGS="-fopenmp" -DOpenMP_CXX_LIB_NAMES="gomp" -DOpenMP_gomp_LIBRARY="/usr/lib64/libgomp.so.1" -DBLAS_LIBRARIES=/opt/OpenBLAS/lib/libopenblas.so . && make -C build && make -C build install \
    && rm -rf /tmp/openblas-faiss /tmp/openblas-faiss.tar.gz && ldconfig

# install vsag
RUN wget -O /tmp/vsag.tar.gz https://tugraph-web.oss-cn-beijing.aliyuncs.com/tugraph/deps/vsag.tar.gz \
    && tar -xzvf /tmp/vsag.tar.gz -C /tmp \
    && cd /tmp/vsag && sh ./scripts/deps/install_deps_centos.sh \
    && yum install -y libgfortran5.x86_64 && ln -s /usr/lib64/libgfortran.so.5.0.0 /usr/local/lib/libgfortran.so \
    && ldconfig && make release VSAG_CMAKE_ARGS="-S. -Bbuild -DDISABLE_SSE_FORCE=OFF -DDISABLE_AVX_FORCE=OFF -DDISABLE_AVX2_FORCE=OFF -DDISABLE_AVX512_FORCE=ON" \
    && make install && rm -rf /tmp/vsag /tmp/vsag.tar.gz /opt/intel
>>>>>>> 4aff0f4f

ENV JAVA_HOME=/usr/lib/jvm/java-11-openjdk \
    LD_LIBRARY_PATH=/usr/local/lib64:/usr/local/lib:/usr/lib/jvm/java-11-openjdk/lib/server:$LD_LIBRARY_PATH \
    PYTHONPATH=/usr/local/lib64:$PYTHONPATH \
    PATH=/opt/apache-maven-3.8.7/bin:$PATH

# set locale
RUN localedef -c -f UTF-8 -i zh_CN zh_CN.utf8
ENV LANG     zh_CN.utf8
ENV LC_ALL   zh_CN.utf8<|MERGE_RESOLUTION|>--- conflicted
+++ resolved
@@ -345,7 +345,6 @@
 
 RUN sed -i '3 s/-lgomp/-l:libgomp.a/' /usr/local/lib64/libgomp.spec
 
-<<<<<<< HEAD
 # install epel
 RUN yum install -y epel-release && yum makecache
 
@@ -353,26 +352,11 @@
 RUN yum install -y openblas-devel
 
 # install swig
-RUN wget https://sourceforge.net/projects/swig/files/swig/swig-4.0.2/swig-4.0.2.tar.gz \
-=======
-# install swig
 RUN wget https://tugraph-web.oss-cn-beijing.aliyuncs.com/tugraph/deps/swig-4.0.2.tar.gz \
->>>>>>> 4aff0f4f
     && tar -xzvf swig-4.0.2.tar.gz && cd swig-4.0.2 && ./configure \
     && make && make install && cd .. \
     && rm -rf swig-4.0.2 swig-4.0.2.tar.gz
 
-<<<<<<< HEAD
-ENV PATH=$PATH:/usr/local/bin
-
-# install faiss
-RUN git clone https://github.com/facebookresearch/faiss.git \
-    && cd faiss \
-    && cmake -B build -DCMAKE_BUILD_TYPE=Debug -DFAISS_ENABLE_GPU=OFF -DFAISS_OPT_LEVEL=avx2 -DBUILD_SHARED_LIBS=ON -DCMAKE_INSTALL_PREFIX=/usr/local -DCMAKE_INSTALL_LIBDIR=lib -DOpenMP_CXX_FLAGS="-fopenmp" -DOpenMP_CXX_LIB_NAMES="gomp" -DOpenMP_gomp_LIBRARY="/usr/lib64/libgomp.so.1" . \
-    && make -C build -j$(nproc) && make -C build install \
-    && cd .. && rm -rf faiss \
-    && ldconfig
-=======
 # install faiss
 RUN wget -O /tmp/openblas-faiss.tar.gz https://tugraph-web.oss-cn-beijing.aliyuncs.com/tugraph/deps/openblas-faiss.tar.gz \
     && tar -xzvf /tmp/openblas-faiss.tar.gz -C /tmp && cd /tmp/openblas-faiss/OpenBLAS && make && make install \
@@ -386,7 +370,6 @@
     && yum install -y libgfortran5.x86_64 && ln -s /usr/lib64/libgfortran.so.5.0.0 /usr/local/lib/libgfortran.so \
     && ldconfig && make release VSAG_CMAKE_ARGS="-S. -Bbuild -DDISABLE_SSE_FORCE=OFF -DDISABLE_AVX_FORCE=OFF -DDISABLE_AVX2_FORCE=OFF -DDISABLE_AVX512_FORCE=ON" \
     && make install && rm -rf /tmp/vsag /tmp/vsag.tar.gz /opt/intel
->>>>>>> 4aff0f4f
 
 ENV JAVA_HOME=/usr/lib/jvm/java-11-openjdk \
     LD_LIBRARY_PATH=/usr/local/lib64:/usr/local/lib:/usr/lib/jvm/java-11-openjdk/lib/server:$LD_LIBRARY_PATH \
