--- conflicted
+++ resolved
@@ -1,4 +1,5 @@
 # Docker hub Image
+# FROM ubuntu:18.04
 # FROM ubuntu:18.04
 # Alibaba Image
 FROM reg.docker.alibaba-inc.com/fma/ubuntu:18.04
@@ -60,15 +61,9 @@
 # https://www.python.org/ftp/python/3.6.9/Python-3.6.9.tgz
 RUN wget https://tugraph-web.oss-cn-beijing.aliyuncs.com/tugraph/deps/Python-3.6.9.tgz \
     && tar xf Python-3.6.9.tgz && cd Python-3.6.9 && ./configure --prefix=/usr/local \
-<<<<<<< HEAD
-    && make -j4 && make install \
-    && python3 -m pip install --upgrade pip -i https://pypi.tuna.tsinghua.edu.cn/simple \
-    && python3 -m pip install pexpect requests pytest httpx cython==3.0.0a11 sphinx myst_parser sphinx_panels sphinx_rtd_theme numpy==1.19.5 torch==1.10.2 dgl==1.0.0 -i https://pypi.tuna.tsinghua.edu.cn/simple \
-=======
     && make ${JFLAG} && make install \
     && python3 -m pip install --upgrade pip ${PYPI} \
     && python3 -m pip install pexpect requests pytest httpx cython==3.0.0a11 sphinx myst_parser sphinx_panels sphinx_rtd_theme numpy==1.19.5 torch==1.10.2 dgl==1.0.0 ${PYPI} \
->>>>>>> 0ecf5e59
     && rm -rf /Python*
 
 # install cmake
@@ -331,7 +326,6 @@
 ENV JAVA_HOME=/usr/lib/jvm/java-11-openjdk-amd64 \
     LD_LIBRARY_PATH=/usr/local/lib64:/usr/local/lib:/usr/lib/jvm/java-11-openjdk-amd64/lib/server:$LD_LIBRARY_PATH \
     PYTHONPATH=/usr/local/lib64:$PYTHONPATH \
-<<<<<<< HEAD
     PATH=/opt/apache-maven-3.8.7/bin:/usr/lib/jvm/java-8-openjdk-amd64/jre/bin:$PATH
 
 ENV ARROW_ABSL_URL=https://tugraph-web.oss-cn-beijing.aliyuncs.com/tugraph/deps/graphar/arrow-deps/absl-20211102.0.tar.gz \
@@ -375,7 +369,4 @@
 
 RUN wget https://tugraph-web.oss-cn-beijing.aliyuncs.com/tugraph/deps/graphar/GraphAr-0.8.0.tar.gz \
   && tar xf GraphAr-0.8.0.tar.gz && cd GraphAr-0.8.0/cpp && mkdir build && cd build \
-  && cmake .. && make -j6 && make install && rm -rf /GraphAr-*
-=======
-    PATH=/opt/apache-maven-3.8.7/bin:$PATH
->>>>>>> 0ecf5e59
+  && cmake .. && make -j6 && make install && rm -rf /GraphAr-*