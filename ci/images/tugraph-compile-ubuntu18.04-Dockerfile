--- conflicted
+++ resolved
@@ -60,15 +60,9 @@
 # https://www.python.org/ftp/python/3.6.9/Python-3.6.9.tgz
 RUN wget https://tugraph-web.oss-cn-beijing.aliyuncs.com/tugraph/deps/Python-3.6.9.tgz \
     && tar xf Python-3.6.9.tgz && cd Python-3.6.9 && ./configure --prefix=/usr/local \
-<<<<<<< HEAD
-    && make -j4 && make install \
-    && python3 -m pip install --upgrade pip -i https://pypi.tuna.tsinghua.edu.cn/simple \
-    && python3 -m pip install pexpect requests pytest httpx cython==3.0.0a11 sphinx myst_parser sphinx_panels sphinx_rtd_theme numpy==1.19.5 torch==1.10.2 dgl==1.0.0 -i https://pypi.tuna.tsinghua.edu.cn/simple \
-=======
     && make ${JFLAG} && make install \
     && python3 -m pip install --upgrade pip ${PYPI} \
     && python3 -m pip install pexpect requests pytest httpx cython==3.0.0a11 sphinx myst_parser sphinx_panels sphinx_rtd_theme numpy==1.19.5 torch==1.10.2 dgl==1.0.0 ${PYPI} \
->>>>>>> f8f01465
     && rm -rf /Python*
 
 # install cmake
@@ -314,13 +308,13 @@
 
 RUN wget https://tugraph-web.oss-cn-beijing.aliyuncs.com/tugraph/deps/graphar/apache-arrow-13.0.0.tar.gz \
   && tar xf apache-arrow-13.0.0.tar.gz && cd apache-arrow-13.0.0/cpp && mkdir build && cd build \
-  && cmake .. -DARROW_DATASET=ON -DARROW_PARQUET=ON -DARROW_ORC=ON -DARROW_CSV=ON && make -j6 \
+  && cmake .. -DARROW_DATASET=ON -DARROW_PARQUET=ON -DARROW_ORC=ON -DARROW_CSV=ON && make ${JFLAG} \
   && make install && rm -rf /apache-arrow-*
 
 # GraphAr
 RUN wget https://tugraph-web.oss-cn-beijing.aliyuncs.com/tugraph/deps/graphar/GraphAr-0.8.0.tar.gz \
   && tar xf GraphAr-0.8.0.tar.gz && cd GraphAr-0.8.0/cpp && mkdir build && cd build \
-  && cmake .. && make -j6 && make install && rm -rf /GraphAr-*
+  && cmake .. && make ${JFLAG} && make install && rm -rf /GraphAr-*
 
 RUN sed -i '3 s/-lgomp/-l:libgomp.a/' /usr/local/lib64/libgomp.spec 
 
