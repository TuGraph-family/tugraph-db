﻿/**
 * Copyright 2022 AntGroup CO., Ltd.
 *
 * Licensed under the Apache License, Version 2.0 (the "License");
 * you may not use this file except in compliance with the License.
 * You may obtain a copy of the License at
 *
 * http://www.apache.org/licenses/LICENSE-2.0
 *
 * Unless required by applicable law or agreed to in writing, software
 * distributed under the License is distributed on an "AS IS" BASIS,
 * WITHOUT WARRANTIES OR CONDITIONS OF ANY KIND, either express or implied.
 */

#include <csignal>
#include <thread>
#include <boost/log/core.hpp>

#ifndef _WIN32
// disable thread limit on windows
#include <pplx/threadpool.h>
#endif

#include "fma-common/fma_stream.h"
#include "fma-common/hardware_info.h"
#include "server/lgraph_server.h"
#include "core/audit_logger.h"
#include "core/global_config.h"
#include "core/full_text_index.h"
#include "restful/server/rest_server.h"
#include "server/state_machine.h"
#include "server/ha_state_machine.h"
#include "server/db_management_client.h"

#ifndef _WIN32
#include "brpc/server.h"
#include "butil/logging.h"
namespace brpc {
DECLARE_bool(usercode_in_pthread);
}
#endif
#include <sys/resource.h>

namespace lgraph {
static Signal _kill_signal_;

void shutdown_handler(int sig) {
    LOG_WARN() << FMA_FMT("Received signal {}, shutdown", std::string(strsignal(sig)));
    lgraph_log::LoggerManager::GetInstance().FlushAllSinks();
    _kill_signal_.Notify();
}

void crash_handler(int sig) {
    LOG_ERROR() << FMA_FMT("Received signal {}, crash", std::string(strsignal(sig)));
    lgraph_log::LoggerManager::GetInstance().FlushAllSinks();

    struct sigaction sa{};
    sigemptyset(&sa.sa_mask);
    sa.sa_flags = 0;
    sa.sa_handler = SIG_DFL;
    sigaction(sig, &sa, nullptr);
    kill(getpid(), sig);
}

#ifndef _WIN32

#include <cstdio>

static void SetupSignalHandler() {
    {
        // shutdown
        struct sigaction sa{};
        sa.sa_handler = shutdown_handler;
        sigemptyset(&sa.sa_mask);
        sa.sa_flags = 0;
        sigaction(SIGINT, &sa, nullptr);
        sigaction(SIGTERM, &sa, nullptr);
        sigaction(SIGUSR1, &sa, nullptr);
    }
    {
        // crash
        struct sigaction sa{};
        sa.sa_handler = crash_handler;
        sigemptyset(&sa.sa_mask);
        sa.sa_flags = SA_NODEFER;
        sigaction(SIGSEGV, &sa, nullptr);
        sigaction(SIGBUS, &sa, nullptr);
        sigaction(SIGFPE, &sa, nullptr);
        sigaction(SIGILL, &sa, nullptr);
        sigaction(SIGABRT, &sa, nullptr);
    }
}

static void KillAllChildren() { kill(-getpid(), 9); }

#else
static void SetupSignalHandler() { signal(SIGINT, int_handler); }

static void KillAllChildren() {}
#endif

LGraphServer::LGraphServer(std::shared_ptr<lgraph::GlobalConfig> config)
    : config_(std::move(config)) {
    auto &fs = fma_common::FileSystem::GetFileSystem(config_->db_dir);
    if (!fs.IsDir(config_->db_dir)) {
        if (!fs.Mkdir(config_->db_dir)) {
            LOG_ERROR() << "Failed to create the data dir [" << config_->db_dir << "]";
        }
    }
}

LGraphServer::~LGraphServer() { Stop(false); }

int LGraphServer::Start() {
    // assign AccessControllerDB enable_plugin
    AccessControlledDB::SetEnablePlugin(config_->enable_plugin);
    // adjust config
    if (config_->enable_ha && config_->ha_log_dir.empty()) {
#if LGRAPH_SHARE_DIR
        LOG_ERROR() << "HA is enabled, but ha_log_dir is not specified.";
        return -1;
#else
        config_->ha_log_dir = config_->db_dir + "/ha";
#endif
    }
    if (config_->backup_log_dir.empty()) {
        config_->backup_log_dir = config_->db_dir + "/binlog";
    }
    if (config_->snapshot_dir.empty()) {
        config_->snapshot_dir = config_->db_dir + "/snapshot";
    }
    if (config_->ha_snapshot_interval_s > 21 * 24 * 3600) {
        throw std::runtime_error(
            "The maximum value of ha_snapshot_interval_s is 1814400s (21*24*3600s)");
    }

    if (config_->rpc_port == 0) config_->rpc_port = config_->http_port + 1;

    // Setup lgraph log
    lgraph_log::severity_level verbose_level;
    switch (config_->verbose) {
    case 0:
        verbose_level = lgraph_log::ERROR;
        break;
    case 1:
        verbose_level = lgraph_log::INFO;
        break;
    case 2:
    default:
        verbose_level = lgraph_log::DEBUG;
        break;
    }
    size_t max_log_size = config_->max_log_file_size_mb << 20;
    lgraph_log::LoggerManager::GetInstance().Init(config_->log_dir, verbose_level, max_log_size);
    if (config_->rpc_port == 0) config_->rpc_port = config_->http_port + 1;
    // start
    int ret = 0;

    try {
        // If ha is enabled, we need to enable rpc
        if (config_->enable_ha) {
            config_->enable_rpc = true;
            LOG_INFO() << "Server starting in HA mode.";
        }

        // print welcome message
        std::string version;
        version.append(std::to_string(lgraph::_detail::VER_MAJOR))
            .append(".")
            .append(std::to_string(lgraph::_detail::VER_MINOR))
            .append(".")
            .append(std::to_string(lgraph::_detail::VER_PATCH));
        std::ostringstream header;
        header << "\n"
               << "**********************************************************************"
               << "\n"
               << "*                  TuGraph Graph Database v" << version
               << std::string(26 - version.size(), ' ') << "*"
               << "\n"
               << "*                                                                    *"
               << "\n"
               << "*    Copyright(C) 2018-2023 Ant Group. All rights reserved.          *"
               << "\n"
               << "*                                                                    *"
               << "\n"
               << "**********************************************************************"
               << "\n"
               << "Server is configured with the following parameters:\n"
               << config_->FormatAsString();
        LOG_INFO() << header.str();
        struct rlimit rlim{};
        getrlimit(RLIMIT_CORE, &rlim);
<<<<<<< HEAD
        LOG_INFO() << "The maximum limit of core file size is " << rlim.rlim_cur;
=======
        LOG_INFO() << FMA_FMT("Core dump file limit size, soft limit: {}, hard limit: {}",
                              rlim.rlim_cur, rlim.rlim_max);
>>>>>>> 665804df
        std::ifstream file("/proc/sys/kernel/core_pattern");
        if (file.is_open()) {
            std::string content((std::istreambuf_iterator<char>(file)),
                                (std::istreambuf_iterator<char>()));
<<<<<<< HEAD
            LOG_INFO() << "The path to the core file is " << content;
=======
            LOG_INFO() << "Core dump file path: " << content;
>>>>>>> 665804df
            file.close();
        }

        // starting audit log
        if (config_->audit_log_dir.empty())
            lgraph::AuditLogger::GetInstance().Init(config_->db_dir + "/_audit_log_",
                                                    config_->audit_log_expire);
        else
            lgraph::AuditLogger::GetInstance().Init(config_->audit_log_dir,
                                                    config_->audit_log_expire);
        lgraph::AuditLogger::SetEnable(config_->enable_audit_log);

#ifndef _WIN32
        // setup brpc and braft logger
        if (config_->enable_rpc) {
            int blog_level;
            switch (config_->verbose) {
            case 0:
                blog_level = logging::BLOG_ERROR;
                break;
            case 1:
            case 2:
                blog_level = logging::BLOG_WARNING;
                break;
            case 3:
            default:
                blog_level = logging::BLOG_DEBUG;
                break;
            }
            logging::LoggingSettings blog_setting;
            // blog_setting.logging_dest = logging::LoggingDestination::LOG_NONE;
            logging::InitLogging(blog_setting);
            logging::SetMinLogLevel(blog_level);
            blog_sink_ = std::make_unique<FMALogSink>();
            logging::SetLogSink(blog_sink_.get());
        }
#endif
        // starting services
        lgraph::HaStateMachine::Config config(*config_);
        if (config_->enable_ha) {
            // config_ gets updated when UpdateConfig is called
            state_machine_ = std::make_unique<lgraph::HaStateMachine>(config, config_);
        } else {
            state_machine_ = std::make_unique<lgraph::StateMachine>(config, config_);
        }

#ifndef _WIN32
        // set REST thread limit
        if (config_->thread_limit != 0)
            crossplat::threadpool::initialize_with_threads(config_->thread_limit);
        rpc_service_ = std::make_unique<RPCService>(state_machine_.get());
        // start RPC service
        if (config_->enable_rpc) {
            if (config_->use_pthread) {
                brpc::FLAGS_usercode_in_pthread = true;
            }
            rpc_server_ = std::make_unique<brpc::Server>();
            if (rpc_server_->AddService(rpc_service_.get(), brpc::SERVER_DOESNT_OWN_SERVICE) != 0) {
                LOG_WARN() << "Failed to add service to RPC server";
                return -1;
            }
            // start http server
            http_service_ = std::make_unique<http::HttpService>(state_machine_.get());
            if (rpc_server_->AddService(http_service_.get(), brpc::SERVER_DOESNT_OWN_SERVICE) !=
                0) {
                LOG_WARN() << "Failed to add http service to http server";
                return -1;
            }

            std::string rpc_addr =
                fma_common::StringFormatter::Format("{}:{}", config_->bind_host, config_->rpc_port);
            if (config_->enable_ha) {
                if (braft::add_service(rpc_server_.get(), rpc_addr.c_str()) != 0) {
                    LOG_ERROR() << "Failed to add service to RAFT";
                    return -1;
                }
            }
            brpc::ServerOptions brpc_options;
            brpc_options.has_builtin_services = false;
            if (config_->thread_limit != 0) brpc_options.max_concurrency = config_->thread_limit;
            // brpc_options.num_threads = brpc_options.max_concurrency = 1;
            if (config_->enable_ssl) {
                brpc_options.mutable_ssl_options()->default_cert.certificate =
                    config_->server_cert_file;
                brpc_options.mutable_ssl_options()->default_cert.private_key =
                    config_->server_key_file;
            }

            int max_retries = 5;
            int retries = 0;
            while (retries < max_retries) {
                if (rpc_server_->Start(rpc_addr.c_str(), &brpc_options) != 0) {
                    LOG_WARN() << "RPC server returns -1, try again after 1s";
                } else {
                    break;
                }
                fma_common::SleepS(1);
                retries++;
            }
            if (retries >= max_retries) {
                LOG_ERROR() << "Failed to start RPC server";
                return -1;
            }
            LOG_INFO() << "Listening for RPC on port " << config_->rpc_port;
        }
#endif
        state_machine_->Start();
        if (config_->unlimited_token == 1) {
            state_machine_->SetTokenTimeUnlimited();
        }
        // start rest
        lgraph::RestServer::Config rest_config(*config_);
        rest_server_ = std::make_unique<lgraph::RestServer>(state_machine_.get(),
                                                            rest_config, config_);

        if (config_->bolt_port > 0) {
            if (!bolt::BoltServer::Instance().Start(state_machine_.get(),
                                               config_->bolt_port,
                                                    config_->bolt_io_thread_num)) {
                return -1;
            }
        }

        if (config_->enable_rpc) {
            http_service_->Start(config_.get());
        }
        if (config_->reset_admin_password == 1) {
            if (state_machine_->ResetAdminPassword(
                lgraph::_detail::DEFAULT_ADMIN_NAME,
                lgraph::_detail::DEFAULT_ADMIN_PASS, true)) {
                // kill the server
                LOG_INFO() << "Reset admin password successfully, server will exit now";
            } else {
                LOG_ERROR() << "Failed to reset admin password, server will exit now";
            }
            return Stop();
        }
        LOG_INFO() << "Server started.";
    } catch (std::exception &e) {
        _kill_signal_.Notify();
        LOG_WARN() << "Server hit an exception and shuts down abnormally: " << e.what();
        ret = -2;
    }
    return ret;
}

int LGraphServer::WaitTillKilled() {
    try {
        SetupSignalHandler();
        while (!_kill_signal_.Wait(3600)) {
        }
    } catch (std::exception &e) {
        LOG_WARN() << "Server hit an exception and shuts down abnormally: " << e.what();
        return -1;
    }
    return Stop(true);
}

int LGraphServer::Stop(bool force_exit) {
    // if already stopped, just return
    if (!state_machine_) return 0;
    // otherwise, try to stop the services, exit forcefully if necessary
    try {
        LOG_INFO() << "Stopping TuGraph...";
        DBManagementClient::GetInstance().StopHeartbeat();
        if (heartbeat_detect.joinable()) heartbeat_detect.join();
        // the kaishaku watches the server, if exit flag is set and the server cannot be shutdown
        // normally after three seconds, it kills the process
        std::thread kaishaku;
        if (force_exit) {
            kaishaku = std::thread([&]() {
                _kill_signal_.Wait(-1);
                if (!server_exit_.Wait(3)) {
                    LOG_INFO() << "Killing server...";
#ifdef _WIN32
                    exit(1);
#else
                    KillAllChildren();
                    raise(SIGKILL);
#endif
                }
            });
        }
        // server killed
        lgraph::TaskTracker::GetInstance().KillAllTasks();
        if (rest_server_) rest_server_->Stop();
#ifndef _WIN32
        if (config_->enable_ha && state_machine_)
            dynamic_cast<HaStateMachine *>(state_machine_.get())->LeaveGroup();
        if (rpc_server_) rpc_server_->Stop(0);
        rpc_server_.reset();
        rpc_service_.reset();
        if (config_->bolt_port > 0) {
            bolt::BoltServer::Instance().Stop();
        }
#endif
        if (state_machine_) state_machine_->Stop();
        state_machine_.reset();
        LOG_INFO() << "Server shutdown.";
        server_exit_.Notify();
        if (kaishaku.joinable()) kaishaku.join();
        return 0;
    } catch (std::exception &e) {
        LOG_WARN() << "Server hit an exception and shuts down abnormally: " << e.what();
        return -1;
    }
}
}  // namespace lgraph<|MERGE_RESOLUTION|>--- conflicted
+++ resolved
@@ -190,21 +190,13 @@
         LOG_INFO() << header.str();
         struct rlimit rlim{};
         getrlimit(RLIMIT_CORE, &rlim);
-<<<<<<< HEAD
-        LOG_INFO() << "The maximum limit of core file size is " << rlim.rlim_cur;
-=======
         LOG_INFO() << FMA_FMT("Core dump file limit size, soft limit: {}, hard limit: {}",
                               rlim.rlim_cur, rlim.rlim_max);
->>>>>>> 665804df
         std::ifstream file("/proc/sys/kernel/core_pattern");
         if (file.is_open()) {
             std::string content((std::istreambuf_iterator<char>(file)),
                                 (std::istreambuf_iterator<char>()));
-<<<<<<< HEAD
-            LOG_INFO() << "The path to the core file is " << content;
-=======
             LOG_INFO() << "Core dump file path: " << content;
->>>>>>> 665804df
             file.close();
         }
 
