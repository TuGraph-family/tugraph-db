--- conflicted
+++ resolved
@@ -60,11 +60,7 @@
     }
 }
 
-<<<<<<< HEAD
-bool Entry::GetEntityEfficient(RTContext *ctx) const {
-=======
 bool Entry::CheckEntityEfficient(RTContext *ctx) const {
->>>>>>> d5cda172
     switch (type) {
     case NODE:
         {
