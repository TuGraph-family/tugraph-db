--- conflicted
+++ resolved
@@ -184,13 +184,10 @@
     static void DbmsMetaRefreshCount(RTContext *ctx, const Record *record, const VEC_EXPR &args,
                                      const VEC_STR &yield_items, std::vector<Record> *records);
 
-<<<<<<< HEAD
     static void DbmsSecurityIsDefaultUserPassword(RTContext *ctx, const Record *record,
                                                   const VEC_EXPR &args, const VEC_STR &yield_items,
                                                   std::vector<Record> *records);
 
-=======
->>>>>>> 20bfbfb7
     static void DbmsSecurityChangePassword(RTContext *ctx, const Record *record,
                                            const VEC_EXPR &args, const VEC_STR &yield_items,
                                            std::vector<Record> *records);
@@ -418,7 +415,6 @@
 
 class VectorFunc {
  public:
-<<<<<<< HEAD
     static void AddVertexVectorIndex(RTContext *ctx, const Record *record, const VEC_EXPR &args,
                              const VEC_STR &yield_items, std::vector<Record> *records);
 
@@ -432,19 +428,6 @@
                              const VEC_STR &yield_items, std::vector<Record> *records);
     static void VertexVectorRangeSearch(RTContext *ctx, const Record *record, const VEC_EXPR &args,
                                        const VEC_STR &yield_items, std::vector<Record> *records);
-=======
-    static void AddVectorIndex(RTContext *ctx, const Record *record, const VEC_EXPR &args,
-                             const VEC_STR &yield_items, std::vector<Record> *records);
-
-    static void DeleteVectorIndex(RTContext *ctx, const Record *record, const VEC_EXPR &args,
-                             const VEC_STR &yield_items, std::vector<Record> *records);
-
-    static void ShowVectorIndex(RTContext *ctx, const Record *record, const VEC_EXPR &args,
-                             const VEC_STR &yield_items, std::vector<Record> *records);
-
-    static void VectorIndexQuery(RTContext *ctx, const Record *record, const VEC_EXPR &args,
-                             const VEC_STR &yield_items, std::vector<Record> *records);
->>>>>>> 20bfbfb7
 };
 
 struct Procedure {
@@ -937,7 +920,6 @@
                  {"Spatial2", {1, lgraph_api::LGraphType::STRING}}},
               Procedure::SIG_SPEC{{"distance", {0, lgraph_api::LGraphType::DOUBLE}}}),
 
-<<<<<<< HEAD
     Procedure("db.addVertexVectorIndex", VectorFunc::AddVertexVectorIndex,
               Procedure::SIG_SPEC{
                   {"label_name", {0, lgraph_api::LGraphType::STRING}},
@@ -954,35 +936,10 @@
               Procedure::SIG_SPEC{{"", {0, lgraph_api::LGraphType::NUL}}}, false, true),
 
     Procedure("db.showVertexVectorIndex", VectorFunc::ShowVertexVectorIndex, Procedure::SIG_SPEC{},
-=======
-    Procedure("vector.AddVectorIndex", VectorFunc::AddVectorIndex,
               Procedure::SIG_SPEC{
                   {"label_name", {0, lgraph_api::LGraphType::STRING}},
                   {"field_name", {1, lgraph_api::LGraphType::STRING}},
                   {"index_type", {2, lgraph_api::LGraphType::STRING}},
-                  {"vec_dimension", {3, lgraph_api::LGraphType::INTEGER}},
-                  {"distance_type", {4, lgraph_api::LGraphType::STRING}},
-                  {"index_spec", {5, lgraph_api::LGraphType::LIST}},
-              },
-              Procedure::SIG_SPEC{{"", {0, lgraph_api::LGraphType::NUL}}}, false, true),
-
-    Procedure("vector.DeleteVectorIndex", VectorFunc::DeleteVectorIndex,
-              Procedure::SIG_SPEC{
-                  {"label_name", {0, lgraph_api::LGraphType::STRING}},
-                  {"field_name", {1, lgraph_api::LGraphType::STRING}},
-                  {"index_type", {2, lgraph_api::LGraphType::STRING}},
-                  {"vec_dimension", {3, lgraph_api::LGraphType::INTEGER}},
-                  {"distance_type", {4, lgraph_api::LGraphType::STRING}},
-              },
-              Procedure::SIG_SPEC{{"", {0, lgraph_api::LGraphType::NUL}}}, false, true),
-
-    Procedure("vector.ShowVectorIndex", VectorFunc::ShowVectorIndex, Procedure::SIG_SPEC{},
->>>>>>> 20bfbfb7
-              Procedure::SIG_SPEC{
-                  {"label_name", {0, lgraph_api::LGraphType::STRING}},
-                  {"field_name", {1, lgraph_api::LGraphType::STRING}},
-                  {"index_type", {2, lgraph_api::LGraphType::STRING}},
-<<<<<<< HEAD
                   {"dimension", {3, lgraph_api::LGraphType::INTEGER}},
                   {"distance_type", {4, lgraph_api::LGraphType::STRING}},
                   {"hnsm.m", {5, lgraph_api::LGraphType::INTEGER}},
@@ -1001,35 +958,15 @@
                   {"distance", {1, lgraph_api::LGraphType::FLOAT}},
               }),
     Procedure("db.vertexVectorRangeSearch", VectorFunc::VertexVectorRangeSearch,
-=======
-                  {"vec_dimension", {3, lgraph_api::LGraphType::STRING}},
-                  {"distance_type", {4, lgraph_api::LGraphType::STRING}},
-                  {"index_spec", {5, lgraph_api::LGraphType::STRING}},
-              }),
-
-    Procedure("vector.VectorIndexQuery", VectorFunc::VectorIndexQuery,
->>>>>>> 20bfbfb7
               Procedure::SIG_SPEC{
                   {"label_name", {0, lgraph_api::LGraphType::STRING}},
                   {"field_name", {1, lgraph_api::LGraphType::STRING}},
                   {"vec", {2, lgraph_api::LGraphType::LIST}},
-<<<<<<< HEAD
                   {"parameter", {3, lgraph_api::LGraphType::MAP}},
               },
               Procedure::SIG_SPEC{
                   {"node", {0, lgraph_api::LGraphType::NODE}},
                   {"distance", {1, lgraph_api::LGraphType::FLOAT}},
-=======
-                  {"num_of_return", {3, lgraph_api::LGraphType::INTEGER}},
-                  {"query_spec", {4, lgraph_api::LGraphType::INTEGER}},
-              },
-              Procedure::SIG_SPEC{
-                  {"vid", {0, lgraph_api::LGraphType::INTEGER}},
-                  {"label_name", {1, lgraph_api::LGraphType::STRING}},
-                  {"field_name", {2, lgraph_api::LGraphType::STRING}},
-                  {"vec", {3, lgraph_api::LGraphType::STRING}},
-                  {"score", {4, lgraph_api::LGraphType::FLOAT}},
->>>>>>> 20bfbfb7
               }),
 
     Procedure("dbms.security.listRoles", BuiltinProcedure::DbmsSecurityListRoles,
