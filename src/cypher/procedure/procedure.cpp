/**
 * Copyright 2022 AntGroup CO., Ltd.
 *
 * Licensed under the Apache License, Version 2.0 (the "License");
 * you may not use this file except in compliance with the License.
 * You may obtain a copy of the License at
 *
 * http://www.apache.org/licenses/LICENSE-2.0
 *
 * Unless required by applicable law or agreed to in writing, software
 * distributed under the License is distributed on an "AS IS" BASIS,
 * WITHOUT WARRANTIES OR CONDITIONS OF ANY KIND, either express or implied.
 */

//
// Created by wt on 19-1-10.
//

#include <regex>
#include <tuple>

#include "import/import_online.h"
#include "core/field_data_helper.h"
#include "core/thread_id.h"
#include "db/galaxy.h"
#include "parser/data_typedef.h"
#include "resultset/record.h"
#include "server/state_machine.h"
#include "restful/server/json_convert.h"
#include "cypher/graph/common.h"
#include "cypher/procedure/procedure.h"
#include "cypher/procedure/utils.h"
#include "butil/endpoint.h"
#include "cypher/monitor/memory_monitor_allocator.h"
#include "fma-common/encrypt.h"
#include "import/import_v3.h"

namespace cypher {

#define CYPHER_ARG_CHECK(pred, msg)           \
    if (!(pred)) {                            \
        throw lgraph::ReminderException(msg); \
    }

#define CYPHER_DB_PROCEDURE_GRAPH_CHECK()                                                     \
    do {                                                                                      \
        if (ctx->graph_.empty()) throw lgraph::CypherException("graph name cannot be empty"); \
        if (!ctx->ac_db_) CYPHER_INTL_ERR();                                                  \
        if (!ctx->txn_) CYPHER_INTL_ERR();                                                    \
    } while (0)

typedef std::unordered_map<std::string, std::unordered_map<std::string, lgraph::FieldData>>
    EDGE_PROPERTY_FILTER_T;

const std::unordered_map<std::string, lgraph::FieldType> BuiltinProcedure::type_map_ =
    lgraph::field_data_helper::_detail::_FieldName2TypeDict_();

void CheckProcedureYieldItem(const std::string &procedure_name,
                                const cypher::VEC_STR &yield_items) {
    auto pp = global_ptable.GetProcedure(procedure_name);

    if (!yield_items.empty()) {
        for (auto &item : yield_items) {
            if (!pp->ContainsYieldItem(item)) {
                throw lgraph::CypherException("Unknown procedure output: " + item);
            }
        }
    }
}

void FillProcedureYieldItem(const std::string &procedure_name,
                            const cypher::VEC_STR &yield_items,
                            std::vector<Record> *records) {
    auto pp = global_ptable.GetProcedure(procedure_name);

    if (!yield_items.empty()) {
        std::vector<int> _yield_idx_;
        for (auto &item : yield_items) {
            size_t idx = 0;
            for (; idx < pp->signature.result_list.size(); ++idx) {
                if (pp->signature.result_list[idx].name == item) {
                    break;
                }
            }
            _yield_idx_.push_back(idx);
        }
        for (auto &r : *records) {
            Record tmp = r;
            tmp.values.clear();
            for (auto i : _yield_idx_) {
                tmp.values.emplace_back(r.values[i]);
            }
            r = tmp;
        }
    }
}

static bool ParseIsVertex(const std::string &token) {
    if (fma_common::StringEqual(token, "vertex", false)) return true;
    if (fma_common::StringEqual(token, "edge", false)) return false;
    THROW_CODE(InputError, "Wrong argument given for label type: must be 'vertex' or 'edge'.");
    return false;
}

void BuiltinProcedure::DbSubgraph(RTContext *ctx, const Record *record, const VEC_EXPR &args,
                                  const VEC_STR &yield_items, std::vector<Record> *records) {
    CYPHER_ARG_CHECK(args.size() == 1, "This function takes 1 argrument. e.g. db.DbSubGraph(vids)");
    CYPHER_ARG_CHECK(args[0].IsArray(), "db.subgraph(vids): `vids` must be list");
    CYPHER_DB_PROCEDURE_GRAPH_CHECK();
    CheckProcedureYieldItem("db.subgraph", yield_items);
    std::set<lgraph::VertexId> set_vids;
    for (auto &vid : *args[0].constant.array) {
        CYPHER_ARG_CHECK(vid.IsInteger(), "db.DbSubGraph(vids): `vid` must be int");
        set_vids.emplace(vid.scalar.integer());
    }
    auto vit = ctx->txn_->GetTxn()->GetVertexIterator();
    std::vector<nlohmann::json> vertices;
    std::vector<nlohmann::json> relationships;
    for (auto vid : set_vids) {
        if (!vit.Goto(vid, false)) continue;
        lgraph_api::lgraph_result::Node node;
        node.id = vid;
        node.label = ctx->txn_->GetTxn()->GetVertexLabel(vit);
        for (auto &property : ctx->txn_->GetTxn()->GetVertexFields(vit)) {
            node.properties.insert(property);
        }
        vertices.push_back(node.ToJson());
        for (auto eit = vit.GetOutEdgeIterator(); eit.IsValid(); eit.Next()) {
            lgraph_api::lgraph_result::Relationship repl;
            auto uid = eit.GetUid();
            if (set_vids.find(uid.dst) == set_vids.end()) continue;
            repl.id = uid.eid;
            repl.src = uid.src;
            repl.dst = uid.dst;
            repl.label_id = uid.lid;
            repl.label = ctx->txn_->GetTxn()->GetEdgeLabel(eit);
            repl.forward = true;
            repl.tid = uid.tid;
            auto rel_fields = ctx->txn_->GetTxn()->GetEdgeFields(eit);
            for (auto &property : rel_fields) {
                repl.properties.insert(property);
            }
            relationships.push_back(repl.ToJson());
        }
    }
    Record r;
    nlohmann::json j;
    j["nodes"] = vertices;
    j["relationships"] = relationships;
    r.AddConstant(lgraph::FieldData(j.dump()));
    records->push_back(r.Snapshot());
    FillProcedureYieldItem("db.subgraph", yield_items, records);
}

void BuiltinProcedure::DbVertexLabels(RTContext *ctx, const Record *record,
                                      const VEC_EXPR &args, const VEC_STR &yield_items,
                                      std::vector<Record> *records) {
    CYPHER_ARG_CHECK(args.empty(), FMA_FMT("Function requires 0 arguments, but {} are "
                                           "given. Usage: db.vertexLabels()",
                                           args.size()))
    CYPHER_DB_PROCEDURE_GRAPH_CHECK();
    CheckProcedureYieldItem("db.vertexLabels", yield_items);
    auto labels = ctx->txn_->GetTxn()->GetAllLabels(true);
    for (auto &l : labels) {
        Record r;
        r.AddConstant(lgraph::FieldData(l));
        records->emplace_back(r.Snapshot());
    }
    FillProcedureYieldItem("db.vertexLabels", yield_items, records);
}

void BuiltinProcedure::DbEdgeLabels(RTContext *ctx, const Record *record, const VEC_EXPR &args,
                                    const VEC_STR &yield_items, std::vector<Record> *records) {
    CYPHER_ARG_CHECK(args.empty(), FMA_FMT("Function requires 0 arguments, but {} are "
                                           "given. Usage: db.edgeLabels()",
                                           args.size()))
    CYPHER_DB_PROCEDURE_GRAPH_CHECK();
    CheckProcedureYieldItem("db.edgeLabels", yield_items);
    auto labels = ctx->txn_->GetTxn()->GetAllLabels(false);
    for (auto &l : labels) {
        Record r;
        r.AddConstant(lgraph::FieldData(l));
        records->emplace_back(r.Snapshot());
    }
    FillProcedureYieldItem("db.edgeLabels", yield_items, records);
}

void BuiltinProcedure::DbIndexes(RTContext *ctx, const Record *record, const VEC_EXPR &args,
                                 const VEC_STR &yield_items, std::vector<Record> *records) {
    CYPHER_ARG_CHECK(args.empty(), FMA_FMT("Function requires 0 arguments, but {} are "
                                           "given. Usage: db.indexes()",
                                           args.size()))
    CYPHER_DB_PROCEDURE_GRAPH_CHECK();
    CheckProcedureYieldItem("db.indexes", yield_items);
    auto vertex_indexes = ctx->txn_->GetTxn()->ListVertexIndexes();
    for (auto &i : vertex_indexes) {
        Record r;
        r.AddConstant(lgraph::FieldData(i.label));
        r.AddConstant(lgraph::FieldData(i.field));
        r.AddConstant(lgraph::FieldData("vertex"));
        bool unique = false, pair_unique = false;
        switch (i.type) {
        case lgraph::IndexType::GlobalUniqueIndex:
            unique = true;
            break;
        case lgraph::IndexType::PairUniqueIndex:
            pair_unique = true;
            break;
        case lgraph::IndexType::NonuniqueIndex:
            // just to pass the compilation
            break;
        }
        r.AddConstant(lgraph::FieldData(unique));
        r.AddConstant(lgraph::FieldData(pair_unique));
        records->emplace_back(r.Snapshot());
    }

    auto vertex_composite_indexes = ctx->txn_->GetTxn()->ListVertexCompositeIndexes();
    for (auto &i : vertex_composite_indexes) {
        Record r;
        r.AddConstant(lgraph::FieldData(i.label));
        r.AddConstant(lgraph::FieldData(boost::join(i.fields, ",")));
        r.AddConstant(lgraph::FieldData("vertex"));
        bool unique = false, pair_unique = false;
        switch (i.type) {
        case lgraph::CompositeIndexType::UniqueIndex:
            {
                unique = true;
                break;
            }
        case lgraph::CompositeIndexType::NonUniqueIndex:
            {
                unique = false;
                break;
            }
        }
        r.AddConstant(lgraph::FieldData(unique));
        r.AddConstant(lgraph::FieldData(pair_unique));
        records->emplace_back(r.Snapshot());
    }

    auto edge_indexes = ctx->txn_->GetTxn()->ListEdgeIndexes();
    for (auto &i : edge_indexes) {
        Record r;
        r.AddConstant(lgraph::FieldData(i.label));
        r.AddConstant(lgraph::FieldData(i.field));
        r.AddConstant(lgraph::FieldData("edge"));
        bool unique = false, pair_unique = false;
        switch (i.type) {
        case lgraph::IndexType::GlobalUniqueIndex:
            unique = true;
            break;
        case lgraph::IndexType::PairUniqueIndex:
            pair_unique = true;
            break;
        case lgraph::IndexType::NonuniqueIndex:
            // just to pass the compilation
            break;
        }
        r.AddConstant(lgraph::FieldData(unique));
        r.AddConstant(lgraph::FieldData(pair_unique));
        records->emplace_back(r.Snapshot());
    }
    FillProcedureYieldItem("db.indexes", yield_items, records);
}

void BuiltinProcedure::DbListLabelIndexes(RTContext *ctx, const Record *record,
                                          const VEC_EXPR &args, const VEC_STR &yield_items,
                                          std::vector<cypher::Record> *records) {
    CYPHER_ARG_CHECK(args.size() == 2,
                     FMA_FMT("Function requires 2 arguments, but {} are "
                             "given. Usage: db.listLabelIndexes(label_name, label_type)",
                             args.size()))
    CYPHER_ARG_CHECK(args[0].IsString(), FMA_FMT("{} has to be a string ", args[0].ToString()))
    CYPHER_ARG_CHECK(args[1].IsString(), FMA_FMT("{} has to be a string ", args[1].ToString()))
    auto label = args[0].constant.scalar.AsString();
    bool is_vertex = ParseIsVertex(args[1].constant.scalar.AsString());
    CYPHER_DB_PROCEDURE_GRAPH_CHECK();
    CheckProcedureYieldItem("db.listLabelIndexes", yield_items);
    std::vector<lgraph::IndexSpec> indexes;
    std::vector<lgraph::CompositeIndexSpec> compositeIndexes;
    if (is_vertex) {
        indexes = ctx->txn_->GetTxn()->ListVertexIndexByLabel(label);
        compositeIndexes = ctx->txn_->GetTxn()->ListVertexCompositeIndexByLabel(label);
    } else {
        indexes = ctx->txn_->GetTxn()->ListEdgeIndexByLabel(label);
    }
    for (auto &i : indexes) {
        if (i.label != label) continue;
        Record r;
        r.AddConstant(lgraph::FieldData(i.label));
        r.AddConstant(lgraph::FieldData(i.field));
        bool unique = false, pair_unique = false;
        switch (i.type) {
        case lgraph::IndexType::GlobalUniqueIndex:
            unique = true;
            break;
        case lgraph::IndexType::PairUniqueIndex:
            pair_unique = true;
            break;
        case lgraph::IndexType::NonuniqueIndex:
            // just to pass the compilation
            break;
        }
        r.AddConstant(lgraph::FieldData(unique));
        r.AddConstant(lgraph::FieldData(pair_unique));
        records->emplace_back(r.Snapshot());
    }
    for (auto &i : compositeIndexes) {
        if (i.label != label) continue;
        Record r;
        r.AddConstant(lgraph::FieldData(i.label));
        r.AddConstant(lgraph::FieldData(boost::join(i.fields, ",")));
        bool unique = false, pair_unique = false;
        switch (i.type) {
        case lgraph::CompositeIndexType::UniqueIndex:
            {
                unique = true;
                break;
            }
        case lgraph::CompositeIndexType::NonUniqueIndex:
            {
                unique = false;
                break;
            }
        }
        r.AddConstant(lgraph::FieldData(unique));
        r.AddConstant(lgraph::FieldData(pair_unique));
        records->emplace_back(r.Snapshot());
    }
    FillProcedureYieldItem("db.listLabelIndexes", yield_items, records);
}
void BuiltinProcedure::DbPropertyKeys(RTContext *ctx, const Record *record,
                                      const VEC_EXPR &args, const VEC_STR &yield_items,
                                      std::vector<Record> *records) {
    CYPHER_TODO();
}

void BuiltinProcedure::DbWarmUp(RTContext *ctx, const Record *record, const VEC_EXPR &args,
                                const VEC_STR &yield_items,
                                std::vector<cypher::Record> *records) {
    CYPHER_ARG_CHECK(args.empty(), FMA_FMT("Function requires 0 arguments, but {} are "
                                           "given. Usage: db.warmup()",
                                           args.size()))
    CYPHER_DB_PROCEDURE_GRAPH_CHECK();
    CheckProcedureYieldItem("db.warmup", yield_items);
    double t1 = fma_common::GetTime();
    ctx->txn_.reset();
    ctx->ac_db_->WarmUp();
    double t2 = fma_common::GetTime();
    Record r;
    r.AddConstant(
        lgraph::FieldData("Warm up successful in " + std::to_string(t2 - t1) + " seconds."));
    records->emplace_back(r.Snapshot());
    FillProcedureYieldItem("db.warmup", yield_items, records);
}

void BuiltinProcedure::DbmsProcedures(RTContext *ctx, const Record *record,
                                      const VEC_EXPR &args, const VEC_STR &yield_items,
                                      std::vector<cypher::Record> *records) {
    CYPHER_ARG_CHECK(args.empty(), FMA_FMT("Function requires 0 arguments, but {} are "
                                           "given. Usage: dbms.procedures()",
                                           args.size()))
    CheckProcedureYieldItem("dbms.procedures", yield_items);
    for (auto &p : global_procedures) {
        Record r;
        r.AddConstant(lgraph::FieldData(p.proc_name));
        r.AddConstant(lgraph::FieldData(p.Signature()));
        r.AddConstant(lgraph::FieldData(p.read_only));
        records->emplace_back(r.Snapshot());
    }
    FillProcedureYieldItem("dbms.procedures", yield_items, records);
}

void BuiltinProcedure::_ExtractFds(const VEC_EXPR &args, std::string &label,
                                   std::string &extra, std::vector<lgraph::FieldSpec> &fds) {
    using namespace parser;
    CYPHER_ARG_CHECK(args.size() % SPEC_MEMBER_SIZE == 2,
                     "Not enough arguments. This function takes 2 or more arguments.")
    CYPHER_ARG_CHECK(args[0].IsString(), FMA_FMT("{} has to be a string ", args[0].ToString()))
    CYPHER_ARG_CHECK(args[1].IsString(), FMA_FMT("{} has to be a string ", args[0].ToString()))

    label = args[0].constant.scalar.AsString();
    extra = args[1].constant.scalar.AsString();
    for (int i = 0; i < (int)args.size() / 3; i++) {
        CYPHER_ARG_CHECK(
            args[i * SPEC_MEMBER_SIZE + 2].IsString(),
            FMA_FMT("{} has to be a string ", args[i * SPEC_MEMBER_SIZE + 2].ToString()))
        CYPHER_ARG_CHECK(
            args[i * SPEC_MEMBER_SIZE + 3].IsScalar(),
            FMA_FMT("{} has to be a variable，alternative value is "
                    "(NUL,BOOL,INT8,INT16,INT32,INT64,FLOAT,DOUBLE,DATE,DATETIME,STRING,BLOB) ",
                    args[i * SPEC_MEMBER_SIZE + 3].ToString()))
        CYPHER_ARG_CHECK(
            args[i * SPEC_MEMBER_SIZE + 4].IsBool(),
            FMA_FMT("{} has to be a boolean ", args[i * SPEC_MEMBER_SIZE + 4].ToString()))
        auto name = args[i * SPEC_MEMBER_SIZE + 2].constant.scalar.AsString();
        auto type_name = args[i * SPEC_MEMBER_SIZE + 3].constant.scalar.AsString();
        auto nullable = args[i * SPEC_MEMBER_SIZE + 4].constant.scalar.AsBool();

        std::transform(type_name.begin(), type_name.end(), type_name.begin(), ::tolower);
        auto it = type_map_.find(type_name);
        if (it == type_map_.end()) {
            throw lgraph::ReminderException("Unknown type name: " + type_name);
        }
        fds.emplace_back(name, it->second, nullable);
    }
}

void BuiltinProcedure::_ExtractAccessLevel(
    const VEC_EXPR &args, std::string &role,
    std::unordered_map<std::string, lgraph::AccessLevel> &leves) {
    CYPHER_ARG_CHECK(args.size() == 2,
                     "Not enough arguments. This function takes 2 or "
                     "more arguments. first is a string, other arguments are map");
    CYPHER_ARG_CHECK(args[0].IsString(), "wrong arguments type，has to be a string");
    CYPHER_ARG_CHECK(args[1].IsMap(), "wrong arguments type， has to be a map");
    role = args[0].constant.scalar.AsString();
    std::unordered_map<std::string, lgraph::AccessLevel> temp_levels;
    for (auto &kv : *args[1].constant.map) {
        auto it = ValidAccessLevels.find(kv.second.AsString());
        CYPHER_ARG_CHECK(it != ValidAccessLevels.end(), "unknown access level");
        temp_levels[kv.first] = it->second;
    }
    std::swap(leves, temp_levels);
}

static ::std::vector<::lgraph::FieldSpec> ParseFieldSpecs(const VEC_EXPR &args,
                                                          size_t start_from) {
    using namespace parser;
    std::vector<lgraph::FieldSpec> ret;
    for (size_t i = start_from; i < args.size(); i++) {
        CYPHER_ARG_CHECK(args[i].IsArray() && args[i].constant.array->size() == 3,
                         "Each FieldSpec must be a list of ('name', 'type' 'optional')");
        const auto &list = *args[i].constant.array;
        CYPHER_ARG_CHECK(list[0].IsString() && list[1].IsString() && list[2].IsBool(),
                         "Each FieldSpec must be a list of (name, type [,optional])")
        lgraph::FieldType ft;
        if (!lgraph::field_data_helper::TryGetFieldType(list[1].AsString(), ft))
            THROW_CODE(InputError, "Illegal field type:{}", list[1]);
        ret.emplace_back(list[0].AsString(), ft, list[2].AsBool());
    }
    return ret;
}

static std::vector<std::string> ParseStringList(const Entry &arg, const std::string &param_name) {
    std::vector<std::string> ret;
    if (arg.IsString()) {
        ret.push_back(arg.constant.scalar.AsString());
    } else if (arg.IsArray()) {
        for (auto &a : *arg.constant.array) {
            if (_F_UNLIKELY(!a.IsString()))
                THROW_CODE(InputError,
                           "Illegal value for parameter [{}]: must be a string or list of strings.",
                           param_name);
            ret.push_back(a.AsString());
        }
    } else {
        THROW_CODE(InputError,
                   "Illegal value for parameter [{}]: must be a string or list of strings.",
                   param_name);
    }
    return ret;
}

static std::string ParseStringArg(const Entry &entry, const std::string &param_name) {
    if (_F_UNLIKELY(!entry.IsString()))
        THROW_CODE(InputError, "Illegal value for parameter [{}]: must be a string.", param_name);
    return entry.constant.scalar.AsString();
}

std::optional<lgraph_api::FieldData> JsonToFieldData(const nlohmann::json& j_object,
                                                     const lgraph_api::FieldSpec& fs) {
    if (j_object.is_null()) {
        if (fs.optional) {
            return lgraph_api::FieldData();
        } else {
            return {};
        }
    }
    try {
        switch (fs.type) {
        case lgraph_api::FieldType::BOOL:
            return lgraph_api::FieldData(j_object.get<bool>());
        case lgraph_api::FieldType::INT8:
            return lgraph_api::FieldData(j_object.get<int8_t>());
        case lgraph_api::FieldType::INT16:
            return lgraph_api::FieldData(j_object.get<int16_t>());
        case lgraph_api::FieldType::INT32:
            return lgraph_api::FieldData(j_object.get<int32_t>());
        case lgraph_api::FieldType::INT64:
            return lgraph_api::FieldData(j_object.get<int64_t>());
        case lgraph_api::FieldType::FLOAT:
            return lgraph_api::FieldData(j_object.get<float>());
        case lgraph_api::FieldType::DOUBLE:
            return lgraph_api::FieldData(j_object.get<double>());
        case lgraph_api::FieldType::STRING:
            return lgraph_api::FieldData(j_object.get<std::string>());
        case lgraph_api::FieldType::DATE:
            return lgraph_api::FieldData(lgraph_api::Date(j_object.get<std::string>()));
        case lgraph_api::FieldType::DATETIME:
            return lgraph_api::FieldData(lgraph_api::DateTime(j_object.get<std::string>()));
        case lgraph_api::FieldType::FLOAT_VECTOR:
            return lgraph_api::FieldData(j_object.get<std::vector<float>>());
        default:
            return {};
        }
    } catch (...) {
        return {};
    }
}

void BuiltinProcedure::DbUpsertVertex(RTContext *ctx, const Record *record,
                                      const VEC_EXPR &args, const VEC_STR &yield_items,
                                      std::vector<Record> *records) {
    CYPHER_ARG_CHECK(args.size() == 2,
                     "need two parameters, e.g. db.upsertVertex(label_name, list_data)");
    CYPHER_ARG_CHECK(args[0].IsString(), "label_name type should be string")
    CYPHER_ARG_CHECK(args[1].IsArray(), "list_data type should be list")
    CYPHER_DB_PROCEDURE_GRAPH_CHECK();
    CheckProcedureYieldItem("db.upsertVertex", yield_items);
    if (ctx->txn_) ctx->txn_->Abort();
    const auto& list = args[1].constant.array;
    lgraph_api::GraphDB db(ctx->ac_db_.get(), false);
    auto txn = db.CreateReadTxn();
    auto label_id = txn.GetVertexLabelId(args[0].constant.AsString());
    auto vertex_fields = txn.GetVertexSchema(args[0].constant.AsString());
    std::unordered_map<std::string, std::pair<size_t, lgraph_api::FieldSpec>> fd_type;
    for (const auto& fd : vertex_fields) {
        fd_type[fd.name] = std::make_pair(txn.GetVertexFieldId(label_id, fd.name), fd);
    }
    std::string pf = txn.GetVertexPrimaryField(args[0].constant.AsString());
    auto index_fds = txn.GetTxn()->ListVertexIndexByLabel(args[0].constant.AsString());
    std::unordered_map<size_t, bool> unique_indexs;
    for (auto& index : index_fds) {
        if (index.field == pf) {
            continue;
        }
        if (index.type == lgraph_api::IndexType::GlobalUniqueIndex) {
            unique_indexs[txn.GetVertexFieldId(label_id, index.field)] = true;
        }
    }

    txn.Abort();
    int64_t total = list->size();
    int64_t data_error = 0;
    int64_t index_conflict = 0;
    int64_t insert = 0;
    int64_t update = 0;
    std::vector<std::tuple<int, std::vector<size_t>, std::vector<size_t>,
                           std::vector<lgraph_api::FieldData>>> lines;
    for (auto& line : *list) {
        int primary_pos = -1;
        std::vector<size_t> unique_pos;
        std::vector<size_t> field_ids;
        std::vector<lgraph_api::FieldData> fds;
        bool success = true;
        if (!line.IsMap()) {
            THROW_CODE(InputError, "The type of the elements in the list must be map");
        }
        for (auto& item : *line.map) {
            auto iter = fd_type.find(item.first);
            if (iter != fd_type.end()) {
                lgraph_api::FieldData fd;
                if (item.second.IsArray()) {
                    std::vector<float> float_vector;
                    for (const auto& a : *item.second.array) {
                        if (a.IsReal()) {
                            float_vector.push_back(a.AsDouble());
                        } else if (a.IsInteger()) {
                            float_vector.push_back(a.AsInt64());
                        } else {
                            THROW_CODE(CypherParameterTypeError, "vector type "
                                       "only support real & int");
                        }
                    }
                    fd = lgraph_api::FieldData(float_vector);
                } else {
                    fd = item.second.scalar;
                }
                if (fd.IsNull()) {
                    success = false;
                    break;
                }
                fds.emplace_back(std::move(fd));
                field_ids.push_back(iter->second.first);
                if (unique_indexs.count(iter->second.first)) {
                    unique_pos.push_back(field_ids.size() - 1);
                }
                if (item.first == pf) {
                    primary_pos = (int)field_ids.size() - 1;
                }
            }
        }
        if (success && primary_pos >= 0) {
            lines.emplace_back(primary_pos, std::move(unique_pos),
                               std::move(field_ids), std::move(fds));
        } else {
            data_error++;
        }
    }
    txn = db.CreateWriteTxn();
    for (auto& l : lines) {
        int ret = txn.UpsertVertex(label_id, std::get<0>(l),
                                   std::get<1>(l), std::get<2>(l), std::get<3>(l));
        if (ret == 0) {
            index_conflict++;
        } else if (ret == 1) {
            insert++;
        } else {
            update++;
        }
    }
    txn.Commit();
    Record r;
    r.AddConstant(lgraph::FieldData(total));
    r.AddConstant(lgraph::FieldData(data_error));
    r.AddConstant(lgraph::FieldData(index_conflict));
    r.AddConstant(lgraph::FieldData(insert));
    r.AddConstant(lgraph::FieldData(update));
    records->emplace_back(r.Snapshot());
    FillProcedureYieldItem("db.upsertVertex", yield_items, records);
}

void BuiltinProcedure::DbUpsertVertexByJson(RTContext *ctx, const Record *record,
                                            const VEC_EXPR &args, const VEC_STR &yield_items,
                                            std::vector<Record> *records) {
    CYPHER_ARG_CHECK(args.size() == 2,
                     "need two parameters, e.g. db.upsertVertexByJson(label_name, list_data)");
    CYPHER_ARG_CHECK(args[0].IsString(), "label_name type should be string")
    CYPHER_ARG_CHECK(args[1].IsString(),
                     "list_data type should be json string")
<<<<<<< HEAD
    CYPHER_DB_PROCEDURE_GRAPH_CHECK();
    CheckProcedureYieldItem("db.upsertVertexByJson", yield_items);
=======
>>>>>>> 20bfbfb7
    if (ctx->txn_) ctx->txn_->Abort();
    nlohmann::json json_data = nlohmann::json::parse(args[1].constant.AsString());
    if (!json_data.is_array()) {
        THROW_CODE(InputError, "The json data should be array type");
    }
    lgraph_api::GraphDB db(ctx->ac_db_.get(), false);
    auto txn = db.CreateReadTxn();
    auto label_id = txn.GetVertexLabelId(args[0].constant.AsString());
    auto vertex_fields = txn.GetVertexSchema(args[0].constant.AsString());
    std::unordered_map<std::string, std::pair<size_t, lgraph_api::FieldSpec>> fd_type;
    for (const auto& fd : vertex_fields) {
        fd_type[fd.name] = std::make_pair(txn.GetVertexFieldId(label_id, fd.name), fd);
    }
    std::string pf = txn.GetVertexPrimaryField(args[0].constant.AsString());
    auto index_fds = txn.GetTxn()->ListVertexIndexByLabel(args[0].constant.AsString());
    std::unordered_map<size_t, bool> unique_indexs;
    for (auto& index : index_fds) {
        if (index.field == pf) {
            continue;
        }
        if (index.type == lgraph_api::IndexType::GlobalUniqueIndex) {
            unique_indexs[txn.GetVertexFieldId(label_id, index.field)] = true;
        }
    }

    txn.Abort();
    int64_t json_total = json_data.size();
    int64_t json_error = 0;
    int64_t index_conflict = 0;
    int64_t insert = 0;
    int64_t update = 0;
    std::vector<std::tuple<int, std::vector<size_t>, std::vector<size_t>,
                           std::vector<lgraph_api::FieldData>>> lines;
    for (auto& line : json_data) {
        int primary_pos = -1;
        std::vector<size_t> unique_pos;
        std::vector<size_t> field_ids;
        std::vector<lgraph_api::FieldData> fds;
        bool success = true;
        for (auto& item : line.items()) {
            auto iter = fd_type.find(item.key());
            if (iter != fd_type.end()) {
                auto fd = JsonToFieldData(item.value(), iter->second.second);
                if (!fd) {
                    success = false;
                    break;
                }
                fds.emplace_back(std::move(fd.value()));
                field_ids.push_back(iter->second.first);
                if (unique_indexs.count(iter->second.first)) {
                    unique_pos.push_back(field_ids.size() - 1);
                }
                if (item.key() == pf) {
                    primary_pos = (int)field_ids.size() - 1;
                }
            }
        }
        if (success && primary_pos >= 0) {
            lines.emplace_back(primary_pos, std::move(unique_pos),
                               std::move(field_ids), std::move(fds));
        } else {
            json_error++;
        }
    }
    txn = db.CreateWriteTxn();
    for (auto& l : lines) {
        int ret = txn.UpsertVertex(label_id, std::get<0>(l),
                                   std::get<1>(l), std::get<2>(l), std::get<3>(l));
        if (ret == 0) {
            index_conflict++;
        } else if (ret == 1) {
            insert++;
        } else {
            update++;
        }
    }
    txn.Commit();
    Record r;
    r.AddConstant(lgraph::FieldData(json_total));
    r.AddConstant(lgraph::FieldData(json_error));
    r.AddConstant(lgraph::FieldData(index_conflict));
    r.AddConstant(lgraph::FieldData(insert));
    r.AddConstant(lgraph::FieldData(update));
    records->emplace_back(r.Snapshot());
    FillProcedureYieldItem("db.upsertVertexByJson", yield_items, records);
}

void BuiltinProcedure::DbUpsertEdge(RTContext *ctx, const Record *record,
                                    const VEC_EXPR &args, const VEC_STR &yield_items,
                                    std::vector<Record> *records) {
    CYPHER_ARG_CHECK(args.size() == 4 || args.size() == 5,
                     "need 4 or 5 parameters, "
                     "e.g. db.upsertEdge(label_name, start_spec, end_spec, list_data) or "
                 "db.upsertEdge(label_name, start_spec, end_spec, list_data, pair_unique_field)")
    CYPHER_ARG_CHECK(args[0].IsString(), "label_name type should be string")
    CYPHER_ARG_CHECK(args[1].IsMap(), "start_spec type should be map")
    CYPHER_ARG_CHECK(args[2].IsMap(), "end_spec type should be map")
    CYPHER_ARG_CHECK(args[3].IsArray(), "list_data type should be list")
    if (args.size() == 5) {
        CYPHER_ARG_CHECK(args[4].IsString(), "pair_unique_field type should be string")
    }
    CYPHER_DB_PROCEDURE_GRAPH_CHECK();
    CheckProcedureYieldItem("db.upsertEdge", yield_items);
    if (ctx->txn_) ctx->txn_->Abort();
    const auto& start = *args[1].constant.map;
    if (!start.count("type") || !start.count("key")) {
        THROW_CODE(InputError, "start_spec missing 'type' or 'key'");
    }
    const auto& end = *args[2].constant.map;
    if (!end.count("type") || !end.count("key")) {
        THROW_CODE(InputError, "end_spec missing 'type' or 'key'");
    }
    std::string pair_unique_field;
    if (args.size() == 5) {
        pair_unique_field = args[4].constant.AsString();
    }
    std::string start_type = start.at("type").AsString();
    std::string start_json_key = start.at("key").AsString();
    std::string end_type = end.at("type").AsString();
    std::string end_json_key = end.at("key").AsString();
    lgraph_api::GraphDB db(ctx->ac_db_.get(), false);
    auto txn = db.CreateReadTxn();
    auto label_id = txn.GetEdgeLabelId(args[0].constant.AsString());

    auto start_label_id = txn.GetVertexLabelId(start_type);
    auto start_pf = txn.GetVertexPrimaryField(start_type);
    auto start_pf_id = txn.GetVertexFieldId(start_label_id, start_pf);
    lgraph_api::FieldSpec start_pf_fs;
    auto vertex_fields = txn.GetVertexSchema(start_type);
    for (auto& item : vertex_fields) {
        if (item.name == start_pf) {
            start_pf_fs = item;
            break;
        }
    }

    auto end_label_id = txn.GetVertexLabelId(end_type);
    auto end_pf = txn.GetVertexPrimaryField(end_type);
    auto end_pf_id = txn.GetVertexFieldId(end_label_id, end_pf);
    lgraph_api::FieldSpec end_pf_fs;
    vertex_fields = txn.GetVertexSchema(end_type);
    for (auto& item : vertex_fields) {
        if (item.name == end_pf) {
            end_pf_fs = item;
            break;
        }
    }

    auto edge_fields = txn.GetEdgeSchema(args[0].constant.AsString());
    std::unordered_map<std::string, std::pair<size_t, lgraph_api::FieldSpec>> fd_type;
    for (const auto& fd : edge_fields) {
        fd_type[fd.name] = std::make_pair(txn.GetEdgeFieldId(label_id, fd.name), fd);
    }

    auto index_fds = txn.GetTxn()->ListEdgeIndexByLabel(args[0].constant.AsString());
    std::unordered_map<size_t, bool> unique_indexs;
    bool pair_unique_configured = false;
    for (auto& index : index_fds) {
        if (index.type == lgraph_api::IndexType::GlobalUniqueIndex) {
            unique_indexs[txn.GetEdgeFieldId(label_id, index.field)] = true;
        } else if (index.type == lgraph_api::IndexType::PairUniqueIndex) {
            if (!pair_unique_field.empty() && index.field == pair_unique_field) {
                pair_unique_configured = true;
            }
        }
    }
    if (!pair_unique_field.empty() && !pair_unique_configured) {
        THROW_CODE(InputError, "No edge pair unique index is configured for this field: {}",
                   pair_unique_field);
    }

    const auto& list = *args[3].constant.array;
    int64_t json_total = list.size();
    int64_t json_error = 0;
    int64_t index_conflict = 0;
    int64_t insert = 0;
    int64_t update = 0;
    std::vector<std::tuple<int64_t , int64_t, std::vector<size_t>, std::vector<size_t>,
                           std::vector<lgraph_api::FieldData>, std::optional<size_t> >> lines;
    for (auto& line : list) {
        int64_t start_vid = -1;
        int64_t end_vid = -1;
        std::vector<size_t> unique_pos;
        std::optional<size_t> pair_unique_pos;
        std::vector<size_t> field_ids;
        std::vector<lgraph_api::FieldData> fds;
        bool success = true;
        if (!line.IsMap()) {
            THROW_CODE(InputError, "The type of the elements in the list must be map");
        }
        if (!pair_unique_field.empty()) {
            if (!line.map->count(pair_unique_field)) {
                json_error++;
                continue;
            }
        }
        for (auto& item : *line.map) {
            if (item.first == start_json_key) {
                lgraph_api::FieldData fd;
                if (item.second.IsArray()) {
                    std::vector<float> float_vector;
                    for (const auto& a : *item.second.array) {
                        if (a.IsReal()) {
                            float_vector.push_back(a.AsDouble());
                        } else if (a.IsInteger()) {
                            float_vector.push_back(a.AsInt64());
                        } else {
                            THROW_CODE(CypherParameterTypeError, "vector type "
                                       "only support real & int");
                        }
                    }
                    fd = lgraph_api::FieldData(float_vector);
                } else {
                    fd = item.second.scalar;
                }
                if (fd.IsNull()) {
                    success = false;
                    break;
                }
                auto iiter = txn.GetVertexIndexIterator(
                    start_label_id, start_pf_id, fd, fd);
                if (!iiter.IsValid()) {
                    success = false;
                    break;
                }
                start_vid = iiter.GetVid();
                continue;
            } else if (item.first == end_json_key) {
                lgraph_api::FieldData fd;
                if (item.second.IsArray()) {
                    std::vector<float> float_vector;
                    for (const auto& a : *item.second.array) {
                        if (a.IsReal()) {
                            float_vector.push_back(a.AsDouble());
                        } else if (a.IsInteger()) {
                            float_vector.push_back(a.AsInt64());
                        } else {
                            THROW_CODE(CypherParameterTypeError, "vector type "
                                       "only support real & int");
                        }
                    }
                    fd = lgraph_api::FieldData(float_vector);
                } else {
                    fd = item.second.scalar;
                }
                if (fd.IsNull()) {
                    success = false;
                    break;
                }
                auto iiter = txn.GetVertexIndexIterator(
                    end_label_id, end_pf_id, fd, fd);
                if (!iiter.IsValid()) {
                    success = false;
                    break;
                }
                end_vid = iiter.GetVid();
                continue;
            } else {
                auto iter = fd_type.find(item.first);
                if (iter != fd_type.end()) {
                    lgraph_api::FieldData fd;
                    if (item.second.IsArray()) {
                        std::vector<float> float_vector;
                        for (const auto& a : *item.second.array) {
                            if (a.IsReal()) {
                                float_vector.push_back(a.AsDouble());
                            } else if (a.IsInteger()) {
                                float_vector.push_back(a.AsInt64());
                            } else {
                                THROW_CODE(CypherParameterTypeError, "vector type "
                                           "only support real & int");
                            }
                        }
                        fd = lgraph_api::FieldData(float_vector);
                    } else {
                        fd = item.second.scalar;
                    }
                    if (fd.IsNull()) {
                        success = false;
                        break;
                    }
                    fds.emplace_back(std::move(fd));
                    field_ids.push_back(iter->second.first);
                    if (unique_indexs.count(iter->second.first)) {
                        unique_pos.push_back(field_ids.size() - 1);
                    } else {
                        if (!pair_unique_field.empty() && pair_unique_field == item.first) {
                            pair_unique_pos = field_ids.size() - 1;
                        }
                    }
                }
            }
        }
        if (success && start_vid >= 0 && end_vid >= 0) {
            lines.emplace_back(start_vid, end_vid, std::move(unique_pos),
                               std::move(field_ids), std::move(fds), pair_unique_pos);
        } else {
            json_error++;
        }
    }
    txn.Abort();
    txn = db.CreateWriteTxn();
    for (auto& l : lines) {
        int ret = txn.UpsertEdge(std::get<0>(l), std::get<1>(l),
                                 label_id, std::get<2>(l), std::get<3>(l),
                                     std::get<4>(l), std::get<5>(l));
        if (ret == 0) {
            index_conflict++;
        } else if (ret == 1) {
            insert++;
        } else {
            update++;
        }
    }
    txn.Commit();
    Record r;
    r.AddConstant(lgraph::FieldData(json_total));
    r.AddConstant(lgraph::FieldData(json_error));
    r.AddConstant(lgraph::FieldData(index_conflict));
    r.AddConstant(lgraph::FieldData(insert));
    r.AddConstant(lgraph::FieldData(update));
    records->emplace_back(r.Snapshot());
    FillProcedureYieldItem("db.upsertEdge", yield_items, records);
}

void BuiltinProcedure::DbUpsertEdgeByJson(RTContext *ctx, const Record *record,
                                          const VEC_EXPR &args, const VEC_STR &yield_items,
                                          std::vector<Record> *records) {
    CYPHER_ARG_CHECK(args.size() == 4 || args.size() == 5,
                     "need 4 or 5 parameters, "
                     "e.g. db.upsertEdgeByJson(label_name, start_spec, end_spec, list_data) or "
             "db.upsertEdgeByJson(label_name, start_spec, end_spec, list_data, pair_unique_field)")
    CYPHER_ARG_CHECK(args[0].IsString(), "label_name type should be string")
    CYPHER_ARG_CHECK(args[1].IsString(), "start_spec type should be json string")
    CYPHER_ARG_CHECK(args[2].IsString(), "end_spec type should be json string")
    CYPHER_ARG_CHECK(args[3].IsString(), "list_data type should be json string")
    if (args.size() == 5) {
        CYPHER_ARG_CHECK(args[4].IsString(), "pair_unique_field type should be json string")
    }
    CYPHER_DB_PROCEDURE_GRAPH_CHECK();
    CheckProcedureYieldItem("db.upsertEdgeByJson", yield_items);
    if (ctx->txn_) ctx->txn_->Abort();
    nlohmann::json json_data = nlohmann::json::parse(args[3].constant.AsString());
    if (!json_data.is_array()) {
        THROW_CODE(InputError, "The json data should be array type");
    }
    nlohmann::json start = nlohmann::json::parse(args[1].constant.AsString());
    if (!start.contains("type") || !start.contains("key")) {
        THROW_CODE(InputError, "start_spec missing 'type' or 'key'");
    }
    nlohmann::json end = nlohmann::json::parse(args[2].constant.AsString());
    if (!end.contains("type") || !end.contains("key")) {
        THROW_CODE(InputError, "end_spec missing 'type' or 'key'");
    }

    std::string pair_unique_field;
    if (args.size() == 5) {
        pair_unique_field = args[4].constant.AsString();
    }

    std::string start_type = start["type"].get<std::string>();
    std::string start_json_key = start["key"].get<std::string>();
    std::string end_type = end["type"].get<std::string>();
    std::string end_json_key = end["key"].get<std::string>();
    lgraph_api::GraphDB db(ctx->ac_db_.get(), false);
    auto txn = db.CreateReadTxn();
    auto label_id = txn.GetEdgeLabelId(args[0].constant.AsString());

    auto start_label_id = txn.GetVertexLabelId(start_type);
    auto start_pf = txn.GetVertexPrimaryField(start_type);
    auto start_pf_id = txn.GetVertexFieldId(start_label_id, start_pf);
    lgraph_api::FieldSpec start_pf_fs;
    auto vertex_fields = txn.GetVertexSchema(start_type);
    for (auto& item : vertex_fields) {
        if (item.name == start_pf) {
            start_pf_fs = item;
            break;
        }
    }

    auto end_label_id = txn.GetVertexLabelId(end_type);
    auto end_pf = txn.GetVertexPrimaryField(end_type);
    auto end_pf_id = txn.GetVertexFieldId(end_label_id, end_pf);
    lgraph_api::FieldSpec end_pf_fs;
    vertex_fields = txn.GetVertexSchema(end_type);
    for (auto& item : vertex_fields) {
        if (item.name == end_pf) {
            end_pf_fs = item;
            break;
        }
    }

    auto edge_fields = txn.GetEdgeSchema(args[0].constant.AsString());
    std::unordered_map<std::string, std::pair<size_t, lgraph_api::FieldSpec>> fd_type;
    for (const auto& fd : edge_fields) {
        fd_type[fd.name] = std::make_pair(txn.GetEdgeFieldId(label_id, fd.name), fd);
    }

    auto index_fds = txn.GetTxn()->ListEdgeIndexByLabel(args[0].constant.AsString());
    std::unordered_map<size_t, bool> unique_indexs;
    bool pair_unique_configured = false;
    for (auto& index : index_fds) {
        if (index.type == lgraph_api::IndexType::GlobalUniqueIndex) {
            unique_indexs[txn.GetEdgeFieldId(label_id, index.field)] = true;
        } else if (index.type == lgraph_api::IndexType::PairUniqueIndex) {
            if (!pair_unique_field.empty() && index.field == pair_unique_field) {
                pair_unique_configured = true;
            }
        }
    }
    if (!pair_unique_field.empty() && !pair_unique_configured) {
        THROW_CODE(InputError, "No edge pair unique index is configured for this field: {}",
                   pair_unique_field);
    }

    int64_t json_total = json_data.size();
    int64_t json_error = 0;
    int64_t index_conflict = 0;
    int64_t insert = 0;
    int64_t update = 0;
    std::vector<std::tuple<int64_t , int64_t, std::vector<size_t>, std::vector<size_t>,
                           std::vector<lgraph_api::FieldData>, std::optional<size_t>>> lines;
    for (auto& line : json_data) {
        int64_t start_vid = -1;
        int64_t end_vid = -1;
        std::optional<size_t> pair_unique_pos;
        std::vector<size_t> unique_pos;
        std::vector<size_t> field_ids;
        std::vector<lgraph_api::FieldData> fds;
        bool success = true;
        if (!pair_unique_field.empty()) {
            if (!line.count(pair_unique_field)) {
                json_error++;
                continue;
            }
        }
        for (auto& item : line.items()) {
            if (item.key() == start_json_key) {
                auto fd = JsonToFieldData(item.value(), start_pf_fs);
                if (!fd) {
                    success = false;
                    break;
                }
                auto iiter = txn.GetVertexIndexIterator(
                    start_label_id, start_pf_id, fd.value(), fd.value());
                if (!iiter.IsValid()) {
                    success = false;
                    break;
                }
                start_vid = iiter.GetVid();
                continue;
            } else if (item.key() == end_json_key) {
                auto fd = JsonToFieldData(item.value(), end_pf_fs);
                if (!fd) {
                    success = false;
                    break;
                }
                auto iiter = txn.GetVertexIndexIterator(
                    end_label_id, end_pf_id, fd.value(), fd.value());
                if (!iiter.IsValid()) {
                    success = false;
                    break;
                }
                end_vid = iiter.GetVid();
                continue;
            } else {
                auto iter = fd_type.find(item.key());
                if (iter != fd_type.end()) {
                    auto fd = JsonToFieldData(item.value(), iter->second.second);
                    if (!fd) {
                        success = false;
                        break;
                    }
                    fds.emplace_back(std::move(fd.value()));
                    field_ids.push_back(iter->second.first);
                    if (unique_indexs.count(iter->second.first)) {
                        unique_pos.push_back(field_ids.size() - 1);
                    } else {
                        if (!pair_unique_field.empty() && pair_unique_field == item.key()) {
                            pair_unique_pos = field_ids.size() - 1;
                        }
                    }
                }
            }
        }
        if (success && start_vid >= 0 && end_vid >= 0) {
            lines.emplace_back(start_vid, end_vid, std::move(unique_pos),
                               std::move(field_ids), std::move(fds), pair_unique_pos);
        } else {
            json_error++;
        }
    }
    txn.Abort();
    txn = db.CreateWriteTxn();
    for (auto& l : lines) {
        int ret = txn.UpsertEdge(
            std::get<0>(l), std::get<1>(l),
                label_id, std::get<2>(l),
                    std::get<3>(l), std::get<4>(l), std::get<5>(l));
        if (ret == 0) {
            index_conflict++;
        } else if (ret == 1) {
            insert++;
        } else {
            update++;
        }
    }
    txn.Commit();
    Record r;
    r.AddConstant(lgraph::FieldData(json_total));
    r.AddConstant(lgraph::FieldData(json_error));
    r.AddConstant(lgraph::FieldData(index_conflict));
    r.AddConstant(lgraph::FieldData(insert));
    r.AddConstant(lgraph::FieldData(update));
    records->emplace_back(r.Snapshot());
    FillProcedureYieldItem("db.upsertEdgeByJson", yield_items, records);
}

void BuiltinProcedure::DbCreateVertexLabel(RTContext *ctx, const Record *record,
                                           const VEC_EXPR &args, const VEC_STR &yield_items,
                                           std::vector<Record> *records) {
    CYPHER_ARG_CHECK(
        args.size() % SPEC_MEMBER_SIZE == 2,
        "e.g. db.createVertexLabel(label_name, primary_fd, field_name, field_type, is_unique)");
    std::string label;
    std::string primary_fd;
    std::vector<lgraph::FieldSpec> fds;
    CYPHER_DB_PROCEDURE_GRAPH_CHECK();
    CheckProcedureYieldItem("db.createVertexLabel", yield_items);
    /* close the previous txn first, in case of nested transaction */
    if (ctx->txn_) ctx->txn_->Abort();
    _ExtractFds(args, label, primary_fd, fds);
    lgraph::VertexOptions vo(primary_fd);
    vo.detach_property = true;
    auto ret = ctx->ac_db_->AddLabel(true, label, fds, vo);
    if (!ret) {
        throw lgraph::LabelExistException(label, true);
    }
    FillProcedureYieldItem("db.createVertexLabel", yield_items, records);
}

void BuiltinProcedure::DbCreateEdgeLabelByJson(RTContext *ctx, const Record *record,
                                               const VEC_EXPR &args,
                                               const VEC_STR &yield_items,
                                               std::vector<Record> *records) {
    CYPHER_ARG_CHECK(args.size() % SPEC_MEMBER_SIZE == 1,
                     "e.g. db.createEdgeLabelByJson(json_data)");
    CYPHER_ARG_CHECK(args[0].IsString(), "json_data type should be json string")
    CheckProcedureYieldItem("db.createEdgeLabelByJson", yield_items);
    nlohmann::json schema;
    schema["schema"] = nlohmann::json::array();
    auto ec = nlohmann::json::parse(args[0].constant.AsString());
    schema["schema"].push_back(ec);
    auto schema_desc = lgraph::import_v2::ImportConfParser::ParseSchema(schema);
    if (schema_desc.label_desc.size() != 1) {
        THROW_CODE(InputError, "json schema size error, size:{}", schema_desc.label_desc.size());
    }
    CYPHER_DB_PROCEDURE_GRAPH_CHECK();
    if (ctx->txn_) ctx->txn_->Abort();
    std::vector<lgraph_api::FieldSpec> fds;
    const auto& ld = schema_desc.label_desc[0];
    if (ld.is_vertex) {
        THROW_CODE(InputError, "is not edge json schema");
    }
    for (auto& p : ld.GetSchemaDef())
        fds.emplace_back(p.second);
    lgraph_api::EdgeOptions eo;
    if (ld.HasTemporalField()) {
        auto tf = ld.GetTemporalField();
        eo.temporal_field = tf.name;
        eo.temporal_field_order = tf.temporal_order;
    }
    eo.edge_constraints = ld.edge_constraints;
    eo.detach_property = ld.detach_property;
    bool ok = ctx->ac_db_->AddLabel(ld.is_vertex, ld.name, fds, eo);
    if (ok) {
        LOG_INFO() << FMA_FMT("Add {} label:{}", ld.is_vertex ? "vertex" : "edge",
                              ld.name);
    } else {
        throw lgraph::LabelExistException(ld.name, false);
    }
    for (auto& spec : ld.columns) {
        if (spec.index) {
            ctx->ac_db_->AddEdgeIndex(ld.name, spec.name, spec.idxType);
            LOG_INFO() << FMA_FMT("Add edge index [label:{}, field:{}, type:{}]",
                                  ld.name, spec.name, static_cast<int>(spec.idxType));
        }
    }
    FillProcedureYieldItem("db.createEdgeLabelByJson", yield_items, records);
}

void BuiltinProcedure::DbCreateVertexLabelByJson(RTContext *ctx, const Record *record,
                                                 const VEC_EXPR &args,
                                                 const VEC_STR &yield_items,
                                                 std::vector<Record> *records) {
    CYPHER_ARG_CHECK(args.size() % SPEC_MEMBER_SIZE == 1,
                     "e.g. db.createVertexLabelByJson(json_data)");
    CYPHER_ARG_CHECK(args[0].IsString(), "json_data type should be json string")
    nlohmann::json schema;
    schema["schema"] = nlohmann::json::array();
    auto ec = nlohmann::json::parse(args[0].constant.AsString());
    schema["schema"].push_back(ec);
    auto schema_desc = lgraph::import_v2::ImportConfParser::ParseSchema(schema);
    if (schema_desc.label_desc.size() != 1) {
        THROW_CODE(InputError, "json schema size error, size:{}", schema_desc.label_desc.size());
    }
    CYPHER_DB_PROCEDURE_GRAPH_CHECK();
    CheckProcedureYieldItem("db.createVertexLabelByJson", yield_items);
    if (ctx->txn_) ctx->txn_->Abort();
    std::vector<lgraph_api::FieldSpec> fds;
    const auto& ld = schema_desc.label_desc[0];
    if (!ld.is_vertex) {
        THROW_CODE(InputError, "is not vertex json schema");
    }
    for (auto& p : ld.GetSchemaDef())
        fds.emplace_back(p.second);
    lgraph_api::VertexOptions vo;
    vo.primary_field = ld.GetPrimaryField().name;
    vo.detach_property = ld.detach_property;
    bool ok = ctx->ac_db_->AddLabel(ld.is_vertex, ld.name, fds, vo);
    if (ok) {
        LOG_INFO() << FMA_FMT("Add {} label:{}", ld.is_vertex ? "vertex" : "edge",
                              ld.name);
    } else {
        throw lgraph::LabelExistException(ld.name, true);
    }
    for (auto& spec : ld.columns) {
        if (spec.index && !spec.primary) {
            ctx->ac_db_->AddVertexIndex(ld.name, spec.name, spec.idxType);
            LOG_INFO() << FMA_FMT("Add vertex index [label:{}, field:{}, type:{}]",
                                  ld.name, spec.name, static_cast<int>(spec.idxType));
        }
    }
    FillProcedureYieldItem("db.createVertexLabelByJson", yield_items, records);
}

// params: vertex, label, primary_field,  [fieldspec1], [fieldspec2]...
// params: edge, label, edge_constraints, [fieldspec1], [fieldspec2]...
void BuiltinProcedure::DbCreateLabel(RTContext *ctx, const Record *record,
                                     const VEC_EXPR &args, const VEC_STR &yield_items,
                                     std::vector<Record> *records) {
    CYPHER_DB_PROCEDURE_GRAPH_CHECK();
    CheckProcedureYieldItem("db.createLabel", yield_items);
    /* close the previous txn first, in case of nested transaction */
    if (ctx->txn_) ctx->txn_->Abort();
    if (args.size() < 2)
        THROW_CODE(InputError, "Not enough arguments. This function takes 2 or more arguments.");
    bool is_vertex = ParseIsVertex(args[0].constant.scalar.AsString());
    std::string label = ParseStringArg(args[1], "label_name");
    std::string primary_fd;
    std::vector<std::pair<std::string, std::string>> edge_constraints;
    if (is_vertex) {
        primary_fd = ParseStringArg(args[2], "primary_field");
    } else {
        auto str = ParseStringArg(args[2], "edge_constraints");
        auto ec = nlohmann::json::parse(str);
        for (auto &item : ec) {
            if (item.size() != 2) {
                THROW_CODE(InputError, "The size of each constraint tuple should be 2");
            }
            if (!item[0].is_string() || !item[1].is_string()) {
                THROW_CODE(InputError,
                           "The element of each constraint tuple should be string type");
            }
            edge_constraints.emplace_back(item[0], item[1]);
        }
    }
    auto field_specs = ParseFieldSpecs(args, 3);
    auto ac_db = ctx->galaxy_->OpenGraph(ctx->user_, ctx->graph_);
    std::unique_ptr<lgraph::LabelOptions> options;
    if (is_vertex) {
        auto vo = std::make_unique<lgraph::VertexOptions>();
        vo->primary_field = primary_fd;
        vo->detach_property = true;
        options = std::move(vo);
    } else {
        auto eo = std::make_unique<lgraph::EdgeOptions>();
        eo->edge_constraints = edge_constraints;
        eo->detach_property = true;
        options = std::move(eo);
    }
    auto ret = ac_db.AddLabel(is_vertex, label, field_specs, *options);
    if (!ret) {
        throw lgraph::LabelExistException(label, is_vertex);
    }
    FillProcedureYieldItem("db.createLabel", yield_items, records);
}

// params: vertex/edge, label
void BuiltinProcedure::DbGetLabelSchema(RTContext *ctx, const Record *record,
                                        const VEC_EXPR &args, const VEC_STR &yield_items,
                                        std::vector<Record> *records) {
    CYPHER_DB_PROCEDURE_GRAPH_CHECK();
    CheckProcedureYieldItem("db.getLabelSchema", yield_items);
    if (args.size() != 2)
        THROW_CODE(InputError,
                   "Wrong number of arguments. This function takes exactly 2 arguments.");
    bool is_vertex = ParseIsVertex(args[0].constant.scalar.AsString());
    std::string label = ParseStringArg(args[1], "label_name");
    auto fs = ctx->txn_->GetTxn()->GetSchema(is_vertex, label);
    for (auto &f : fs) {
        Record r;
        r.AddConstant(lgraph::FieldData(f.name));
        r.AddConstant(lgraph::FieldData(lgraph::field_data_helper::FieldTypeName(f.type)));
        r.AddConstant(lgraph::FieldData(f.optional));
        records->emplace_back(r.Snapshot());
    }
    FillProcedureYieldItem("db.getLabelSchema", yield_items, records);
}

void BuiltinProcedure::DbGetVertexSchema(RTContext *ctx, const Record *record,
                                         const VEC_EXPR &args, const VEC_STR &yield_items,
                                         std::vector<Record> *records) {
    CYPHER_ARG_CHECK(args.size() == 1, "need one parameters, e.g. db.getVertexSchema(label)")
    CYPHER_ARG_CHECK(args[0].IsString(), "label type should be string")
    CYPHER_DB_PROCEDURE_GRAPH_CHECK();
    CheckProcedureYieldItem("db.getVertexSchema", yield_items);
    const lgraph::Schema *schema =
        ctx->txn_->GetTxn()->GetSchema(args[0].constant.scalar.AsString(), true);
    if (!schema) {
        throw lgraph::CypherException(
            FMA_FMT("vertex label {} does not exist", args[0].constant.scalar.AsString()));
    }
    Record r;
    r.AddConstant(lgraph::FieldData(ValueToJson(schema).serialize()));
    records->emplace_back(r.Snapshot());
    FillProcedureYieldItem("db.getVertexSchema", yield_items, records);
}

void BuiltinProcedure::DbGetEdgeSchema(RTContext *ctx, const Record *record,
                                       const VEC_EXPR &args, const VEC_STR &yield_items,
                                       std::vector<Record> *records) {
    CYPHER_ARG_CHECK(args.size() == 1, "need one parameters, e.g. db.getEdgeSchema(label)");
    CYPHER_ARG_CHECK(args[0].IsString(), "label type should be string")
    CYPHER_DB_PROCEDURE_GRAPH_CHECK();
    CheckProcedureYieldItem("db.getEdgeSchema", yield_items);
    const lgraph::Schema *schema =
        ctx->txn_->GetTxn()->GetSchema(args[0].constant.scalar.AsString(), false);
    if (!schema) {
        throw lgraph::CypherException(
            FMA_FMT("edge label {} does not exist", args[0].constant.scalar.AsString()));
    }
    Record r;
    r.AddConstant(lgraph::FieldData(ValueToJson(schema).serialize()));
    records->emplace_back(r.Snapshot());
    FillProcedureYieldItem("db.getEdgeSchema", yield_items, records);
}

// params: vertex/edge, label
void BuiltinProcedure::DbDeleteLabel(RTContext *ctx, const Record *record,
                                     const VEC_EXPR &args, const VEC_STR &yield_items,
                                     std::vector<Record> *records) {
    CYPHER_ARG_CHECK(args.size() == 2,
                     "need two parameters, e.g. db.deleteLabel(label_type, label_name)");
    CYPHER_DB_PROCEDURE_GRAPH_CHECK();
    CheckProcedureYieldItem("db.deleteLabel", yield_items);
    /* close the previous txn first, in case of nested transaction */
    if (ctx->txn_) ctx->txn_->Abort();
    bool is_vertex = ParseIsVertex(args[0].constant.scalar.AsString());
    std::string label = ParseStringArg(args[1], "label_name");
    auto ac_db = ctx->galaxy_->OpenGraph(ctx->user_, ctx->graph_);
    size_t affected = 0;
    auto ret = ac_db.DeleteLabel(is_vertex, label, &affected);
    if (!ret) {
        throw lgraph::LabelNotExistException(label);
    }
    FillProcedureYieldItem("db.deleteLabel", yield_items, records);
}

// params: vertex/edge, label, field_names
void BuiltinProcedure::DbAlterLabelDelFields(RTContext *ctx, const Record *record,
                                             const VEC_EXPR &args,
                                             const VEC_STR &yield_items,
                                             std::vector<Record> *records) {
    CYPHER_DB_PROCEDURE_GRAPH_CHECK();
    CheckProcedureYieldItem("db.alterLabelDelFields", yield_items);
    /* close the previous txn first, in case of nested transaction */
    if (ctx->txn_) ctx->txn_->Abort();
    if (args.size() != 3)
        THROW_CODE(InputError,
                   "Wrong number of arguments. This function takes exactly 3 arguments.");
    bool is_vertex = ParseIsVertex(args[0].constant.scalar.AsString());
    std::string label = ParseStringArg(args[1], "label_name");
    std::vector<std::string> fields = ParseStringList(args[2], "field_names");
    auto ac_db = ctx->galaxy_->OpenGraph(ctx->user_, ctx->graph_);
    size_t affected = 0;
    auto ret = ac_db.AlterLabelDelFields(label, fields, is_vertex, &affected);
    if (ret) {
        Record r;
        r.AddConstant(lgraph::FieldData::Int64(static_cast<int64_t>(affected)));
        records->emplace_back(r.Snapshot());
    } else {
        throw lgraph::LabelNotExistException(label);
    }
    FillProcedureYieldItem("db.alterLabelDelFields", yield_items, records);
}

// params: vertex/edge, label, [field_spec_value_1], [field_spec_value_2]...
void BuiltinProcedure::DbAlterLabelAddFields(RTContext *ctx, const Record *record,
                                             const VEC_EXPR &args,
                                             const VEC_STR &yield_items,
                                             std::vector<Record> *records) {
    using namespace parser;
    CYPHER_DB_PROCEDURE_GRAPH_CHECK();
    CheckProcedureYieldItem("db.alterLabelAddFields", yield_items);
    /* close the previous txn first, in case of nested transaction */
    if (ctx->txn_) ctx->txn_->Abort();
    if (args.size() < 3)
        THROW_CODE(InputError, "Too few arguments. This function takes 3 or more arguments.");
    bool is_vertex = ParseIsVertex(args[0].constant.scalar.AsString());
    std::string label = ParseStringArg(args[1], "label_name");
    // get field_spec_value
    std::vector<lgraph::FieldSpec> fields;
    std::vector<lgraph::FieldData> values;
    for (size_t i = 2; i < args.size(); i++) {
        CYPHER_ARG_CHECK(
            args[i].IsArray() && args[i].constant.array->size() == 4,
            "Each FieldSpec must be a list of ('name', 'type', default_value, 'optional')");
        const auto &list = *args[i].constant.array;
        CYPHER_ARG_CHECK(list[0].IsString() && list[1].IsString() && list[3].IsBool(),
                         "Each FieldSpec must be a list of (name, type, default_value ,optional)");
        const std::string &name = list[0].AsString();
        lgraph::FieldType ft;
        if (!lgraph::field_data_helper::TryGetFieldType(list[1].AsString(), ft))
            THROW_CODE(InputError, "Illegal field type:{}", list[1]);
        lgraph::FieldData default_value = list[2].scalar;
        fields.emplace_back(name, ft, list[3].AsBool());
        values.emplace_back(std::move(default_value));
    }
    // now alter label
    auto ac_db = ctx->galaxy_->OpenGraph(ctx->user_, ctx->graph_);
    size_t affected = 0;
    auto ret = ac_db.AlterLabelAddFields(label, fields, values, is_vertex, &affected);
    if (ret) {
        Record r;
        r.AddConstant(lgraph::FieldData::Int64(static_cast<int64_t>(affected)));
        records->emplace_back(r.Snapshot());
    } else {
        throw lgraph::LabelNotExistException(label);
    }
    FillProcedureYieldItem("db.alterLabelAddFields", yield_items, records);
}

// params: vertex/edge, label, [field_spec_1], [field_spec_2],...
void BuiltinProcedure::DbAlterLabelModFields(RTContext *ctx, const Record *record,
                                             const VEC_EXPR &args,
                                             const VEC_STR &yield_items,
                                             std::vector<Record> *records) {
    CYPHER_DB_PROCEDURE_GRAPH_CHECK();
    CheckProcedureYieldItem("db.alterLabelModFields", yield_items);
    /* close the previous txn first, in case of nested transaction */
    if (ctx->txn_) ctx->txn_->Abort();
    if (args.size() < 3)
        THROW_CODE(InputError,
                   "Wrong number of arguments. This function takes 3 or more arguments.");
    bool is_vertex = ParseIsVertex(args[0].constant.scalar.AsString());
    std::string label = ParseStringArg(args[1], "label_name");
    std::vector<lgraph::FieldSpec> fields = ParseFieldSpecs(args, 2);
    auto ac_db = ctx->galaxy_->OpenGraph(ctx->user_, ctx->graph_);
    size_t affected = 0;
    auto ret = ac_db.AlterLabelModFields(label, fields, is_vertex, &affected);
    if (ret) {
        Record r;
        r.AddConstant(lgraph::FieldData::Int64(static_cast<int64_t>(affected)));
        records->emplace_back(r.Snapshot());
    } else {
        throw lgraph::LabelNotExistException(label);
    }
    FillProcedureYieldItem("db.alterLabelModFields", yield_items, records);
}

void BuiltinProcedure::DbCreateEdgeLabel(RTContext *ctx, const Record *record,
                                         const VEC_EXPR &args, const VEC_STR &yield_items,
                                         std::vector<Record> *records) {
    CYPHER_ARG_CHECK(
        args.size() % SPEC_MEMBER_SIZE == 2,
        "e.g. db.createEdgeLabel(label_name, extra, field_name, field_type, is_optional)")
    CheckProcedureYieldItem("db.createEdgeLabel", yield_items);
    std::string label;
    std::vector<lgraph::FieldSpec> fds;
    std::vector<std::pair<std::string, std::string>> edge_constraints;
    CYPHER_DB_PROCEDURE_GRAPH_CHECK();
    /* close the previous txn first, in case of nested transaction */
    if (ctx->txn_) ctx->txn_->Abort();
    std::string extra;
    _ExtractFds(args, label, extra, fds);
    auto ec = nlohmann::json::parse(extra);
    for (auto &item : ec) {
        edge_constraints.emplace_back(item[0], item[1]);
    }
    lgraph::EdgeOptions eo(edge_constraints);
    eo.detach_property = true;
    auto ac_db = ctx->galaxy_->OpenGraph(ctx->user_, ctx->graph_);
    auto ret = ac_db.AddLabel(false, label, fds, eo);
    if (!ret) {
        throw lgraph::LabelExistException(label, true);
    }
    FillProcedureYieldItem("db.createEdgeLabel", yield_items, records);
}

void BuiltinProcedure::DbAddVertexIndex(RTContext *ctx, const Record *record,
                                        const VEC_EXPR &args, const VEC_STR &yield_items,
                                        std::vector<Record> *records) {
    CYPHER_ARG_CHECK(args.size() == 3,
                     "need 3 parameters, e.g. db.addIndex(label_name, field_name, unique)")
    CYPHER_ARG_CHECK(args[0].IsString(), "label_name type should be string")
    CYPHER_ARG_CHECK(args[1].IsString(), "field_name type should be string")
    CYPHER_ARG_CHECK(args[2].IsBool(), "unique type should be boolean")
    CYPHER_DB_PROCEDURE_GRAPH_CHECK();
    CheckProcedureYieldItem("db.addIndex", yield_items);
    /* close the previous txn first, in case of nested transaction */
    if (ctx->txn_) ctx->txn_->Abort();
    auto label = args[0].constant.scalar.AsString();
    auto field = args[1].constant.scalar.AsString();
    auto unique = args[2].constant.scalar.AsBool();
    lgraph::IndexType type =
        unique ? lgraph::IndexType::GlobalUniqueIndex : lgraph::IndexType::NonuniqueIndex;
    auto ac_db = ctx->galaxy_->OpenGraph(ctx->user_, ctx->graph_);
    bool success = ac_db.AddVertexIndex(label, field, type);
    if (!success) {
        throw lgraph::IndexExistException(label, field);
    }
    FillProcedureYieldItem("db.addIndex", yield_items, records);
}

void BuiltinProcedure::DbAddVertexCompositeIndex(cypher::RTContext *ctx,
                                                 const cypher::Record *record,
                                                 const cypher::VEC_EXPR &args,
                                                 const cypher::VEC_STR &yield_items,
                                                 std::vector<Record> *records) {
    CYPHER_ARG_CHECK(args.size() == 3,
                     "need 3 parameters, e.g. db.addIndex(label_name, field_name, unique)")
    CYPHER_ARG_CHECK(args[0].IsString(), "label_name type should be string")
    CYPHER_ARG_CHECK(args[1].IsArray(), "field_names type should be list")
    CYPHER_ARG_CHECK(args[2].IsBool(), "unique type should be boolean")
    CYPHER_DB_PROCEDURE_GRAPH_CHECK();
    CheckProcedureYieldItem("db.addVertexCompositeIndex", yield_items);
    /* close the previous txn first, in case of nested transaction */
    if (ctx->txn_) ctx->txn_->Abort();
    auto label = args[0].constant.AsString();
    auto fields_args = *args[1].constant.array;
    std::vector<std::string> fields;
    for (auto &arg : fields_args) {
        fields.push_back(arg.AsString());
    }
    auto unique = args[2].constant.AsBool();
    lgraph::CompositeIndexType type = unique ? lgraph::CompositeIndexType::UniqueIndex :
                                             lgraph::CompositeIndexType::NonUniqueIndex;
    auto ac_db = ctx->galaxy_->OpenGraph(ctx->user_, ctx->graph_);
    bool success = ac_db.AddVertexCompositeIndex(label, fields, type);
    if (!success) {
        std::string field_strings = boost::algorithm::join(fields, ",");
        THROW_CODE(IndexExist, "VertexCompositeIndex [{}:{}] already exist.", label, field_strings);
    }
    FillProcedureYieldItem("db.addVertexCompositeIndex", yield_items, records);
}

void BuiltinProcedure::DbAddEdgeIndex(RTContext *ctx, const Record *record,
                                      const VEC_EXPR &args, const VEC_STR &yield_items,
                                      std::vector<Record> *records) {
    CYPHER_ARG_CHECK(args.size() == 4,
                     "need 3 parameters, e.g. "
                     "db.addEdgeIndex(label_name, field_name, unique, pair_unique)")
    CYPHER_ARG_CHECK(args[0].IsString(), "label_name type should be string")
    CYPHER_ARG_CHECK(args[1].IsString(), "field_name type should be string")
    CYPHER_ARG_CHECK(args[2].IsBool(), "unique type should be boolean")
    CYPHER_ARG_CHECK(args[3].IsBool(), "pair_unique type should be boolean")
    CYPHER_DB_PROCEDURE_GRAPH_CHECK();
    CheckProcedureYieldItem("db.addEdgeIndex", yield_items);
    /* close the previous txn first, in case of nested transaction */
    if (ctx->txn_) ctx->txn_->Abort();
    auto label = args[0].constant.scalar.AsString();
    auto field = args[1].constant.scalar.AsString();
    auto unique = args[2].constant.scalar.AsBool();
    auto pair_unique = args[3].constant.scalar.AsBool();
    if (unique && pair_unique) {
        THROW_CODE(InputError, "pair_unique and unique configuration cannot occur simultaneously)");
    }
    lgraph::IndexType type;
    if (unique) {
        type = lgraph::IndexType::GlobalUniqueIndex;
    } else if (pair_unique) {
        type = lgraph::IndexType::PairUniqueIndex;
    } else {
        type = lgraph::IndexType::NonuniqueIndex;
    }
    auto ac_db = ctx->galaxy_->OpenGraph(ctx->user_, ctx->graph_);
    bool success = ac_db.AddEdgeIndex(label, field, type);
    if (!success) {
        throw lgraph::IndexExistException(label, field);
    }
    FillProcedureYieldItem("db.addEdgeIndex", yield_items, records);
}

void BuiltinProcedure::DbAddFullTextIndex(RTContext *ctx, const Record *record,
                                          const VEC_EXPR &args, const VEC_STR &yield_items,
                                          std::vector<Record> *records) {
    CYPHER_ARG_CHECK(
        args.size() == 3,
        "need 3 parameters, e.g. db.addFullTextIndex(is_vertex, label_name, field_name)")
    CYPHER_ARG_CHECK(args[0].IsBool(), "is_vertex type should be boolean")
    CYPHER_ARG_CHECK(args[1].IsString(), "label_name type should be string")
    CYPHER_ARG_CHECK(args[2].IsString(), "field_name type should be string")
    CYPHER_DB_PROCEDURE_GRAPH_CHECK();
    CheckProcedureYieldItem("db.addFullTextIndex", yield_items);
    /* close the previous txn first, in case of nested transaction */
    if (ctx->txn_) ctx->txn_->Abort();
    auto is_vertex = args[0].constant.scalar.AsBool();
    auto label = args[1].constant.scalar.AsString();
    auto field = args[2].constant.scalar.AsString();
    auto ac_db = ctx->galaxy_->OpenGraph(ctx->user_, ctx->graph_);
    bool success = ac_db.AddFullTextIndex(is_vertex, label, field);
    if (!success) {
        throw lgraph::FullTextIndexExistException(label, field);
    }
    FillProcedureYieldItem("db.addFullTextIndex", yield_items, records);
}

void BuiltinProcedure::DbDeleteFullTextIndex(RTContext *ctx, const Record *record,
                                             const VEC_EXPR &args,
                                             const VEC_STR &yield_items,
                                             std::vector<Record> *records) {
    CYPHER_ARG_CHECK(
        args.size() == 3,
        "need 3 parameters, e.g. db.deleteFullTextIndex(is_vertex, label_name, field_name)");

    CYPHER_ARG_CHECK(args[0].IsBool(), "is_vertex type should be boolean")
    CYPHER_ARG_CHECK(args[1].IsString(), "label_name type should be string")
    CYPHER_ARG_CHECK(args[2].IsString(), "field_name type should be string")
    CYPHER_DB_PROCEDURE_GRAPH_CHECK();
    CheckProcedureYieldItem("db.deleteFullTextIndex", yield_items);
    if (ctx->txn_) ctx->txn_->Abort();
    lgraph::AccessControlledDB db = ctx->galaxy_->OpenGraph(ctx->user_, ctx->graph_);
    bool success =
        db.DeleteFullTextIndex(args[0].constant.scalar.AsBool(), args[1].constant.scalar.AsString(),
                               args[2].constant.scalar.AsString());
    if (!success) {
        throw lgraph::FullTextIndexNotExistException(args[1].constant.scalar.AsString(),
                                                     args[2].constant.scalar.AsString());
    }
    FillProcedureYieldItem("db.deleteFullTextIndex", yield_items, records);
}

void BuiltinProcedure::DbRebuildFullTextIndex(RTContext *ctx, const Record *record,
                                              const VEC_EXPR &args,
                                              const VEC_STR &yield_items,
                                              std::vector<Record> *records) {
    CYPHER_ARG_CHECK(args.size() == 2,
                     "need 2 parameters, e.g. db.rebuildFullTextIndex(vertex_labels, edge_labels)");
    CYPHER_ARG_CHECK(args[0].IsString(), "vertex_labels should be a json array string")
    CYPHER_ARG_CHECK(args[1].IsString(), "edge_labels should be a json array string")
    CYPHER_DB_PROCEDURE_GRAPH_CHECK();
    CheckProcedureYieldItem("db.rebuildFullTextIndex", yield_items);
    if (ctx->txn_) ctx->txn_->Abort();
    std::set<std::string> v_labels, e_labels;
    auto vs = nlohmann::json::parse(args[0].constant.scalar.AsString());
    if (!vs.is_array()) {
        THROW_CODE(InputError, "vertex_labels should be a json array string");
    }
    for (auto &item : vs) {
        v_labels.emplace(item);
    }
    auto es = nlohmann::json::parse(args[1].constant.scalar.AsString());
    if (!es.is_array()) {
        THROW_CODE(InputError, "edge_labels should be a json array string");
    }
    for (auto &item : es) {
        e_labels.emplace(item);
    }
    lgraph::AccessControlledDB db = ctx->galaxy_->OpenGraph(ctx->user_, ctx->graph_);
    db.RebuildFullTextIndex(v_labels, e_labels);
    FillProcedureYieldItem("db.rebuildFullTextIndex", yield_items, records);
}

void BuiltinProcedure::DbFullTextIndexes(RTContext *ctx, const Record *record,
                                         const VEC_EXPR &args, const VEC_STR &yield_items,
                                         std::vector<Record> *records) {
    CYPHER_ARG_CHECK(args.empty(), FMA_FMT("Function requires 0 arguments, but {} are "
                                           "given. Usage: db.fullTextIndexes()",
                                           args.size()))
    CYPHER_DB_PROCEDURE_GRAPH_CHECK();
    CheckProcedureYieldItem("db.fullTextIndexes", yield_items);
    const auto &ft_indexs = ctx->txn_->GetTxn()->ListFullTextIndexes();
    for (const auto &ft_index : ft_indexs) {
        Record r;
        r.AddConstant(lgraph::FieldData(std::get<0>(ft_index)));
        r.AddConstant(lgraph::FieldData(std::get<1>(ft_index)));
        r.AddConstant(lgraph::FieldData(std::get<2>(ft_index)));
        records->emplace_back(r.Snapshot());
    }
    FillProcedureYieldItem("db.fullTextIndexes", yield_items, records);
}

void BuiltinProcedure::DbClearEdgeConstraints(RTContext *ctx, const Record *record,
                                              const VEC_EXPR &args,
                                              const VEC_STR &yield_items,
                                              std::vector<Record> *records) {
    CYPHER_ARG_CHECK(args.size() == 1,
                     "need 1 parameters, e.g. db.clearEdgeConstraints(label_name)")
    CYPHER_ARG_CHECK(args[0].IsString(), "label_name type should be string")
    CYPHER_DB_PROCEDURE_GRAPH_CHECK();
    CheckProcedureYieldItem("db.clearEdgeConstraints", yield_items);
    /* close the previous txn first, in case of nested transaction */
    if (ctx->txn_) ctx->txn_->Abort();
    auto label = args[0].constant.scalar.AsString();
    auto ac_db = ctx->galaxy_->OpenGraph(ctx->user_, ctx->graph_);
    ac_db.ClearEdgeConstraints(label);
    FillProcedureYieldItem("db.clearEdgeConstraints", yield_items, records);
}

void BuiltinProcedure::DbAddEdgeConstraints(RTContext *ctx, const Record *record,
                                            const VEC_EXPR &args,
                                            const VEC_STR &yield_items,
                                            std::vector<Record> *records) {
    CYPHER_ARG_CHECK(args.size() == 2,
                     "need 2 parameters, e.g. db.addEdgeConstraints(label_name, constraints)")
    CYPHER_ARG_CHECK(args[0].IsString(), "label_name type should be string")
    CYPHER_ARG_CHECK(args[1].IsString(), "constraints type should be string")
    CYPHER_DB_PROCEDURE_GRAPH_CHECK();
    CheckProcedureYieldItem("db.addEdgeConstraints", yield_items);
    /* close the previous txn first, in case of nested transaction */
    if (ctx->txn_) ctx->txn_->Abort();
    auto label = args[0].constant.scalar.AsString();
    auto constraints = args[1].constant.scalar.AsString();
    std::vector<std::pair<std::string, std::string>> edge_constraints;
    auto ec = nlohmann::json::parse(constraints);
    for (auto &item : ec) {
        edge_constraints.emplace_back(item[0], item[1]);
    }
    auto ac_db = ctx->galaxy_->OpenGraph(ctx->user_, ctx->graph_);
    ac_db.AddEdgeConstraints(label, edge_constraints);
    FillProcedureYieldItem("db.addEdgeConstraints", yield_items, records);
}

void BuiltinProcedure::DbmsMetaCountDetail(RTContext *ctx, const Record *record,
                                           const VEC_EXPR &args, const VEC_STR &yield_items,
                                           std::vector<Record> *records) {
    CYPHER_ARG_CHECK(args.empty(), FMA_FMT("Function requires 0 arguments, but {} are "
                                           "given. Usage: dbms.meta.countDetail()",
                                           args.size()))
    CYPHER_DB_PROCEDURE_GRAPH_CHECK();
    CheckProcedureYieldItem("dbms.meta.countDetail", yield_items);
    const auto &counts = ctx->txn_->GetTxn()->countDetail();
    for (const auto &count : counts) {
        Record r;
        r.AddConstant(lgraph::FieldData(std::get<0>(count)));
        r.AddConstant(lgraph::FieldData(std::get<1>(count)));
        r.AddConstant(lgraph::FieldData(std::get<2>(count)));
        records->emplace_back(r.Snapshot());
    }
    FillProcedureYieldItem("dbms.meta.countDetail", yield_items, records);
}

void BuiltinProcedure::DbmsMetaCount(RTContext *ctx, const Record *record,
                                     const VEC_EXPR &args, const VEC_STR &yield_items,
                                     std::vector<Record> *records) {
    CYPHER_ARG_CHECK(args.empty(), FMA_FMT("Function requires 0 arguments, but {} are "
                                           "given. Usage: dbms.meta.count()",
                                           args.size()))
    CYPHER_DB_PROCEDURE_GRAPH_CHECK();
    CheckProcedureYieldItem("dbms.meta.count", yield_items);
    const auto &counts = ctx->txn_->GetTxn()->countDetail();
    int64_t vertex_num = 0;
    int64_t edge_num = 0;
    for (const auto &count : counts) {
        if (std::get<0>(count)) {
            vertex_num += std::get<2>(count);
        } else {
            edge_num += std::get<2>(count);
        }
    }
    {
        Record r;
        r.AddConstant(lgraph::FieldData("vertex"));
        r.AddConstant(lgraph::FieldData(vertex_num));
        records->emplace_back(r.Snapshot());
    }
    {
        Record r;
        r.AddConstant(lgraph::FieldData("edge"));
        r.AddConstant(lgraph::FieldData(edge_num));
        records->emplace_back(r.Snapshot());
    }
    FillProcedureYieldItem("dbms.meta.count", yield_items, records);
}

void BuiltinProcedure::DbmsMetaRefreshCount(RTContext *ctx, const Record *record,
                                            const VEC_EXPR &args,
                                            const VEC_STR &yield_items,
                                            std::vector<Record> *records) {
    CYPHER_ARG_CHECK(args.empty(), FMA_FMT("Function requires 0 arguments, but {} are "
                                           "given. Usage: dbms.meta.refreshCount()",
                                           args.size()))
    CYPHER_DB_PROCEDURE_GRAPH_CHECK();
    CheckProcedureYieldItem("dbms.meta.refreshCount", yield_items);
    if (ctx->txn_) ctx->txn_->Abort();
    auto ac_db = ctx->galaxy_->OpenGraph(ctx->user_, ctx->graph_);
    ac_db.RefreshCount();
    FillProcedureYieldItem("dbms.meta.refreshCount", yield_items, records);
}

<<<<<<< HEAD
void BuiltinProcedure::DbmsSecurityIsDefaultUserPassword(RTContext *ctx,
                                                         const cypher::Record *record,
                                                         const cypher::VEC_EXPR &args,
                                                         const cypher::VEC_STR &yield_items,
                                                         std::vector<Record> *records) {
    CYPHER_ARG_CHECK(
        args.size() == 0,
        "need 0 parameters, e.g. dbms.security.isDefaultUserPassword()")
    CheckProcedureYieldItem("dbms.security.isDefaultUserPassword", yield_items);
    if (ctx->txn_) ctx->txn_->Abort();
    bool is_default_user_password = false;
    if (ctx->bolt_conn_) {
        auto session = (bolt::BoltSession*)(ctx->bolt_conn_->GetContext());
        is_default_user_password = session->using_default_user_password;
    }
    Record r;
    r.AddConstant(lgraph::FieldData(is_default_user_password));
    records->emplace_back(r.Snapshot());
    FillProcedureYieldItem("dbms.security.isDefaultUserPassword", yield_items, records);
}

=======
>>>>>>> 20bfbfb7
void BuiltinProcedure::DbmsSecurityChangePassword(RTContext *ctx, const cypher::Record *record,
                                                  const cypher::VEC_EXPR &args,
                                                  const cypher::VEC_STR &yield_items,
                                                  std::vector<Record> *records) {
    CYPHER_ARG_CHECK(
        args.size() == 2,
        "need 2 parameters, e.g. dbms.security.changePassword(current_password, new_password)")
    CYPHER_ARG_CHECK(args[0].IsString(), "current_password type should be string")
    CYPHER_ARG_CHECK(args[1].IsString(), "new_password type should be string")
    CheckProcedureYieldItem("dbms.security.changePassword", yield_items);
    if (ctx->txn_) ctx->txn_->Abort();
    bool success = ctx->galaxy_->ChangeCurrentPassword(
        ctx->user_, args[0].constant.scalar.AsString(), args[1].constant.scalar.AsString());
    if (!success) {
        throw lgraph::UserNotExistException(ctx->user_);
    }
    FillProcedureYieldItem("dbms.security.changePassword", yield_items, records);
}

void BuiltinProcedure::DbmsSecurityChangeUserPassword(RTContext *ctx,
                                                      const cypher::Record *record,
                                                      const cypher::VEC_EXPR &args,
                                                      const cypher::VEC_STR &yield_items,
                                                      std::vector<Record> *records) {
    CYPHER_ARG_CHECK(
        args.size() == 2,
        "need 2 parameters, e.g. dbms.security.changeUserPassword(user_name, new_password)")
    CYPHER_ARG_CHECK(args[0].IsString(), "user_name type should be string")
    CYPHER_ARG_CHECK(args[1].IsString(), "new_password type should be string")
    CheckProcedureYieldItem("dbms.security.changeUserPassword", yield_items);

    bool success = ctx->galaxy_->ChangeUserPassword(ctx->user_, args[0].constant.scalar.AsString(),
                                                    args[1].constant.scalar.AsString());
    if (!success) {
        throw lgraph::UserNotExistException(args[0].constant.scalar.AsString());
    }
    FillProcedureYieldItem("dbms.security.changeUserPassword", yield_items, records);
}

void BuiltinProcedure::DbmsSecuritySetUserMemoryLimit(RTContext *ctx,
                                                      const cypher::Record *record,
                                                      const cypher::VEC_EXPR &args,
                                                      const cypher::VEC_STR &yield_items,
                                                      std::vector<Record> *records) {
    CYPHER_ARG_CHECK(
        args.size() == 2,
        "need 2 parameters, e.g. dbms.security.setUserMemoryLimit(user_name, memory_limit)")
    CYPHER_ARG_CHECK(args[0].IsString(), "user_name should be string")
    CYPHER_ARG_CHECK(args[1].IsInteger(), "User_Memory_Limit must be an integer");
    CheckProcedureYieldItem("dbms.security.setUserMemoryLimit", yield_items);

    bool success = ctx->galaxy_->SetUserMemoryLimit(ctx->user_, args[0].constant.scalar.AsString(),
                                                    args[1].constant.scalar.integer());
    if (!success) {
        throw lgraph::UserNotExistException(args[0].constant.scalar.AsString());
    }
    FillProcedureYieldItem("dbms.security.setUserMemoryLimit", yield_items, records);
}

void BuiltinProcedure::DbmsSecurityCreateUser(RTContext *ctx, const cypher::Record *record,
                                              const cypher::VEC_EXPR &args,
                                              const cypher::VEC_STR &yield_items,
                                              std::vector<Record> *records) {
    CYPHER_ARG_CHECK(args.size() == 2,
                     "need 2 parameters, e.g. dbms.security.createUser(user_name, password)")
    CYPHER_ARG_CHECK(args[0].IsString(), "user_name type should be string")
    CYPHER_ARG_CHECK(args[1].IsString(), "password type should be string")
    CheckProcedureYieldItem("dbms.security.createUser", yield_items);
    bool success = ctx->galaxy_->CreateUser(
        ctx->user_, args[0].constant.scalar.AsString(), args[1].constant.scalar.AsString(),
        args.size() == 2 ? "" : args[2].constant.scalar.AsString());
    if (!success) {
        throw lgraph::UserExistException(args[0].constant.scalar.AsString());
    }
    FillProcedureYieldItem("dbms.security.createUser", yield_items, records);
}

void BuiltinProcedure::DbmsSecurityDeleteUser(RTContext *ctx, const cypher::Record *record,
                                              const cypher::VEC_EXPR &args,
                                              const cypher::VEC_STR &yield_items,
                                              std::vector<cypher::Record> *records) {
    CYPHER_ARG_CHECK(args.size() == 1,
                     "need 1 parameters, e.g. dbms.security.deleteUser(user_name)")
    CYPHER_ARG_CHECK(args[0].IsString(), "user_name type should be string")
    CheckProcedureYieldItem("dbms.security.deleteUser", yield_items);
    bool success = ctx->galaxy_->DeleteUser(ctx->user_, args[0].constant.scalar.AsString());
    if (!success) {
        throw lgraph::UserNotExistException(args[0].constant.scalar.AsString());
    }
    FillProcedureYieldItem("dbms.security.deleteUser", yield_items, records);
}

void BuiltinProcedure::DbmsSecurityListUsers(RTContext *ctx, const cypher::Record *record,
                                             const cypher::VEC_EXPR &args,
                                             const cypher::VEC_STR &yield_items,
                                             std::vector<cypher::Record> *records) {
    CYPHER_ARG_CHECK(args.empty(), FMA_FMT("Function requires 0 arguments, but {} are "
                                           "given. Usage: dbms.security.listUsers()",
                                           args.size()))
    CheckProcedureYieldItem("dbms.security.listUsers", yield_items);
    std::map<std::string, lgraph::AclManager::UserInfo> us = ctx->galaxy_->ListUsers(ctx->user_);
    for (auto &u : us) {
        Record r;
        r.AddConstant(lgraph::FieldData(u.first));
        r.AddConstant(lgraph::FieldData(ValueToJson(u.second).serialize()));
        records->emplace_back(r.Snapshot());
    }
    FillProcedureYieldItem("dbms.security.listUsers", yield_items, records);
}

void BuiltinProcedure::DbmsSecurityShowCurrentUser(RTContext *ctx, const cypher::Record *record,
                                                   const cypher::VEC_EXPR &args,
                                                   const cypher::VEC_STR &yield_items,
                                                   std::vector<cypher::Record> *records) {
    CYPHER_ARG_CHECK(args.empty(), FMA_FMT("Function requires 0 arguments, but {} are "
                                           "given. Usage: dbms.security.showCurrentUser()",
                                           args.size()))
    CheckProcedureYieldItem("dbms.security.showCurrentUser", yield_items);
    Record r;
    r.AddConstant(lgraph::FieldData(ctx->user_));
    records->emplace_back(r.Snapshot());
    FillProcedureYieldItem("dbms.security.showCurrentUser", yield_items, records);
}

void BuiltinProcedure::DbmsSecurityHostWhitelistList(RTContext *ctx, const Record *record,
                                                     const VEC_EXPR &args,
                                                     const VEC_STR &yield_items,
                                                     std::vector<Record> *records) {
    CYPHER_ARG_CHECK(args.empty(), FMA_FMT("Function requires 0 arguments, but {} are "
                                           "given. Usage: dbms.security.listAllowedHosts()",
                                           args.size()))
    CheckProcedureYieldItem("dbms.security.listAllowedHosts", yield_items);
    for (auto &ip : ctx->galaxy_->GetIpWhiteList(ctx->user_)) {
        Record r;
        r.AddConstant(lgraph::FieldData(ip));
        records->emplace_back(r.Snapshot());
    }
    FillProcedureYieldItem("dbms.security.listAllowedHosts", yield_items, records);
}

void BuiltinProcedure::DbmsSecurityHostWhitelistAdd(RTContext *ctx, const Record *record,
                                                    const VEC_EXPR &args,
                                                    const VEC_STR &yield_items,
                                                    std::vector<Record> *records) {
    CYPHER_ARG_CHECK(!args.empty(), "This function takes one or more string arguments.")
    CheckProcedureYieldItem("dbms.security.addAllowedHosts", yield_items);

    std::vector<std::string> ips;
    butil::ip_t my_ip;
    for (auto &ip : args) {
        CYPHER_ARG_CHECK(ip.IsString(), "Host names must be strings.")
        CYPHER_ARG_CHECK(butil::str2ip(ip.constant.scalar.AsString().c_str(), &my_ip) == 0,
                         "Invalid host");
        ips.push_back(ip.constant.scalar.AsString());
    }
    Record r;
    r.AddConstant(lgraph::FieldData((int64_t)ctx->galaxy_->AddIpsToWhitelist(ctx->user_, ips)));
    records->emplace_back(r.Snapshot());
    FillProcedureYieldItem("dbms.security.addAllowedHosts", yield_items, records);
}

void BuiltinProcedure::DbmsSecurityHostWhitelistDelete(RTContext *ctx, const Record *record,
                                                       const VEC_EXPR &args,
                                                       const VEC_STR &yield_items,
                                                       std::vector<Record> *records) {
    CYPHER_ARG_CHECK(!args.empty(), "This function takes one or more string arguments.")
    CheckProcedureYieldItem("dbms.security.deleteAllowedHosts", yield_items);

    std::vector<std::string> ips;
    for (auto &ip : args) {
        CYPHER_ARG_CHECK(ip.IsString(), "Host names must be strings.")
        ips.push_back(ip.constant.scalar.AsString());
    }
    Record r;
    r.AddConstant(
        lgraph::FieldData((int64_t)ctx->galaxy_->RemoveIpsFromWhitelist(ctx->user_, ips)));
    records->emplace_back(r.Snapshot());
    FillProcedureYieldItem("dbms.security.deleteAllowedHosts", yield_items, records);
}

void BuiltinProcedure::DbmsGraphCreateGraph(RTContext *ctx, const cypher::Record *record,
                                            const cypher::VEC_EXPR &args,
                                            const cypher::VEC_STR &yield_items,
                                            std::vector<cypher::Record> *records) {
    CYPHER_ARG_CHECK(args.size() >= 1, "This function takes one or more arguments");
    CYPHER_ARG_CHECK(args[0].IsString(), "graph_name must be string");
    CheckProcedureYieldItem("dbms.graph.createGraph", yield_items);

    /* close the previous txn first, in case of nested transaction */
    if (ctx->txn_) ctx->txn_->Abort();
    lgraph::DBConfig config;
    if (args.size() >= 2) {
        CYPHER_ARG_CHECK(args[1].IsString(), "description gmust be string");
        config.desc = args[1].constant.scalar.AsString();
    }
    if (args.size() >= 3) {
        CYPHER_ARG_CHECK(args[2].IsInteger(), "Max_size_GB must be an integer");
        config.db_size = ((size_t)args[2].constant.scalar.integer()) << 30;
    }
    bool success =
        ctx->galaxy_->CreateGraph(ctx->user_, args[0].constant.scalar.AsString(), config);
    if (!success) {
        throw lgraph::GraphExistException(args[0].constant.scalar.AsString());
    }
    FillProcedureYieldItem("dbms.graph.createGraph", yield_items, records);
}

void BuiltinProcedure::DbmsGraphModGraph(RTContext *ctx, const cypher::Record *record,
                                         const cypher::VEC_EXPR &args,
                                         const cypher::VEC_STR &yield_items,
                                         std::vector<Record> *records) {
    CYPHER_ARG_CHECK(
        args.size() == 2,
        "This function takes exactly 2 arguments. e.g.  dbms.graph.modGraph(graph_name,config)");
    CYPHER_ARG_CHECK(args[0].IsString(), "graph_name must be string");
    CheckProcedureYieldItem("dbms.graph.modGraph", yield_items);
    /* close the previous txn first, in case of nested transaction */
    if (ctx->txn_) ctx->txn_->Abort();
    lgraph::DBConfig config;
    CYPHER_ARG_CHECK(args[1].IsMap(), "Illega must be map");
    lgraph::GraphManager::ModGraphActions act;
    act.mod_size = false;
    act.mod_desc = false;
    for (auto &kv : *args[1].constant.map) {
        if (kv.first == "max_size_GB") {
            act.mod_size = true;
            if (!kv.second.IsInteger())
                THROW_CODE(InputError, "Invalid value for max_size_GB: must be integer");
            act.max_size = kv.second.scalar.integer() << 30;
        } else if (kv.first == "description") {
            act.mod_desc = true;
            if (!kv.second.IsString())
                THROW_CODE(InputError, "Invalid value for description: must be string");
            act.desc = kv.second.AsString();
        } else {
            THROW_CODE(InputError, "Invalid config key: " + kv.first);
        }
    }
    bool success = ctx->galaxy_->ModGraph(ctx->user_, args[0].constant.scalar.AsString(), act);
    if (!success) {
        throw lgraph::GraphNotExistException(args[0].constant.scalar.AsString());
    }
    FillProcedureYieldItem("dbms.graph.modGraph", yield_items, records);
}

void BuiltinProcedure::DbmsGraphDeleteGraph(RTContext *ctx, const cypher::Record *record,
                                            const cypher::VEC_EXPR &args,
                                            const cypher::VEC_STR &yield_items,
                                            std::vector<cypher::Record> *records) {
    if (ctx->txn_) ctx->txn_->Abort();
    CYPHER_ARG_CHECK(
        args.size() == 1,
        "This function takes exactly 1 arguments. e.g.  dbms.graph.deleteGraph(graph_name)")
    CYPHER_ARG_CHECK(args[0].IsString(), "graph_name must be string")
    CheckProcedureYieldItem("dbms.graph.deleteGraph", yield_items);

    /* close the previous txn first, in case of nested transaction */
    bool success = ctx->galaxy_->DeleteGraph(ctx->user_, args[0].constant.scalar.AsString());
    if (!success) {
        throw lgraph::GraphNotExistException(args[0].constant.scalar.AsString());
    }
    FillProcedureYieldItem("dbms.graph.deleteGraph", yield_items, records);
}

void BuiltinProcedure::DbmsGraphListGraphs(RTContext *ctx, const cypher::Record *record,
                                           const cypher::VEC_EXPR &args,
                                           const cypher::VEC_STR &yield_items,
                                           std::vector<cypher::Record> *records) {
    if (ctx->txn_) ctx->txn_->Abort();
    CYPHER_ARG_CHECK(args.empty(), FMA_FMT("Function requires 0 arguments, but {} are "
                                           "given. Usage: dbms.graph.listGraphs()",
                                           args.size()))
    CheckProcedureYieldItem("dbms.graph.listGraphs", yield_items);
    auto graphs = ctx->galaxy_->ListGraphs(ctx->user_);
    for (auto &g : graphs) {
        Record r;
        r.AddConstant(lgraph::FieldData(g.first));
        r.AddConstant(lgraph::FieldData(lgraph::ValueToJson(g.second).serialize()));
        records->emplace_back(r.Snapshot());
    }
    FillProcedureYieldItem("dbms.graph.listGraphs", yield_items, records);
}

void BuiltinProcedure::DbmsGraphListUserGraphs(RTContext *ctx, const cypher::Record *record,
                                               const cypher::VEC_EXPR &args,
                                               const cypher::VEC_STR &yield_items,
                                               std::vector<cypher::Record> *records) {
    if (ctx->txn_) ctx->txn_->Abort();
    CYPHER_ARG_CHECK(args.size() == 1, FMA_FMT("Function requires 1 arguments, but {} are "
                                               "given. Usage: dbms.graph.listUserGraphs(user_name)",
                                               args.size()))
    CheckProcedureYieldItem("dbms.graph.listUserGraphs", yield_items);
    std::string user_name = args[0].constant.scalar.AsString();
    if ((ctx->user_ != user_name) && !ctx->galaxy_->IsAdmin(ctx->user_))
        THROW_CODE(Unauthorized, "Admin access right required.");
    const std::map<std::string, lgraph::DBConfig> &graphs = ctx->galaxy_->ListGraphsInternal();
    std::map<std::string, lgraph::DBConfig> userGraphs;
    for (auto graph : graphs) {
        lgraph_api::AccessLevel acl = ctx->galaxy_->GetAcl(ctx->user_, user_name, graph.first);
        if (acl == lgraph_api::AccessLevel::NONE) {
            continue;
        }
        userGraphs.emplace(graph.first, graph.second);
    }
    for (auto &g : userGraphs) {
        Record r;
        r.AddConstant(lgraph::FieldData(g.first));
        r.AddConstant(lgraph::FieldData(lgraph::ValueToJson(g.second).serialize()));
        records->emplace_back(r.Snapshot());
    }
    FillProcedureYieldItem("dbms.graph.listUserGraphs", yield_items, records);
}

void BuiltinProcedure::DbmsGraphGetGraphInfo(RTContext *ctx, const Record *record,
                                             const VEC_EXPR &args,
                                             const VEC_STR &yield_items,
                                             std::vector<cypher::Record> *records) {
    if (ctx->txn_) ctx->txn_->Abort();
    CYPHER_ARG_CHECK(args.size() == 1, FMA_FMT("This function takes exactly 1 arguments, but {} "
                                               "given. Usage: dbms.graph.getGraphInfo(graph_name)",
                                               args.size()))
    CheckProcedureYieldItem("dbms.graph.getGraphInfo", yield_items);

    auto graph_ref = ctx->galaxy_->OpenGraph(ctx->user_, args[0].constant.scalar.AsString());
    const lgraph::DBConfig &conf = graph_ref.GetLightningGraph()->GetConfig();
    Record r;
    r.AddConstant(lgraph::FieldData(args[0].constant.scalar.AsString()));
    r.AddConstant(lgraph::FieldData(lgraph::ValueToJson(conf).serialize()));
    records->emplace_back(r.Snapshot());
    FillProcedureYieldItem("dbms.graph.getGraphInfo", yield_items, records);
}

void BuiltinProcedure::DbmsGraphGetGraphSchema(RTContext *ctx, const Record *record,
                                               const VEC_EXPR &args,
                                               const VEC_STR &yield_items,
                                               std::vector<cypher::Record> *records) {
    if (ctx->txn_) ctx->txn_->Abort();
    CYPHER_ARG_CHECK(args.empty(), FMA_FMT("This function takes exactly 0 arguments, but {} "
                                           "given. Usage: dbms.graph.getGraphSchema()",
                                           args.size()))
    CheckProcedureYieldItem("dbms.graph.getGraphSchema", yield_items);

    auto db = ctx->galaxy_->OpenGraph(ctx->user_, ctx->graph_);
    auto txn = db.CreateReadTxn();
    nlohmann::json graph_schema;
    graph_schema["schema"] = nlohmann::json::array();
    for (auto& name : txn.GetAllLabels(true)) {
        nlohmann::json node;
        node["label"] = name;
        node["type"] = "VERTEX";
        auto s = txn.GetSchema(name, true);
        node["primary"] = s->GetPrimaryField();
        node["detach_property"] = s->DetachProperty();
        for (auto& fd : s->GetFields()) {
            nlohmann::json property;
            property["name"] = fd.Name();
            property["type"] = lgraph_api::to_string(fd.Type());
            property["optional"] = fd.IsOptional();
            auto vi = fd.GetVertexIndex();
            if (vi) {
                property["index"] = true;
                property["unique"] = vi->IsUnique();
            }
            node["properties"].push_back(property);
        }
        graph_schema["schema"].push_back(node);
    }
    for (auto& name : txn.GetAllLabels(false)) {
        nlohmann::json edge;
        edge["label"] = name;
        edge["type"] = "EDGE";
        auto s = txn.GetSchema(name, false);
        edge["detach_property"] = s->DetachProperty();
        edge["constraints"] = nlohmann::json::array();
        for (auto& pairs : s->GetEdgeConstraints()) {
            edge["constraints"].push_back(std::vector<std::string>{pairs.first, pairs.second});
        }
        for (auto& fd : s->GetFields()) {
            nlohmann::json property;
            property["name"] = fd.Name();
            property["type"] = lgraph_api::to_string(fd.Type());
            property["optional"] = fd.IsOptional();
            auto vi = fd.GetEdgeIndex();
            if (vi) {
                property["index"] = true;
                property["unique"] = vi->IsUnique();
            }
            edge["properties"].push_back(property);
        }
        graph_schema["schema"].push_back(edge);
    }
    Record r;
    r.AddConstant(lgraph::FieldData(graph_schema.dump()));
    records->emplace_back(r.Snapshot());
    FillProcedureYieldItem("dbms.graph.getGraphSchema", yield_items, records);
}

void BuiltinProcedure::DbmsSystemInfo(RTContext *ctx, const cypher::Record *record,
                                      const cypher::VEC_EXPR &args,
                                      const cypher::VEC_STR &yield_items,
                                      std::vector<cypher::Record> *records) {
    CheckProcedureYieldItem("dbms.system.info", yield_items);
    if (ctx->txn_) ctx->txn_->Abort();
    std::string version;
    version.append(std::to_string(lgraph::_detail::VER_MAJOR))
        .append(".")
        .append(std::to_string(lgraph::_detail::VER_MINOR))
        .append(".")
        .append(std::to_string(lgraph::_detail::VER_PATCH));
    std::vector<std::pair<std::string, lgraph::FieldData>> info = {
        {lgraph::RestStrings::VER, lgraph::FieldData(version)},
        {lgraph::RestStrings::UP_TIME,
         lgraph::FieldData(ctx->sm_ ? ctx->sm_->GetUpTimeInSeconds() : 0.0)},
        {lgraph::RestStrings::BRANCH, lgraph::FieldData(GIT_BRANCH)},
        {lgraph::RestStrings::COMMIT, lgraph::FieldData(GIT_COMMIT_HASH)},
        {lgraph::RestStrings::WEB_COMMIT, lgraph::FieldData(WEB_GIT_COMMIT_HASH)},
        {lgraph::RestStrings::CPP_ID, lgraph::FieldData(CXX_COMPILER_ID)},
        {lgraph::RestStrings::CPP_VERSION, lgraph::FieldData(CXX_COMPILER_VERSION)},
        {lgraph::RestStrings::PYTHON_VERSION, lgraph::FieldData(PYTHON_LIB_VERSION)},
    };
    for (auto &i : info) {
        Record r;
        r.AddConstant(lgraph::FieldData(i.first));
        r.AddConstant(i.second);
        records->emplace_back(r.Snapshot());
    }
    FillProcedureYieldItem("dbms.system.info", yield_items, records);
}

void BuiltinProcedure::DbmsConfigList(RTContext *ctx, const cypher::Record *record,
                                      const cypher::VEC_EXPR &args,
                                      const cypher::VEC_STR &yield_items,
                                      std::vector<cypher::Record> *records) {
    if (ctx->txn_) ctx->txn_->Abort();
    CYPHER_ARG_CHECK(args.empty(), FMA_FMT("Function requires 0 arguments, but {} are "
                                           "given. Usage: dbms.config.list()",
                                           args.size()))
    CheckProcedureYieldItem("dbms.config.list", yield_items);
    const std::shared_ptr<lgraph::GlobalConfig> gc = ctx->galaxy_->GetGlobalConfigPtr();
    if (!gc) return;
    for (auto &kv : gc->ToFieldDataMap()) {
        Record r;
        r.AddConstant(lgraph::FieldData(kv.first));
        r.AddConstant(kv.second);
        records->emplace_back(r.Snapshot());
    }
    FillProcedureYieldItem("dbms.config.list", yield_items, records);
}

void BuiltinProcedure::DbmsConfigUpdate(RTContext *ctx, const cypher::Record *record,
                                        const cypher::VEC_EXPR &args,
                                        const cypher::VEC_STR &yield_items,
                                        std::vector<cypher::Record> *records) {
     ctx->txn_.reset();
     ctx->ac_db_.reset();
     CYPHER_ARG_CHECK(args.size() == 1,
                      "need exactly one parameter. "
                      "e.g. dbms.config.update({durable: false, enable_audit_log: false})")
     CheckProcedureYieldItem("dbms.config.update", yield_items);
     CYPHER_ARG_CHECK(args[0].IsMap(), "role type should be map")
     std::map<std::string, lgraph::FieldData> kvs;
     for (auto &kv : *args[0].constant.map) {
         kvs[kv.first] = kv.second.scalar;
     }
     bool need_reload = ctx->galaxy_->UpdateConfig(ctx->user_, kvs);
     // restart galaxy in a separate thread
     if (need_reload) ctx->galaxy_->ReloadFromDisk();
     FillProcedureYieldItem("dbms.config.update", yield_items, records);
}

void BuiltinProcedure::DbmsListBackupLogFiles(RTContext *ctx, const cypher::Record *record,
                                              const cypher::VEC_EXPR &args,
                                              const cypher::VEC_STR &yield_items,
                                              std::vector<cypher::Record> *records) {
    CheckProcedureYieldItem("dbms.listBackupFiles", yield_items);
    if (!ctx->galaxy_->IsAdmin(ctx->user_))
        THROW_CODE(Unauthorized, "Admin access right required.");
    CYPHER_ARG_CHECK(args.empty(), FMA_FMT("Function requires 0 arguments, but {} are "
                                           "given. Usage: dbms.listBackupFiles()",
                                           args.size()))
    if (!ctx->sm_) THROW_CODE(InputError, "Cannot be called in embedded mode.");
    for (auto &f : ctx->sm_->ListBackupLogFiles()) {
        Record r;
        r.AddConstant(lgraph::FieldData(f));
        records->emplace_back(r.Snapshot());
    }
    FillProcedureYieldItem("dbms.listBackupFiles", yield_items, records);
}

void BuiltinProcedure::DbmsTakeSnapshot(RTContext *ctx, const cypher::Record *record,
                                        const cypher::VEC_EXPR &args,
                                        const cypher::VEC_STR &yield_items,
                                        std::vector<cypher::Record> *records) {
    CheckProcedureYieldItem("dbms.takeSnapshot", yield_items);
    if (!ctx->galaxy_->IsAdmin(ctx->user_))
        THROW_CODE(Unauthorized, "Admin access right required.");
    CYPHER_ARG_CHECK(args.empty(), FMA_FMT("Function requires 0 arguments, but {} are "
                                           "given. Usage: dbms.takeSnapshot()",
                                           args.size()))
    if (!ctx->sm_) THROW_CODE(InputError, "Cannot be called in embedded mode.");
    std::string path = ctx->sm_->TakeSnapshot();
    Record r;
    r.AddConstant(lgraph::FieldData(path));
    records->emplace_back(r.Snapshot());
    FillProcedureYieldItem("dbms.takeSnapshot", yield_items, records);
}

void BuiltinProcedure::DbmsSecurityListRoles(RTContext *ctx, const cypher::Record *record,
                                             const cypher::VEC_EXPR &args,
                                             const cypher::VEC_STR &yield_items,
                                             std::vector<cypher::Record> *records) {
    CheckProcedureYieldItem("dbms.security.listRoles", yield_items);
    if (!ctx->galaxy_->IsAdmin(ctx->user_))
        THROW_CODE(Unauthorized, "Admin access right required.");
    CYPHER_ARG_CHECK(args.empty(), FMA_FMT("Function requires 0 arguments, but {} are "
                                           "given. Usage: dbms.security.listRoles()",
                                           args.size()))
    if (ctx->txn_) ctx->txn_->Abort();
    std::map<std::string, lgraph::AclManager::RoleInfo> rs = ctx->galaxy_->ListRoles(ctx->user_);
    for (auto &u : rs) {
        Record r;
        r.AddConstant(lgraph::FieldData(u.first));
        auto &table = u.second.graph_access;
        auto it = table.begin();
        while (it != table.end()) {
            if (it->first == lgraph::_detail::META_GRAPH)
                table.erase(it++);
            else
                ++it;
        }
        r.AddConstant(lgraph::FieldData(ValueToJson(u.second).serialize()));
        records->emplace_back(r.Snapshot());
    }
    FillProcedureYieldItem("dbms.security.listRoles", yield_items, records);
}

void BuiltinProcedure::DbmsSecurityCreateRole(RTContext *ctx, const Record *record,
                                              const VEC_EXPR &args,
                                              const VEC_STR &yield_items,
                                              std::vector<Record> *records) {
    CheckProcedureYieldItem("dbms.security.createRole", yield_items);
    if (!ctx->galaxy_->IsAdmin(ctx->user_))
        THROW_CODE(Unauthorized, "Admin access right required.");
    CYPHER_ARG_CHECK(args.size() == 2,
                     "need two parameters, e.g. dbms.security.createRole(role, desc)");
    CYPHER_ARG_CHECK(args[0].IsString(), "role type should be string");
    CYPHER_ARG_CHECK(args[1].IsString(), "desc type should be string");
    if (ctx->txn_) ctx->txn_->Abort();
    bool success = ctx->galaxy_->CreateRole(ctx->user_, args[0].constant.scalar.AsString(),
                                            args[1].constant.scalar.AsString());
    if (!success) {
        throw lgraph::RoleExistException(args[0].constant.scalar.AsString());
    }
    FillProcedureYieldItem("dbms.security.createRole", yield_items, records);
}

void BuiltinProcedure::DbmsSecurityDeleteRole(RTContext *ctx, const Record *record,
                                              const VEC_EXPR &args,
                                              const VEC_STR &yield_items,
                                              std::vector<Record> *records) {
    CheckProcedureYieldItem("dbms.security.deleteRole", yield_items);
    if (!ctx->galaxy_->IsAdmin(ctx->user_))
        THROW_CODE(Unauthorized, "Admin access right required.");
    CYPHER_ARG_CHECK(args.size() == 1, "need one parameters, e.g. dbms.security.deleteRole(role)");
    CYPHER_ARG_CHECK(args[0].IsString(), "role type should be string");
    if (ctx->txn_) ctx->txn_->Abort();
    bool success = ctx->galaxy_->DeleteRole(ctx->user_, args[0].constant.scalar.AsString());
    if (!success) {
        throw lgraph::RoleNotExistException(args[0].constant.scalar.AsString());
    }
    FillProcedureYieldItem("dbms.security.deleteRole", yield_items, records);
}

void BuiltinProcedure::DbmsSecurityGetUserInfo(RTContext *ctx, const Record *record,
                                               const VEC_EXPR &args,
                                               const VEC_STR &yield_items,
                                               std::vector<Record> *records) {
    CheckProcedureYieldItem("dbms.security.getUserInfo", yield_items);
    if (!ctx->galaxy_->IsAdmin(ctx->user_))
        THROW_CODE(Unauthorized, "Admin access right required.");
    CYPHER_ARG_CHECK(args.size() == 1, "need one parameters, e.g. dbms.security.getUserInfo(user)");
    CYPHER_ARG_CHECK(args[0].IsString(), "user type should be string");
    if (ctx->txn_) ctx->txn_->Abort();
    auto uinfo = ctx->galaxy_->GetUserInfo(ctx->user_, args[0].constant.scalar.AsString());
    Record r;
    r.AddConstant(lgraph::FieldData(ValueToJson(uinfo).serialize()));
    records->emplace_back(r.Snapshot());
    FillProcedureYieldItem("dbms.security.getUserInfo", yield_items, records);
}

void BuiltinProcedure::DbmsSecurityGetUserPermissions(RTContext *ctx, const Record *record,
                                                      const VEC_EXPR &args,
                                                      const VEC_STR &yield_items,
                                                      std::vector<cypher::Record> *records) {
    CheckProcedureYieldItem("dbms.security.getUserPermissions", yield_items);
    if (!ctx->galaxy_->IsAdmin(ctx->user_))
        THROW_CODE(Unauthorized, "Admin access right required.");
    CYPHER_ARG_CHECK(args.size() == 1,
                     "need one parameters, e.g. dbms.security.getUserPermissions(user_name)");
    CYPHER_ARG_CHECK(args[0].IsString(), "user_name type should be string");
    auto uinfo = ctx->galaxy_->ListUserGraphs(ctx->user_, args[0].constant.scalar.AsString());
    if (ctx->txn_) ctx->txn_->Abort();
    Record r;
    r.AddConstant(lgraph::FieldData(lgraph::ValueToJson(uinfo).serialize()));
    records->emplace_back(r.Snapshot());
    FillProcedureYieldItem("dbms.security.getUserPermissions", yield_items, records);
}

void BuiltinProcedure::DbmsSecurityGetUserMemoryUsage(RTContext *ctx, const Record *record,
                                                      const VEC_EXPR &args,
                                                      const VEC_STR &yield_items,
                                                      std::vector<Record> *records) {
    CheckProcedureYieldItem("dbms.security.getUserInfo", yield_items);
    if (!ctx->galaxy_->IsAdmin(ctx->user_))
        THROW_CODE(Unauthorized, "Admin access right required.");
    CYPHER_ARG_CHECK(args.size() == 1, "need one parameters, e.g. dbms.security.getUserInfo(user)");
    CYPHER_ARG_CHECK(args[0].IsString(), "user type should be string");
    if (ctx->txn_) ctx->txn_->Abort();
    int64_t usage = AllocatorManager.GetMemoryUsage(ctx->user_);
    Record r;
    r.AddConstant(lgraph::FieldData(usage));
    records->emplace_back(r.Snapshot());
    FillProcedureYieldItem("dbms.security.getUserInfo", yield_items, records);
}

void BuiltinProcedure::DbmsSecurityGetRoleInfo(RTContext *ctx, const Record *record,
                                               const VEC_EXPR &args,
                                               const VEC_STR &yield_items,
                                               std::vector<Record> *records) {
    CheckProcedureYieldItem("dbms.security.getRoleInfo", yield_items);
    if (!ctx->galaxy_->IsAdmin(ctx->user_))
        THROW_CODE(Unauthorized, "Admin access right required.");
    CYPHER_ARG_CHECK(args.size() == 1, "need one parameters, e.g. dbms.security.getRoleInfo(role)");
    CYPHER_ARG_CHECK(args[0].IsString(), "role type should be string");
    auto rinfo = ctx->galaxy_->GetRoleInfo(ctx->user_, args[0].constant.scalar.AsString());
    if (ctx->txn_) ctx->txn_->Abort();
    Record r;
    r.AddConstant(lgraph::FieldData(ValueToJson(rinfo).serialize()));
    records->emplace_back(r.Snapshot());
    FillProcedureYieldItem("dbms.security.getRoleInfo", yield_items, records);
}

void BuiltinProcedure::DbmsSecurityDisableRole(RTContext *ctx, const Record *record,
                                               const VEC_EXPR &args,
                                               const VEC_STR &yield_items,
                                               std::vector<Record> *records) {
    CheckProcedureYieldItem("dbms.security.disableRole", yield_items);
    if (!ctx->galaxy_->IsAdmin(ctx->user_))
        THROW_CODE(Unauthorized, "Admin access right required.");
    CYPHER_ARG_CHECK(args.size() == 2,
                     "need two parameters, e.g. dbms.security.disableRole(role, disable)")
    CYPHER_ARG_CHECK(args[0].IsString(), "role type should be string")
    CYPHER_ARG_CHECK(args[1].IsBool(), "disable type should be boolean")
    if (ctx->txn_) ctx->txn_->Abort();
    bool success = ctx->galaxy_->ModRoleDisable(args[0].constant.scalar.AsString(),
                                                args[1].constant.scalar.AsBool());
    if (!success) {
        throw lgraph::RoleNotExistException(args[0].constant.scalar.AsString());
    }
    FillProcedureYieldItem("dbms.security.disableRole", yield_items, records);
}

void BuiltinProcedure::DbmsSecurityModRoleDesc(RTContext *ctx, const Record *record,
                                               const VEC_EXPR &args,
                                               const VEC_STR &yield_items,
                                               std::vector<Record> *records) {
    CheckProcedureYieldItem("dbms.security.modRoleDesc", yield_items);
    if (!ctx->galaxy_->IsAdmin(ctx->user_))
        THROW_CODE(Unauthorized, "Admin access right required.");
    CYPHER_ARG_CHECK(args.size() == 2,
                     "need two parameters, e.g. dbms.security.modRoleDesc(role, description)")
    CYPHER_ARG_CHECK(args[0].IsString(), "role type should be string")
    CYPHER_ARG_CHECK(args[1].IsString(), "description type should be string")
    if (ctx->txn_) ctx->txn_->Abort();
    bool success = ctx->galaxy_->ModRoleDesc(args[0].constant.scalar.AsString(),
                                             args[1].constant.scalar.AsString());
    if (!success) {
        throw lgraph::RoleNotExistException(args[0].constant.scalar.AsString());
    }
    FillProcedureYieldItem("dbms.security.modRoleDesc", yield_items, records);
}

void BuiltinProcedure::DbmsSecurityRebuildRoleAccessLevel(RTContext *ctx, const Record *record,
                                                          const VEC_EXPR &args,
                                                          const VEC_STR &yield_items,
                                                          std::vector<Record> *records) {
    CheckProcedureYieldItem("dbms.security.modAllRoleAccessLevel", yield_items);
    if (!ctx->galaxy_->IsAdmin(ctx->user_))
        THROW_CODE(Unauthorized, "Admin access right required.");
    CYPHER_ARG_CHECK(
        args.size() == 2,
        "need two parameters, e.g. dbms.security.modAllRoleAccessLevel(role, access_level)")
    CYPHER_ARG_CHECK(args[0].IsString(), "role type should be string")
    CYPHER_ARG_CHECK(args[1].IsMap(), "access_level type should be map, key and val both string")
    std::string role;
    std::unordered_map<std::string, lgraph::AccessLevel> levels;
    _ExtractAccessLevel(args, role, levels);
    if (ctx->txn_) ctx->txn_->Abort();
    bool success = ctx->galaxy_->ModAllRoleAccessLevel(role, levels);
    if (!success) {
        throw lgraph::RoleNotExistException(args[0].constant.scalar.AsString());
    }
    FillProcedureYieldItem("dbms.security.modAllRoleAccessLevel", yield_items, records);
}

void BuiltinProcedure::DbmsSecurityModRoleAccessLevel(RTContext *ctx, const Record *record,
                                                      const VEC_EXPR &args,
                                                      const VEC_STR &yield_items,
                                                      std::vector<Record> *records) {
    CheckProcedureYieldItem("dbms.security.modRoleAccessLevel", yield_items);
    if (!ctx->galaxy_->IsAdmin(ctx->user_))
        THROW_CODE(Unauthorized, "Admin access right required.");
    CYPHER_ARG_CHECK(
        args.size() == 2,
        "need two parameters, e.g. dbms.security.modRoleAccessLevel(role, access_level)")
    CYPHER_ARG_CHECK(args[0].IsString(), "role type should be string")
    CYPHER_ARG_CHECK(args[1].IsMap(), "access_level type should be map, key and val both string")
    std::string role;
    std::unordered_map<std::string, lgraph::AccessLevel> levels;
    _ExtractAccessLevel(args, role, levels);
    if (ctx->txn_) ctx->txn_->Abort();
    bool success = ctx->galaxy_->ModRoleAccessLevel(role, levels);
    if (!success) {
        throw lgraph::RoleNotExistException(args[0].constant.scalar.AsString());
    }
    FillProcedureYieldItem("dbms.security.modRoleAccessLevel", yield_items, records);
}

void BuiltinProcedure::DbmsSecurityModRoleFieldAccessLevel(RTContext *ctx, const Record *record,
                                                           const VEC_EXPR &args,
                                                           const VEC_STR &yield_items,
                                                           std::vector<Record> *records) {
    CheckProcedureYieldItem("dbms.security.modRoleFieldAccessLevel", yield_items);
    if (!ctx->galaxy_->IsAdmin(ctx->user_))
        THROW_CODE(Unauthorized, "Admin access right required.");
    CYPHER_ARG_CHECK(args.size() == 6,
                     "need five parameters, "
                     "e.g. dbms.security.modRoleFieldAccessLevel"
                     "(role, graph, label, field, label_type, field_access_level)")
    CYPHER_ARG_CHECK(args[0].IsString(), "role type should be string")
    CYPHER_ARG_CHECK(args[1].IsString(), "graph type should be string")
    CYPHER_ARG_CHECK(args[2].IsString(), "label type should be string")
    CYPHER_ARG_CHECK(args[3].IsString(), "field type should be string")
    CYPHER_ARG_CHECK(args[4].IsString(), "label_type type should be string")
    CYPHER_ARG_CHECK(args[5].IsString(), "field_access_level type should be string")
    CheckProcedureYieldItem("dbms.security.modRoleFieldAccessLevel", yield_items);
    std::string role = args[0].constant.scalar.AsString();
    std::string graph = args[1].constant.scalar.AsString();
    std::string label = args[2].constant.scalar.AsString();
    std::string field = args[3].constant.scalar.AsString();
    std::string label_type = args[4].constant.scalar.AsString();
    std::string field_access_level = args[5].constant.scalar.AsString();
    // is_vertex
    bool is_vertex = true;
    if (label_type == "VERTEX" || label_type == "vertex")
        is_vertex = true;
    else if (label_type == "EDGE" || label_type == "edge")
        is_vertex = false;
    else
        CYPHER_ARG_CHECK(false, "label_type should be VERTEX or EDGE.");
    // field_access_level
    auto it = ValidFieldAccessLevels.find(field_access_level);
    CYPHER_ARG_CHECK(it != ValidFieldAccessLevels.end(), "unknown access level");
    auto level = it->second;
    lgraph::AclManager::FieldAccessTable acs_table;
    lgraph::AclManager::FieldAccess acs;
    acs[lgraph::AclManager::LabelFieldSpec(is_vertex, label, field)] = level;
    acs_table[graph] = acs;
    if (ctx->txn_) ctx->txn_->Abort();
    if (!ctx->galaxy_->ModRoleFieldAccessLevel(role, acs_table))
        throw lgraph::RoleNotExistException(role);
    FillProcedureYieldItem("dbms.security.modRoleFieldAccessLevel", yield_items, records);
}

void BuiltinProcedure::DbmsSecurityDisableUser(RTContext *ctx, const Record *record,
                                               const VEC_EXPR &args,
                                               const VEC_STR &yield_items,
                                               std::vector<Record> *records) {
    CYPHER_ARG_CHECK(args.size() == 2,
                     "need two parameters, e.g. dbms.security.disableUser(user, disable)");
    CYPHER_ARG_CHECK(args[0].IsString(), "user type should be string");
    CYPHER_ARG_CHECK(args[1].IsBool(), "disable type should be boolean");
    CheckProcedureYieldItem("dbms.security.disableUser", yield_items);
    std::string modified_user = args[0].constant.scalar.AsString();
    if (ctx->txn_) ctx->txn_->Abort();
    bool success =
        ctx->galaxy_->ModUserDisable(ctx->user_, modified_user, args[1].constant.scalar.AsBool());
    if (!success) {
        throw lgraph::UserNotExistException(args[0].constant.scalar.AsString());
    }
    FillProcedureYieldItem("dbms.security.disableUser", yield_items, records);
}

void BuiltinProcedure::DbmsSecuritySetCurrentDesc(RTContext *ctx, const Record *record,
                                                  const VEC_EXPR &args,
                                                  const VEC_STR &yield_items,
                                                  std::vector<Record> *records) {
    CYPHER_ARG_CHECK(args.size() == 1,
                     "need one parameters, e.g. dbms.security.setCurrentDesc(description)")
    CYPHER_ARG_CHECK(args[0].IsString(), "description type should be string")
    CheckProcedureYieldItem("dbms.security.setCurrentDesc", yield_items);

    std::string modified_user = args[0].constant.scalar.AsString();
    if (modified_user != ctx->user_ && !ctx->galaxy_->IsAdmin(ctx->user_))
        THROW_CODE(Unauthorized, "Non-admin user cannot modify other users.");
    if (ctx->txn_) ctx->txn_->Abort();
    bool success = ctx->galaxy_->SetUserDescription(ctx->user_, ctx->user_,
                                                    args[0].constant.scalar.AsString());
    if (!success) {
        throw lgraph::UserNotExistException(ctx->user_);
    }
    FillProcedureYieldItem("dbms.security.setCurrentDesc", yield_items, records);
}

void BuiltinProcedure::DbmsSecuritySetUserDesc(RTContext *ctx, const Record *record,
                                               const VEC_EXPR &args,
                                               const VEC_STR &yield_items,
                                               std::vector<Record> *records) {
    CYPHER_ARG_CHECK(args.size() == 2,
                     "need two parameters, e.g. dbms.security.setUserDesc(user, description)")
    CYPHER_ARG_CHECK(args[0].IsString(), "user type should be string")
    CYPHER_ARG_CHECK(args[1].IsString(), "description type should be string")
    CheckProcedureYieldItem("dbms.security.setUserDesc", yield_items);

    std::string modified_user = args[0].constant.scalar.AsString();
    if (modified_user != ctx->user_ && !ctx->galaxy_->IsAdmin(ctx->user_))
        THROW_CODE(Unauthorized, "Non-admin user cannot modify other users.");
    if (ctx->txn_) ctx->txn_->Abort();
    bool success = ctx->galaxy_->SetUserDescription(ctx->user_, args[0].constant.scalar.AsString(),
                                                    args[1].constant.scalar.AsString());
    if (!success) {
        throw lgraph::UserNotExistException(args[0].constant.scalar.AsString());
    }
    FillProcedureYieldItem("dbms.security.setUserDesc", yield_items, records);
}

void BuiltinProcedure::DbmsSecurityDeleteUserRoles(RTContext *ctx, const Record *record,
                                                   const VEC_EXPR &args,
                                                   const VEC_STR &yield_items,
                                                   std::vector<Record> *records) {
    CheckProcedureYieldItem("dbms.security.deleteUserRoles", yield_items);
    if (!ctx->galaxy_->IsAdmin(ctx->user_))
        THROW_CODE(Unauthorized, "Admin access right required.");
    CYPHER_ARG_CHECK(args.size() == 2,
                     "need two parameters, e.g. dbms.security.deleteUserRoles(user, roles)")
    CYPHER_ARG_CHECK(args[0].IsString(), "user type should be string")
    CYPHER_ARG_CHECK(args[1].IsArray(), "roles type should be list")
    std::vector<std::string> roles;
    for (auto &a : *args[1].constant.array) {
        if (_F_UNLIKELY(!a.IsString()))
            THROW_CODE(InputError, "Illegal value for roles: must be a string list .");
        roles.push_back(a.AsString());
    }
    if (ctx->txn_) ctx->txn_->Abort();
    bool success =
        ctx->galaxy_->DeleteUserRoles(ctx->user_, args[0].constant.scalar.AsString(), roles);
    if (!success) {
        throw lgraph::UserNotExistException(args[0].constant.scalar.AsString());
    }
    FillProcedureYieldItem("dbms.security.deleteUserRoles", yield_items, records);
}

void BuiltinProcedure::DbmsSecurityRebuildUserRoles(RTContext *ctx, const Record *record,
                                                    const VEC_EXPR &args,
                                                    const VEC_STR &yield_items,
                                                    std::vector<Record> *records) {
    CheckProcedureYieldItem("dbms.security.rebuildUserRoles", yield_items);
    if (!ctx->galaxy_->IsAdmin(ctx->user_))
        THROW_CODE(Unauthorized, "Admin access right required.");
    CYPHER_ARG_CHECK(args.size() == 2,
                     "need two parameters, e.g. dbms.security.rebuildUserRoles(user, roles)")
    CYPHER_ARG_CHECK(args[0].IsString(), "user type should be string")
    CYPHER_ARG_CHECK(args[1].IsArray(), "roles type should be list")
    std::vector<std::string> roles;
    for (auto &a : *args[1].constant.array) {
        if (_F_UNLIKELY(!a.IsString()))
            THROW_CODE(InputError, "Illegal value for roles: must be a string list .");
        roles.push_back(a.AsString());
    }
    if (ctx->txn_) ctx->txn_->Abort();
    bool success =
        ctx->galaxy_->RebuildUserRoles(ctx->user_, args[0].constant.scalar.AsString(), roles);
    if (!success) {
        throw lgraph::UserNotExistException(args[0].constant.scalar.AsString());
    }
    FillProcedureYieldItem("dbms.security.rebuildUserRoles", yield_items, records);
}

void BuiltinProcedure::DbmsSecurityAddUserRoles(RTContext *ctx, const Record *record,
                                                const VEC_EXPR &args,
                                                const VEC_STR &yield_items,
                                                std::vector<Record> *records) {
    CheckProcedureYieldItem("dbms.security.addUserRoles", yield_items);
    if (!ctx->galaxy_->IsAdmin(ctx->user_))
        THROW_CODE(Unauthorized, "Admin access right required.");
    CYPHER_ARG_CHECK(args.size() == 2,
                     "need two parameters, e.g. dbms.security.addUserRoles(user, roles)")
    CYPHER_ARG_CHECK(args[0].IsString(), "user type should be string")
    CYPHER_ARG_CHECK(args[1].IsArray(), "roles type should be list")
    std::vector<std::string> roles;
    for (auto &a : *args[1].constant.array) {
        if (_F_UNLIKELY(!a.IsString()))
            THROW_CODE(InputError, "Illegal value for roles: must be a string list .");
        roles.push_back(a.AsString());
    }
    if (ctx->txn_) ctx->txn_->Abort();
    bool success =
        ctx->galaxy_->AddUserRoles(ctx->user_, args[0].constant.scalar.AsString(), roles);
    if (!success) {
        throw lgraph::UserNotExistException(args[0].constant.scalar.AsString());
    }
    FillProcedureYieldItem("dbms.security.addUserRoles", yield_items, records);
}

void BuiltinProcedure::DbPluginLoadPlugin(RTContext *ctx, const Record *record,
                                          const VEC_EXPR &args, const VEC_STR &yield_items,
                                          std::vector<Record> *records) {
    CheckProcedureYieldItem("db.plugin.loadPlugin", yield_items);
    CYPHER_ARG_CHECK(
        args.size() == 7,
        "need seven parameters, e.g. db.plugin.loadPlugin(plugin_type,"
        "plugin_name, plugin_content, code_type, plugin_description, read_only, version)")
    CYPHER_ARG_CHECK(args[0].IsString(), "plugin_type type should be string")
    CYPHER_ARG_CHECK(args[1].IsString(), "plugin_name type should be string")
    CYPHER_ARG_CHECK(args[3].IsString(), "code_type type should be string")
    CYPHER_ARG_CHECK(args[4].IsString(), "plugin_description type should be string")
    CYPHER_ARG_CHECK(args[5].IsBool(), "read_only type should be boolean")
    CYPHER_ARG_CHECK(args[6].IsString(), "version type should be string")
    CYPHER_DB_PROCEDURE_GRAPH_CHECK();
    if (ctx->txn_) ctx->txn_->Abort();
    lgraph::AccessControlledDB db = ctx->galaxy_->OpenGraph(ctx->user_, ctx->graph_);
    auto plugin_type_it = ValidPluginType.find(args[0].constant.scalar.AsString());
    CYPHER_ARG_CHECK(plugin_type_it != ValidPluginType.end(),
                     "unknown plugin_type, one of ('CPP', 'PY')");
    auto code_type_it = ValidPluginCodeType.find(args[3].constant.scalar.AsString());
    CYPHER_ARG_CHECK(code_type_it != ValidPluginCodeType.end(),
                     "unknown plugin_type, one of ('PY', 'SO', 'CPP', 'ZIP')");
    bool success = false;
    fma_common::encrypt::Base64 base64;
    if (args[2].IsString()) {
        std::string content = base64.Decode(args[2].constant.scalar.AsString());
        success =
            db.LoadPlugin(plugin_type_it->second, ctx->user_, args[1].constant.scalar.AsString(),
                          std::vector<std::string>{content}, std::vector<std::string>{},
                          code_type_it->second, args[4].constant.scalar.AsString(),
                          args[5].constant.scalar.AsBool(), args[6].constant.scalar.AsString());
    } else if (args[2].IsMap()) {
        std::vector<std::string> filenames;
        std::vector<std::string> codes;
        for (auto &kv : *args[2].constant.map) {
            if (kv.first[0] == '`' && kv.first.back() == '`') {
                filenames.push_back(kv.first.substr(1, kv.first.size() - 2));
            } else {
                filenames.push_back(kv.first);
            }
            codes.push_back(base64.Decode(kv.second.AsString()));
        }
        success = db.LoadPlugin(
            plugin_type_it->second, ctx->user_, args[1].constant.scalar.AsString(), codes,
            filenames, code_type_it->second, args[4].constant.scalar.AsString(),
            args[5].constant.scalar.AsBool(), args[6].constant.scalar.AsString());
    } else {
        throw lgraph::ReminderException("plugin_content should be string or map");
    }

    if (!success) {
        throw lgraph::PluginExistException(args[1].constant.scalar.AsString());
    }
    FillProcedureYieldItem("db.plugin.loadPlugin", yield_items, records);
}

void BuiltinProcedure::DbPluginDeletePlugin(RTContext *ctx, const Record *record,
                                            const VEC_EXPR &args,
                                            const VEC_STR &yield_items,
                                            std::vector<Record> *records) {
    CheckProcedureYieldItem("db.plugin.deletePlugin", yield_items);
    CYPHER_ARG_CHECK(args.size() == 2,
                     "need two parameters, e.g. db.plugin.deletePlugin(plugin_type, plugin_name)")
    CYPHER_ARG_CHECK(args[0].IsString(), "plugin_type type should be string")
    CYPHER_ARG_CHECK(args[1].IsString(), "plugin_name type should be string")
    CYPHER_DB_PROCEDURE_GRAPH_CHECK();
    if (ctx->txn_) ctx->txn_->Abort();
    lgraph::AccessControlledDB db = ctx->galaxy_->OpenGraph(ctx->user_, ctx->graph_);
    auto plugin_type_it = ValidPluginType.find(args[0].constant.scalar.AsString());
    CYPHER_ARG_CHECK(plugin_type_it != ValidPluginType.end(),
                     "unknown plugin_type, one of ('CPP', 'PY')")
    bool success =
        db.DelPlugin(plugin_type_it->second, ctx->user_, args[1].constant.scalar.AsString());
    if (!success) {
        throw lgraph::PluginNotExistException(args[1].constant.scalar.AsString());
    }
    FillProcedureYieldItem("db.plugin.deletePlugin", yield_items, records);
}

void BuiltinProcedure::DbPluginGetPluginInfo(RTContext *ctx, const Record *record,
                                             const VEC_EXPR &args,
                                             const VEC_STR &yield_items,
                                             std::vector<cypher::Record> *records) {
    CheckProcedureYieldItem("db.plugin.getPluginInfo", yield_items);
    CYPHER_ARG_CHECK((args.size() == 2 || args.size() == 3),
                     "need two or three parameters, e.g. db.plugin.getPluginInfo(plugin_type, "
                     "plugin_name,show_code=false)")
    CYPHER_ARG_CHECK(args[0].IsString(), "plugin_type type should be string")
    CYPHER_ARG_CHECK(args[1].IsString(), "plugin_name type should be string")
    bool show_code = false;
    if (args.size() == 3) {
        CYPHER_ARG_CHECK(args[2].IsBool(), "show_code type should be boolean")
        show_code = args[2].constant.scalar.AsBool();
    }
    CYPHER_DB_PROCEDURE_GRAPH_CHECK();
    if (ctx->txn_) ctx->txn_->Abort();
    lgraph::AccessControlledDB db = ctx->galaxy_->OpenGraph(ctx->user_, ctx->graph_);
    auto plugin_type_it = ValidPluginType.find(args[0].constant.scalar.AsString());
    CYPHER_ARG_CHECK(plugin_type_it != ValidPluginType.end(),
                     "unknown plugin_type, one of ('CPP', 'PY')")
    lgraph::PluginCode co;
    bool success = db.GetPluginCode(plugin_type_it->second, ctx->user_,
                                    args[1].constant.scalar.AsString(), co);
    if (!success) {
        throw lgraph::PluginNotExistException(args[1].constant.scalar.AsString());
    }
    if (show_code) {
        std::string encoded = lgraph_api::base64::Encode(co.code);
        co.code = encoded;
    } else {
        co.code = "Not show code here.";
    }
    Record r;
    r.AddConstant(lgraph::FieldData(lgraph::ValueToJson(co).serialize()));
    records->emplace_back(r.Snapshot());
    FillProcedureYieldItem("db.plugin.getPluginInfo", yield_items, records);
}

void BuiltinProcedure::DbPluginListPlugin(RTContext *ctx, const Record *record,
                                          const VEC_EXPR &args, const VEC_STR &yield_items,
                                          std::vector<Record> *records) {
    CheckProcedureYieldItem("db.plugin.listPlugin", yield_items);
    CYPHER_ARG_CHECK(args.size() == 2,
                     "need 2 parameters, e.g. db.plugin.listPlugin(plugin_type, plugin_version)")
    CYPHER_ARG_CHECK(args[0].IsString(), "plugin_type type should be string")
    CYPHER_DB_PROCEDURE_GRAPH_CHECK();
    if (ctx->txn_) ctx->txn_->Abort();
    lgraph::AccessControlledDB db = ctx->galaxy_->OpenGraph(ctx->user_, ctx->graph_);
    auto plugin_type_it = ValidPluginType.find(args[0].constant.scalar.AsString());
    CYPHER_ARG_CHECK(plugin_type_it != ValidPluginType.end(),
                     "unknown plugin_type, one of ('CPP', 'PY')")

    CYPHER_ARG_CHECK(args[1].IsString(), "plugin_version type should be string")
    std::string version = args[1].constant.scalar.AsString();
    CYPHER_ARG_CHECK(version == lgraph::plugin::PLUGIN_VERSION_1 ||
                         version == lgraph::plugin::PLUGIN_VERSION_2 ||
                         version == lgraph::plugin::PLUGIN_VERSION_ANY,
                     "unknown plugin_version, one of ('V1', 'V2', 'Any')")

    std::vector<lgraph::PluginDesc> descs = db.ListPlugins(plugin_type_it->second, ctx->user_);
    for (auto &d : descs) {
        if (version != lgraph::plugin::PLUGIN_VERSION_ANY && d.version != version) continue;
        Record r;
        r.AddConstant(lgraph::FieldData(ValueToJson(d).serialize()));
        records->emplace_back(r.Snapshot());
    }
    FillProcedureYieldItem("db.plugin.listPlugin", yield_items, records);
}

void BuiltinProcedure::DbPluginListUserPlugins(RTContext *ctx, const Record *record,
                                               const VEC_EXPR &args,
                                               const VEC_STR &yield_items,
                                               std::vector<Record> *records) {
    CheckProcedureYieldItem("dbms.graph.listUserPlugins", yield_items);
    CYPHER_DB_PROCEDURE_GRAPH_CHECK();
    if (ctx->txn_) ctx->txn_->Abort();
    CYPHER_ARG_CHECK(args.empty(), FMA_FMT("Function requires 0 arguments, but {} are "
                                           "given. Usage: dbms.graph.listUserPlugins()",
                                           args.size()))
    std::unordered_map<std::string, lgraph::AccessControlledDB> dbs =
        ctx->galaxy_->OpenUserGraphs(ctx->user_, ctx->user_);
    for (auto &kv : ValidPluginType) {
        for (auto &db : dbs) {
            std::vector<lgraph::PluginDesc> descs = db.second.ListPlugins(kv.second, ctx->user_);
            for (auto &d : descs) {
                Record r;
                r.AddConstant(lgraph::FieldData(db.first));
                r.AddConstant(lgraph::FieldData(ValueToJson(d).serialize()));
                records->emplace_back(r.Snapshot());
            }
        }
    }
    FillProcedureYieldItem("dbms.graph.listUserPlugins", yield_items, records);
}

void BuiltinProcedure::DbPluginCallPlugin(RTContext *ctx, const Record *record,
                                          const VEC_EXPR &args, const VEC_STR &yield_items,
                                          std::vector<Record> *records) {
    CheckProcedureYieldItem("db.plugin.callPlugin", yield_items);
    CYPHER_ARG_CHECK(args.size() == 5,
                     "need five parameters, e.g. "
                     "db.plugin.callPlugin(plugin_type, plugin_name, param, timeout, in_process)")
    CYPHER_ARG_CHECK(args[0].IsString(), "plugin_type type should be string")
    CYPHER_ARG_CHECK(args[1].IsString(), "plugin_name type should be string")
    CYPHER_ARG_CHECK(args[2].IsString(), "param type should be string")
    CYPHER_ARG_CHECK(args[3].IsReal(), "timeout type should be double")
    CYPHER_ARG_CHECK(args[4].IsBool(), "in_process type should be boolean")
    CYPHER_DB_PROCEDURE_GRAPH_CHECK();
    if (ctx->txn_) ctx->txn_->Abort();
    auto plugin_type_it = ValidPluginType.find(args[0].constant.scalar.AsString());
    CYPHER_ARG_CHECK(plugin_type_it != ValidPluginType.end(),
                     "unknown plugin_type, one of ('CPP', 'PY')")
    lgraph::PluginManager::PluginType type = plugin_type_it->second;
    lgraph::AccessControlledDB db = ctx->galaxy_->OpenGraph(ctx->user_, ctx->graph_);
    std::string name = args[1].constant.scalar.AsString();
    lgraph::TimeoutTaskKiller timeout_killer;
    if (args[3].constant.scalar.AsDouble() > 0) {
        timeout_killer.SetTimeout(args[3].constant.scalar.AsDouble());
    }
    std::string res;
    if (!db.CallPlugin(ctx->txn_.get(), type, ctx->user_, name, args[2].constant.scalar.AsString(),
                       args[3].constant.scalar.AsDouble(), args[4].constant.scalar.AsBool(), res)) {
        throw lgraph::PluginNotExistException(name);
    }
    Record r;
    r.AddConstant(lgraph::FieldData(res));
    records->emplace_back(r.Snapshot());
    FillProcedureYieldItem("db.plugin.callPlugin", yield_items, records);
}

void BuiltinProcedure::DbImportorDataImportor(RTContext *ctx, const Record *record,
                                              const VEC_EXPR &args,
                                              const VEC_STR &yield_items,
                                              std::vector<Record> *records) {
    CheckProcedureYieldItem("db.importor.dataImportor", yield_items);
    CYPHER_ARG_CHECK(args.size() == 5,
                     "need five parameters, e.g. db.importor.dataImportor"
                     "(description, content, continue_on_error, thread_nums, delimiter)")
    CYPHER_ARG_CHECK(args[0].IsString(), "description type should be string")
    CYPHER_ARG_CHECK(args[1].IsString(), "content type should be string")
    CYPHER_ARG_CHECK(args[2].IsBool(), "continue_on_error type should be boolean");
    CYPHER_ARG_CHECK(args[3].IsInteger(), "thread_nums type should be integer")
    CYPHER_ARG_CHECK(args[4].IsString(), "delimiter type should be string")
    CYPHER_DB_PROCEDURE_GRAPH_CHECK();
    if (ctx->txn_) ctx->txn_->Abort();

    lgraph::AccessControlledDB db = ctx->galaxy_->OpenGraph(ctx->user_, ctx->graph_);
    if (db.GetAccessLevel() < lgraph::AccessLevel::WRITE)
        throw lgraph::CypherException("Need write permission to do import.");
    lgraph::import_v2::ImportOnline::Config config;
    config.continue_on_error = args[2].constant.scalar.AsBool();
    config.n_threads = args[3].constant.scalar.integer();
    config.delimiter = args[4].constant.scalar.AsString();
    fma_common::encrypt::Base64 base64;
    std::string desc = base64.Decode(args[0].constant.scalar.AsString());
    std::string content = base64.Decode(args[1].constant.scalar.AsString());
    std::string log = lgraph::import_v2::ImportOnline::HandleOnlineTextPackage(
        std::move(desc), std::move(content), db.GetLightningGraph(), config);
    FillProcedureYieldItem("db.importor.dataImportor", yield_items, records);
}

void BuiltinProcedure::DbImportorFullImportor(RTContext *ctx, const Record *record,
                                              const VEC_EXPR &args,
                                              const VEC_STR &yield_items,
                                              std::vector<Record> *records) {
    CheckProcedureYieldItem("db.importor.fullImportor", yield_items);
    ctx->txn_.reset();
    ctx->ac_db_.reset();
    CYPHER_ARG_CHECK(args.size() == 1,
                     "need exactly one parameter. "
                     "e.g. db.importor.fullImportor({})")
    CYPHER_ARG_CHECK(args[0].IsMap(), "conf type should be map")
    if (!ctx->galaxy_->IsAdmin(ctx->user_))
        THROW_CODE(Unauthorized, "Admin access right required.");

    // parse parameter
    lgraph::import_v3::Importer::Config import_config_v3;
    std::map<std::string, lgraph::FieldData> full_import_conf;
    for (auto &kv : *args[0].constant.map) {
        full_import_conf[kv.first] = kv.second.scalar;
    }
    auto check = [&full_import_conf](const std::string &name, lgraph::FieldType type) {
        if (full_import_conf.count(name) && full_import_conf[name].GetType() != type)
            throw lgraph::CypherException("Option " + name + " is not " + to_string(type));
        return full_import_conf.count(name);
    };

    if (!full_import_conf.count("config_file"))
        THROW_CODE(InputError, "Option config_file does not exist.");
    if (!check("graph_name", lgraph::FieldType::STRING))
        full_import_conf["graph_name"] = lgraph::FieldData(lgraph::_detail::DEFAULT_GRAPH_DB_NAME);
    if (!check("delete_if_exists", lgraph::FieldType::BOOL))
        full_import_conf["delete_if_exists"] = lgraph::FieldData(false);
    if (!check("username", lgraph::FieldType::STRING))
        full_import_conf["username"] = lgraph::FieldData(lgraph::_detail::DEFAULT_ADMIN_NAME);
    if (!full_import_conf["delete_if_exists"].AsBool() &&
        ctx->galaxy_->ListGraphsInternal().count(full_import_conf["graph_name"].string())) {
        throw lgraph::CypherException("DB exists and cannot be deleted.");
    }

    std::mutex mu;
    std::condition_variable cv;
    bool ok_to_leave = false;
    std::string data_file_path, log, error;
    std::thread worker([&]() {
        std::lock_guard<std::mutex> l(mu);
        try {
            import_config_v3.db_dir = ctx->galaxy_->GetConfig().dir + "/.import_tmp";
            import_config_v3.graph = lgraph::_detail::DEFAULT_GRAPH_DB_NAME;
            import_config_v3.config_file = full_import_conf["config_file"].string();
            import_config_v3.user = full_import_conf["username"].string();
            if (check("password", lgraph::FieldType::STRING))
                import_config_v3.password = full_import_conf["password"].string();
            if (check("continue_on_error", lgraph::FieldType::BOOL))
                import_config_v3.continue_on_error = full_import_conf["continue_on_error"].AsBool();
            if (check("delimiter", lgraph::FieldType::STRING))
                import_config_v3.delimiter = full_import_conf["delimiter"].string();
            import_config_v3.delete_if_exists = true;
            if (check("parse_block_size", lgraph::FieldType::INT64))
                import_config_v3.parse_block_size = full_import_conf["parse_block_size"].AsInt64();
            if (check("parse_block_threads", lgraph::FieldType::INT64))
                import_config_v3.parse_block_threads =
                    full_import_conf["parse_block_threads"].AsInt64();
            if (check("parse_file_threads", lgraph::FieldType::INT64))
                import_config_v3.parse_file_threads =
                    full_import_conf["parse_file_threads"].AsInt64();
            if (check("generate_sst_threads", lgraph::FieldType::INT64))
                import_config_v3.generate_sst_threads =
                    full_import_conf["generate_sst_threads"].AsInt64();
            if (check("read_rocksdb_threads", lgraph::FieldType::INT64))
                import_config_v3.read_rocksdb_threads =
                    full_import_conf["read_rocksdb_threads"].AsInt64();
            if (check("vid_num_per_reading", lgraph::FieldType::INT64))
                import_config_v3.vid_num_per_reading =
                    full_import_conf["vid_num_per_reading"].AsInt64();
            if (check("max_size_per_reading", lgraph::FieldType::INT64))
                import_config_v3.max_size_per_reading =
                    full_import_conf["max_size_per_reading"].AsInt64();
            if (check("compact", lgraph::FieldType::BOOL))
                import_config_v3.compact = full_import_conf["compact"].AsBool();
            if (check("keep_vid_in_memory", lgraph::FieldType::BOOL))
                import_config_v3.keep_vid_in_memory =
                    full_import_conf["keep_vid_in_memory"].AsBool();
            if (check("enable_fulltext_index", lgraph::FieldType::BOOL))
                import_config_v3.enable_fulltext_index =
                    full_import_conf["enable_fulltext_index"].AsBool();
            if (check("fulltext_index_analyzer", lgraph::FieldType::STRING))
                import_config_v3.fulltext_index_analyzer =
                    full_import_conf["fulltext_index_analyzer"].string();
            import_config_v3.import_online = true;
            lgraph::import_v3::Importer importer(import_config_v3);
            importer.DoImportOffline();
            log = importer.OnlineFullImportLog();
            for (const auto &entry : std::filesystem::directory_iterator(import_config_v3.db_dir)) {
                if (entry.is_directory() && entry.path().filename().string() != ".meta" &&
                    std::filesystem::exists(entry.path().string() + "/data.mdb")) {
                    data_file_path = entry.path().string() + "/data.mdb";
                    break;
                }
            }
        } catch (std::exception &e) {
            error = e.what();
        }
        ok_to_leave = true;
        cv.notify_all();
    });
    worker.detach();
    std::unique_lock<std::mutex> l(mu);
    while (!ok_to_leave) cv.wait(l);
    auto &fs =
        fma_common::FileSystem::GetFileSystem(ctx->galaxy_->GetConfig().dir + "/.import_tmp");
    if (error.empty()) {
        lgraph::DBConfig dbConfig;
        dbConfig.dir = ctx->galaxy_->GetConfig().dir;
        dbConfig.name = full_import_conf["graph_name"].string();
        dbConfig.create_if_not_exist = true;
        ctx->galaxy_->CreateGraph(full_import_conf["username"].string(),
                                  full_import_conf["graph_name"].string(), dbConfig,
                                  data_file_path);
        fs.RemoveDir(ctx->galaxy_->GetConfig().dir + "/.import_tmp");
        Record r;
        r.AddConstant(lgraph::FieldData(log));
        records->emplace_back(r.Snapshot());
    } else {
        fs.RemoveDir(ctx->galaxy_->GetConfig().dir + "/.import_tmp");
        throw lgraph::CypherException(error);
    }
    FillProcedureYieldItem("db.importor.fullImportor", yield_items, records);
}

void BuiltinProcedure::DbImportorFullFileImportor(RTContext *ctx, const Record *record,
                                                  const VEC_EXPR &args,
                                                  const VEC_STR &yield_items,
                                                  std::vector<Record> *records) {
    CheckProcedureYieldItem("db.importor.fullFileImportor", yield_items);
    ctx->txn_.reset();
    ctx->ac_db_.reset();
    CYPHER_ARG_CHECK((args.size() == 2 || args.size() == 3),
                     "need no more than three parameters and no less than two parameters. "
                     "e.g. db.importor.fullFileImportor({\"ha\",\"data.mdb\",[false]})")
    CYPHER_ARG_CHECK(args[0].IsString(), "graph_name type should be string")
    CYPHER_ARG_CHECK(args[1].IsString(), "path type should be string")
    bool remote = false;
    if (args.size() == 3) {
        CYPHER_ARG_CHECK(args[2].IsBool(), "remote type should be bool")
        remote = args[2].constant.scalar.AsBool();
    }
    if (!ctx->galaxy_->IsAdmin(ctx->user_))
        THROW_CODE(Unauthorized, "Admin access right required.");
    std::string graph_name = args[0].constant.scalar.AsString(),
                path = args[1].constant.scalar.AsString();
    if (remote) {
        std::string outputFilename = ctx->galaxy_->GetConfig().dir + "/.import.file.data.mdb";
        std::string command = "wget -O " + outputFilename + " " + path;
        int result = std::system(command.c_str());
        if (result == 0) {
            LOG_INFO() << "Downloaded file saved as: " << outputFilename;
        } else {
            LOG_ERROR() << "Failed to download file";
            throw lgraph::CypherException("Failed to download file");
        }
        path = ctx->galaxy_->GetConfig().dir + "/.import.file.data.mdb";
    }

    lgraph::DBConfig dbConfig;
    dbConfig.dir = ctx->galaxy_->GetConfig().dir;
    dbConfig.name = graph_name;
    dbConfig.create_if_not_exist = true;
    bool success = ctx->galaxy_->CreateGraph(ctx->user_, graph_name, dbConfig, path);
    if (remote) {
        auto &fs_download = fma_common::FileSystem::GetFileSystem(ctx->galaxy_->GetConfig().dir +
                                                                  "/.import.file.data.mdb");
        fs_download.Remove(ctx->galaxy_->GetConfig().dir + "/.import.file.data.mdb");
    }
    if (!success) throw lgraph::GraphCreateException(args[0].constant.scalar.AsString());
    FillProcedureYieldItem("db.importor.fullFileImportor", yield_items, records);
}

void BuiltinProcedure::DbImportorSchemaImportor(RTContext *ctx, const Record *record,
                                                const VEC_EXPR &args,
                                                const VEC_STR &yield_items,
                                                std::vector<Record> *records) {
    CheckProcedureYieldItem("db.importor.schemaImportor", yield_items);
    CYPHER_ARG_CHECK(args.size() == 1,
                     "need one parameters, e.g. db.importor.schemaImportor(description)")
    CYPHER_ARG_CHECK(args[0].IsString(), "description type should be string")
    CYPHER_DB_PROCEDURE_GRAPH_CHECK();
    if (ctx->txn_) ctx->txn_->Abort();

    lgraph::AccessControlledDB db = ctx->galaxy_->OpenGraph(ctx->user_, ctx->graph_);
    if (db.GetAccessLevel() < lgraph::AccessLevel::WRITE)
        throw lgraph::CypherException("Need write permission to do import.");
    fma_common::encrypt::Base64 base64;
    std::string desc = base64.Decode(args[0].constant.scalar.AsString());
    std::string log = ::lgraph::import_v2::ImportOnline::HandleOnlineSchema(std::move(desc), db);
    FillProcedureYieldItem("db.importor.schemaImportor", yield_items, records);
}

void BuiltinProcedure::DbDeleteIndex(RTContext *ctx, const Record *record,
                                     const VEC_EXPR &args, const VEC_STR &yield_items,
                                     std::vector<Record> *records) {
    CheckProcedureYieldItem("db.deleteIndex", yield_items);
    CYPHER_ARG_CHECK(args.size() == 2,
                     "need two parameters, e.g. db.deleteIndex(label_name, field_name)")
    CYPHER_ARG_CHECK(args[0].IsString(), "label_name type should be string")
    CYPHER_ARG_CHECK(args[1].IsString(), "field_name type should be string")
    CYPHER_DB_PROCEDURE_GRAPH_CHECK();
    if (ctx->txn_) ctx->txn_->Abort();
    bool success = ctx->ac_db_->DeleteVertexIndex(args[0].constant.scalar.AsString(),
                                                  args[1].constant.scalar.AsString());
    if (!success) {
        throw lgraph::IndexNotExistException(args[0].constant.scalar.AsString(),
                                             args[1].constant.scalar.AsString());
    }
    FillProcedureYieldItem("db.deleteIndex", yield_items, records);
}

void BuiltinProcedure::DbDeleteEdgeIndex(RTContext *ctx, const Record *record,
                                         const VEC_EXPR &args, const VEC_STR &yield_items,
                                         std::vector<Record> *records) {
    CheckProcedureYieldItem("db.deleteEdgeIndex", yield_items);
    CYPHER_ARG_CHECK(args.size() == 2,
                     "need two parameters, e.g. db.deleteIndex(label_name, field_name)")
    CYPHER_ARG_CHECK(args[0].IsString(), "label_name type should be string")
    CYPHER_ARG_CHECK(args[1].IsString(), "field_name type should be string")
    CYPHER_DB_PROCEDURE_GRAPH_CHECK();
    if (ctx->txn_) ctx->txn_->Abort();
    bool success = ctx->ac_db_->DeleteEdgeIndex(args[0].constant.scalar.AsString(),
                                                args[1].constant.scalar.AsString());
    if (!success) {
        throw lgraph::IndexNotExistException(args[0].constant.scalar.AsString(),
                                             args[1].constant.scalar.AsString());
    }
    FillProcedureYieldItem("db.deleteEdgeIndex", yield_items, records);
}

void BuiltinProcedure::DbDeleteCompositeIndex(RTContext *ctx, const Record *record,
                                              const VEC_EXPR &args,
                                              const VEC_STR &yield_items,
                                              std::vector<Record> *records) {
    CheckProcedureYieldItem("db.deleteCompositeIndex", yield_items);
    CYPHER_ARG_CHECK(args.size() == 2,
                     "need two parameters, e.g. db.deleteIndex(label_name, field_name)")
    CYPHER_ARG_CHECK(args[0].IsString(), "label_name type should be string")
    CYPHER_ARG_CHECK(args[1].IsArray(), "field_names type should be list<string>")
    CYPHER_DB_PROCEDURE_GRAPH_CHECK();
    if (ctx->txn_) ctx->txn_->Abort();
    std::vector<std::string> fields;
    for (const auto &v : *args[1].constant.array) {
        fields.push_back(v.AsString());
    }
    bool success = ctx->ac_db_->DeleteVertexCompositeIndex(args[0].constant.AsString(), fields);
    if (!success) {
        throw lgraph::IndexNotExistException(args[0].constant.AsString(),
                                             args[1].constant.AsString());
    }
    FillProcedureYieldItem("db.deleteCompositeIndex", yield_items, records);
}

void BuiltinProcedure::DbFlushDB(RTContext *ctx, const Record *record, const VEC_EXPR &args,
                                 const VEC_STR &yield_items, std::vector<Record> *records) {
    CheckProcedureYieldItem("db.flushDB", yield_items);
    CYPHER_DB_PROCEDURE_GRAPH_CHECK();
    if (!ctx->galaxy_->IsAdmin(ctx->user_))
        THROW_CODE(Unauthorized, "Admin access right required.");
    CYPHER_ARG_CHECK(args.empty(), FMA_FMT("Function requires 0 arguments, but {} are "
                                           "given. Usage: db.flushDB()",
                                           args.size()))
    ctx->ac_db_->Flush();
    FillProcedureYieldItem("db.flushDB", yield_items, records);
}

void BuiltinProcedure::DbDropDB(RTContext *ctx, const Record *record, const VEC_EXPR &args,
                                const VEC_STR &yield_items, std::vector<Record> *records) {
    CheckProcedureYieldItem("db.dropDB", yield_items);
    CYPHER_DB_PROCEDURE_GRAPH_CHECK();
    if (ctx->txn_) ctx->txn_->Abort();
    if (!ctx->galaxy_->IsAdmin(ctx->user_))
        THROW_CODE(Unauthorized, "Admin access right required.");
    CYPHER_ARG_CHECK(args.empty(), FMA_FMT("Function requires 0 arguments, but {} are "
                                           "given. Usage: db.dropDB()",
                                           args.size()))
    ctx->ac_db_->DropAllData();
    FillProcedureYieldItem("db.dropDB", yield_items, records);
}

void BuiltinProcedure::DbDropAllVertex(RTContext *ctx, const Record *record,
                                       const VEC_EXPR &args,
                                       const VEC_STR &yield_items,
                                       std::vector<Record> *records) {
    CheckProcedureYieldItem("db.dropAllVertex", yield_items);
    CYPHER_DB_PROCEDURE_GRAPH_CHECK();
    if (ctx->txn_) ctx->txn_->Abort();
    if (!ctx->galaxy_->IsAdmin(ctx->user_))
        THROW_CODE(Unauthorized, "Admin access right required.");
    CYPHER_ARG_CHECK(args.empty(), FMA_FMT("Function requires 0 arguments, but {} are "
                                           "given. Usage: db.dropAllVertex()",
                                           args.size()))
    ctx->ac_db_->DropAllVertex();
    FillProcedureYieldItem("db.dropAllVertex", yield_items, records);
}

void BuiltinProcedure::DbTaskListTasks(RTContext *ctx, const Record *record,
                                       const VEC_EXPR &args, const VEC_STR &yield_items,
                                       std::vector<cypher::Record> *records) {
    CheckProcedureYieldItem("dbms.task.listTasks", yield_items);
    CYPHER_ARG_CHECK(args.empty(), FMA_FMT("Function requires 0 arguments, but {} are "
                                           "given. Usage: dbms.task.listTasks()",
                                           args.size()))
    if (ctx->txn_) ctx->txn_->Abort();
    std::map<std::string, lgraph::AclManager::RoleInfo> rs = ctx->galaxy_->ListRoles(ctx->user_);

    auto tasksInfo = lgraph::TaskTracker::GetInstance().ListRunningTasks();
    for (auto &t : tasksInfo) {
        Record r;
        r.AddConstant(lgraph::FieldData(ValueToJson(t).serialize()));
        records->emplace_back(r.Snapshot());
    }
    FillProcedureYieldItem("dbms.task.listTasks", yield_items, records);
}

void BuiltinProcedure::DbTaskTerminateTask(RTContext *ctx, const Record *record,
                                           const VEC_EXPR &args, const VEC_STR &yield_items,
                                           std::vector<cypher::Record> *records) {
    CheckProcedureYieldItem("dbms.task.terminateTask", yield_items);
    if (!ctx->galaxy_->IsAdmin(ctx->user_))
        THROW_CODE(Unauthorized, "Admin access right required.");
    CYPHER_ARG_CHECK(args.size() == 1, "need one parameters, e.g. dbms.task.terminateTask(task_id)")
    CYPHER_ARG_CHECK(args[0].IsString(), "task_id type should be string")
    lgraph::TaskTracker::TaskId task_id = lgraph::TaskTracker::TaskId();
    task_id.FromString(args[0].constant.scalar.AsString());
    auto r = lgraph::TaskTracker::GetInstance().KillTask(task_id);
    switch (r) {
    case lgraph::TaskTracker::SUCCESS:
        return;
    case lgraph::TaskTracker::NOTFOUND:
        throw lgraph::TaskNotExistException(args[0].constant.scalar.AsString());
    case lgraph::TaskTracker::FAIL_TO_KILL:
        throw lgraph::TaskKilledFailedException(args[0].constant.scalar.AsString());
    default:
        return;
    }
    FillProcedureYieldItem("dbms.task.terminateTask", yield_items, records);
}

void BuiltinProcedure::DbMonitorServerInfo(RTContext *ctx, const Record *record,
                                           const VEC_EXPR &args, const VEC_STR &yield_items,
                                           std::vector<Record> *records) {
    CheckProcedureYieldItem("db.monitor.serverInfo", yield_items);
    CYPHER_ARG_CHECK(args.empty(), FMA_FMT("Function requires 0 arguments, but {} are "
                                           "given. Usage: db.monitor.serverInfo()",
                                           args.size()))
    Record r;
    fma_common::HardwareInfo::CPURate cpuRate = fma_common::HardwareInfo::GetCPURate();
    r.AddConstant(lgraph::FieldData(lgraph::ValueToJson(cpuRate).serialize()));

    struct fma_common::HardwareInfo::MemoryInfo memoryInfo;
    fma_common::HardwareInfo::GetMemoryInfo(memoryInfo);
    r.AddConstant(lgraph::FieldData(lgraph::ValueToJson(memoryInfo).serialize()));

    fma_common::HardwareInfo::DiskRate diskRate = fma_common::HardwareInfo::GetDiskRate();
    r.AddConstant(lgraph::FieldData(lgraph::ValueToJson(diskRate).serialize()));

    struct fma_common::DiskInfo diskInfo;
    fma_common::GetDiskInfo(diskInfo, ctx->galaxy_->GetConfig().dir.data());
    r.AddConstant(lgraph::FieldData(
        lgraph::ValueToJson(diskInfo, fma_common::GetDirSpace(ctx->galaxy_->GetConfig().dir.data()))
            .serialize()));
    records->emplace_back(r.Snapshot());
    FillProcedureYieldItem("db.monitor.serverInfo", yield_items, records);
}

void BuiltinProcedure::DbMonitorTuGraphInfo(RTContext *ctx, const Record *record,
                                            const VEC_EXPR &args,
                                            const VEC_STR &yield_items,
                                            std::vector<Record> *records) {
    CheckProcedureYieldItem("db.monitor.tuGraphInfo", yield_items);
    CYPHER_ARG_CHECK(args.empty(), FMA_FMT("Function requires 0 arguments, but {} are "
                                           "given. Usage: db.monitor.tuGraphInfo()",
                                           args.size()))
    if (!ctx) CYPHER_INTL_ERR();
    Record r;
    r.AddConstant(lgraph::FieldData(ValueToJson(ctx->sm_->GetStats()).serialize()));
    records->emplace_back(r.Snapshot());
    FillProcedureYieldItem("db.monitor.tuGraphInfo", yield_items, records);
}

void BuiltinProcedure::DbmsHaClusterInfo(RTContext *ctx, const Record *record,
                                         const VEC_EXPR &args, const VEC_STR &yield_items,
                                         std::vector<Record> *records) {
    CheckProcedureYieldItem("dbms.ha.clusterInfo", yield_items);
    CYPHER_ARG_CHECK(args.empty(), FMA_FMT("Function requires 0 arguments, but {} are "
                                           "given. Usage: dbms.ha.clusterInfo()",
                                           args.size()))
    if (ctx->txn_) ctx->txn_->Abort();
    if (!ctx->sm_->IsInHaMode())
        THROW_CODE(InputError, "The service should be started as a high availability cluster .");
    auto peers = ctx->sm_->ListPeers();
    Record r;
    r.AddConstant(lgraph::FieldData(lgraph::ValueToJson(peers).serialize()));
    r.AddConstant(lgraph::FieldData(ctx->sm_->IsCurrentMaster()));
    records->emplace_back(r.Snapshot());
    FillProcedureYieldItem("dbms.ha.clusterInfo", yield_items, records);
}

static void _FetchPath(lgraph::Transaction &txn, size_t hops,
                       std::unordered_map<lgraph::VertexId, lgraph::VertexId> &parent,
                       std::unordered_map<lgraph::VertexId, lgraph::VertexId> &child,
                       lgraph::VertexId vid_from, lgraph::VertexId vid_a, lgraph::VertexId vid_b,
                       lgraph::VertexId vid_to, cypher::Path &path) {
    std::vector<lgraph::VertexId> vids;
    auto vid = vid_a;
    while (vid != vid_from) {
        vids.push_back(vid);
        vid = parent[vid];
    }
    vids.push_back(vid);
    std::reverse(vids.begin(), vids.end());
    vid = vid_b;
    while (vid != vid_to) {
        vids.push_back(vid);
        vid = child[vid];
    }
    vids.push_back(vid);
    if (hops != 0 && vids.size() != hops + 1) {
        throw lgraph::ReminderException("_FetchPath failed");
    }
    for (size_t i = 0; i < hops; i++) {
        // TODO(any): fake edges!
        path.Append(lgraph::EdgeUid(vids[i], vids[i + 1], 0, 0, 0));
    }
}

template <typename EIT>
static bool _Filter(lgraph::Transaction &txn, const EIT &eit,
                    const EDGE_PROPERTY_FILTER_T &edge_filter) {
    for (auto &kv1 : edge_filter) {
        auto field = txn.GetEdgeField(eit.GetUid(), kv1.first);
        for (auto &kv2 : kv1.second) {
            if ((kv2.first == "smaller_than" && field >= kv2.second) ||
                (kv2.first == "greater_than" && field <= kv2.second)) {
                return false;
            }
        }
    }
    return true;
}

struct EdgeFilter {
    std::string label;
    EDGE_PROPERTY_FILTER_T property_filter;
};

static std::vector<lgraph::VertexId> _GetNeighbors(lgraph::Transaction &txn, lgraph::VertexId vid,
                                                   const std::vector<EdgeFilter>& edge_filters,
                                                   const parser::LinkDirection &direction,
                                                   std::optional<size_t> per_node_limit) {
    auto vit = txn.GetVertexIterator(vid);
    CYPHER_THROW_ASSERT(vit.IsValid());
    std::vector<lgraph::VertexId> neighbors;
    if (edge_filters.empty()) {
        bool out_edge_left = false, in_edge_left = false;
        neighbors = vit.ListDstVids(nullptr, nullptr,
                                    per_node_limit.has_value() ? per_node_limit.value() : 10000,
                                    &out_edge_left, nullptr);
        auto srcIds = vit.ListSrcVids(nullptr, nullptr,
                                      per_node_limit.has_value() ? per_node_limit.value() : 10000,
                                      &in_edge_left, nullptr);
        if (out_edge_left || in_edge_left) {
            LOG_WARN() << "Result trimmed down because " << vid
                       << " has more than 10000 in/out neighbours";
        }
        if (direction == parser::LinkDirection::RIGHT_TO_LEFT) {
            neighbors = srcIds;
        } else if (direction == parser::LinkDirection::DIR_NOT_SPECIFIED) {
            neighbors.reserve(neighbors.size() + srcIds.size());
            neighbors.insert(neighbors.end(), srcIds.begin(), srcIds.end());
        }
    } else {
        if (direction == parser::LinkDirection::LEFT_TO_RIGHT ||
            direction == parser::LinkDirection::DIR_NOT_SPECIFIED) {
            for (auto& edge_filter : edge_filters) {
                size_t count = 0;
                auto edge_lid = txn.GetLabelId(false, edge_filter.label);
                for (auto eit = vit.GetOutEdgeIterator(
                         lgraph::EdgeUid(vid, 0, edge_lid, 0, 0), true);
                     eit.IsValid(); eit.Next()) {
                    if (eit.GetLabelId() != edge_lid) break;
                    count += 1;
                    if (per_node_limit.has_value() && count > per_node_limit.value()) {
                        break;
                    }
                    if (!_Filter(txn, eit, edge_filter.property_filter)) continue;
                    neighbors.push_back(eit.GetDst());
                }
            }
        }
        if (direction == parser::LinkDirection::RIGHT_TO_LEFT ||
            direction == parser::LinkDirection::DIR_NOT_SPECIFIED) {
            for (auto& edge_filter : edge_filters) {
                size_t count = 0;
                auto edge_lid = txn.GetLabelId(false, edge_filter.label);
                for (auto eit = vit.GetInEdgeIterator(
                         lgraph::EdgeUid(0, vid, edge_lid, 0, 0), true);
                     eit.IsValid(); eit.Next()) {
                    if (eit.GetLabelId() != edge_lid) break;
                    count += 1;
                    if (per_node_limit.has_value() && count > per_node_limit.value()) {
                        break;
                    }
                    if (!_Filter(txn, eit, edge_filter.property_filter)) continue;
                    neighbors.push_back(eit.GetSrc());
                }
            }
        }
    }
    return neighbors;
}

/* All the shortestPath procedures assume that they are being executed on undirected graphs.
 * Just like described in neo4j:
 *   As of the 3.4.7.0 release, all the Shortest Path procedures assume that they are being executed
 * on undirected graphs. Therefore, the direction of a relationship can be ignored. If you are
 * running these algorithms on a graph where the direction is important, you can use the direction
 * parameter. For example, direction:"INCOMING" or direction:"OUTGOING".
 */
static void _P2PUnweightedShortestPath(lgraph::Transaction &txn, lgraph::VertexId start_vid,
                                       lgraph::VertexId end_vid,
                                       const std::vector<EdgeFilter> &edge_filters,
                                       size_t max_hops, cypher::Path &path,
                                       parser::LinkDirection &dir,
                                       std::optional<size_t> per_node_limit) {
    path.Clear();
    path.SetStart(start_vid);
    if (start_vid == end_vid) return;
    std::unordered_map<lgraph::VertexId, lgraph::VertexId> parent{{start_vid, start_vid}};
    std::unordered_map<lgraph::VertexId, lgraph::VertexId> child{{end_vid, end_vid}};
    std::vector<lgraph::VertexId> forward_q{start_vid};
    std::vector<lgraph::VertexId> backward_q{end_vid};
    size_t hops = 0;
    parser::LinkDirection forward_dir = dir;
    parser::LinkDirection backward_dir =
        dir == parser::LinkDirection::RIGHT_TO_LEFT   ? parser::LinkDirection::LEFT_TO_RIGHT
        : dir == parser::LinkDirection::LEFT_TO_RIGHT ? parser::LinkDirection::RIGHT_TO_LEFT
                                                      : parser::LinkDirection::DIR_NOT_SPECIFIED;
    while (hops++ < max_hops) {
        std::vector<lgraph::VertexId> next_q;
        // decide which way to search first
        if (forward_q.size() <= backward_q.size()) {
            // search forward
            for (auto vid : forward_q) {
                auto nbrs =
                    _GetNeighbors(txn, vid, edge_filters, forward_dir, per_node_limit);
                for (auto nbr : nbrs) {
                    if (child.find(nbr) != child.end()) {
                        // found the path
                        _FetchPath(txn, hops, parent, child, start_vid, vid, nbr, end_vid, path);
                        return;
                    }
                    auto it = parent.find(nbr);
                    if (it == parent.end()) {
                        parent.emplace_hint(it, nbr, vid);
                        next_q.push_back(nbr);
                    }
                }
            }
            if (next_q.empty()) break;
            forward_q = std::move(next_q);
        } else {
            for (auto vid : backward_q) {
                auto nbrs =
                    _GetNeighbors(txn, vid, edge_filters, backward_dir, per_node_limit);
                for (auto nbr : nbrs) {
                    if (parent.find(nbr) != parent.end()) {
                        // found the path
                        _FetchPath(txn, hops, parent, child, start_vid, nbr, vid, end_vid, path);
                        return;
                    }
                    auto it = child.find(nbr);
                    if (it == child.end()) {
                        child.emplace_hint(it, nbr, vid);
                        next_q.push_back(nbr);
                    }
                }
            }
            if (next_q.empty()) break;
            backward_q = std::move(next_q);
        }
    }
}

template <typename EIT>
static void _EmplaceForwardNeighbor(
    const EIT &eit, const int fhop, const std::unordered_map<lgraph::VertexId, int> &child,
    std::unordered_map<lgraph::VertexId, int> &parent,
    std::vector<std::tuple<lgraph::VertexId, lgraph::VertexId, lgraph::LabelId, lgraph::EdgeId,
                           bool>> &hits,
    std::vector<lgraph::VertexId> &next_q) {
    lgraph::VertexId vid, nbr;
    bool direction;
    if (std::is_same<EIT, ::lgraph::graph::OutEdgeIterator>::value) {
        vid = eit.GetSrc();
        nbr = eit.GetDst();
        direction = true;
    } else {
        vid = eit.GetDst();
        nbr = eit.GetSrc();
        direction = false;
    }
    if (child.find(nbr) != child.end()) {
        hits.emplace_back(vid, nbr, eit.GetLabelId(), eit.GetEdgeId(), direction);
    } else {
        auto it = parent.find(nbr);
        if (it == parent.end()) {
            parent.emplace_hint(it, nbr, fhop);
            next_q.emplace_back(nbr);
        }
    }
}

template <typename EIT>
static void _EmplaceBackwardNeighbor(
    const EIT &eit, const int bhop, const std::unordered_map<lgraph::VertexId, int> &parent,
    std::unordered_map<lgraph::VertexId, int> &child,
    std::vector<std::tuple<lgraph::VertexId, lgraph::VertexId, lgraph::LabelId, lgraph::EdgeId,
                           bool>> &hits,
    std::vector<lgraph::VertexId> &next_q) {
    lgraph::VertexId vid, nbr;
    bool direction;
    if (std::is_same<EIT, ::lgraph::graph::OutEdgeIterator>::value) {
        vid = eit.GetSrc();
        nbr = eit.GetDst();
        direction = false;
    } else {
        vid = eit.GetDst();
        nbr = eit.GetSrc();
        direction = true;
    }
    if (parent.find(nbr) != parent.end()) {
        hits.emplace_back(nbr, vid, eit.GetLabelId(), eit.GetEdgeId(), direction);
    } else {
        auto it = child.find(nbr);
        if (it == child.end()) {
            child.emplace_hint(it, nbr, bhop);
            next_q.emplace_back(nbr);
        }
    }
}

void _EnumeratePartialPaths(lgraph::Transaction &txn,
                            const std::unordered_map<int64_t, int> &hop_info, const int64_t vid,
                            const int depth, const std::vector<std::string> &edge_labels,
                            cypher::Path &path,
                            std::vector<cypher::Path> &paths) {
    if (depth != 0) {
        if (edge_labels.empty()) {
            for (auto eit = txn.GetOutEdgeIterator(vid); eit.IsValid(); eit.Next()) {
                int64_t nbr = eit.GetDst();
                auto it = hop_info.find(nbr);
                if (it != hop_info.end() && it->second == depth - 1) {
                    path.Append(eit.GetUid());
                    _EnumeratePartialPaths(txn, hop_info, nbr, depth - 1, edge_labels,
                                              path, paths);
                    path.PopBack();
                }
            }
            for (auto eit = txn.GetInEdgeIterator(vid); eit.IsValid(); eit.Next()) {
                int64_t nbr = eit.GetSrc();
                auto it = hop_info.find(nbr);
                if (it != hop_info.end() && it->second == depth - 1) {
                    path.Append(eit.GetUid());
                    _EnumeratePartialPaths(txn, hop_info, nbr, depth - 1, edge_labels,
                                              path, paths);
                    path.PopBack();
                }
            }
        } else {
            for (auto& edge_label : edge_labels) {
                auto edge_lid = txn.GetLabelId(false, edge_label);
                for (auto eit =
                         txn.GetOutEdgeIterator(lgraph::EdgeUid(vid, 0, edge_lid, 0, 0), true);
                     eit.IsValid(); eit.Next()) {
                    if (eit.GetLabelId() != edge_lid) break;
                    int64_t nbr = eit.GetDst();
                    auto it = hop_info.find(nbr);
                    if (it != hop_info.end() && it->second == depth - 1) {
                        path.Append(eit.GetUid());
                        _EnumeratePartialPaths(txn, hop_info, nbr, depth - 1, edge_labels, path,
                                               paths);
                        path.PopBack();
                    }
                }
                for (auto eit =
                         txn.GetInEdgeIterator(lgraph::EdgeUid(0, vid, edge_lid, 0, 0), true);
                     eit.IsValid(); eit.Next()) {
                    if (eit.GetLabelId() != edge_lid) break;
                    int64_t nbr = eit.GetSrc();
                    auto it = hop_info.find(nbr);
                    if (it != hop_info.end() && it->second == depth - 1) {
                        path.Append(eit.GetUid());
                        _EnumeratePartialPaths(txn, hop_info, nbr, depth - 1, edge_labels, path,
                                                  paths);
                        path.PopBack();
                    }
                }
            }
        }
    } else {
        paths.emplace_back(path);
    }
}

static void _P2PUnweightedAllShortestPaths(lgraph::Transaction &txn, lgraph::VertexId start_vid,
                                           lgraph::VertexId end_vid,
                                           const std::vector<std::string> &edge_labels,
                                           std::vector<cypher::Path> &paths) {
    // TODO(heng): fix PrimaryId
    if (start_vid == end_vid) {
        paths.emplace_back(cypher::Path());
        paths.back().SetStart(start_vid);
        return;
    }
    std::unordered_map<lgraph::VertexId, int> parent{{start_vid, 0}};
    std::unordered_map<lgraph::VertexId, int> child{{end_vid, 0}};
    std::vector<lgraph::VertexId> forward_q{start_vid};
    std::vector<lgraph::VertexId> backward_q{end_vid};
    int fhop = 0;
    int bhop = 0;
    // <fvid, bvid, lid, eid, direction>
    std::vector<
        std::tuple<lgraph::VertexId, lgraph::VertexId, lgraph::LabelId, lgraph::EdgeId, bool>>
        hits;
    for (int hop = 0; !forward_q.empty() && !backward_q.empty() && hits.empty(); hop++) {
        std::vector<lgraph::VertexId> next_q;
        if (forward_q.size() <= backward_q.size()) {
            fhop++;
            for (auto vid : forward_q) {
                if (edge_labels.empty()) {
                    for (auto eit = txn.GetOutEdgeIterator(vid); eit.IsValid(); eit.Next()) {
                        _EmplaceForwardNeighbor(eit, fhop, child, parent, hits, next_q);
                    }
                    for (auto eit = txn.GetInEdgeIterator(vid); eit.IsValid(); eit.Next()) {
                        _EmplaceForwardNeighbor(eit, fhop, child, parent, hits, next_q);
                    }
                } else {
                    for (auto& edge_label : edge_labels) {
                        auto edge_lid = txn.GetLabelId(false, edge_label);
                        for (auto eit = txn.GetOutEdgeIterator(
                                 lgraph::EdgeUid(vid, 0, edge_lid, 0, 0), true);
                             eit.IsValid(); eit.Next()) {
                            if (eit.GetLabelId() != edge_lid) break;
                            _EmplaceForwardNeighbor(eit, fhop, child, parent, hits, next_q);
                        }
                        for (auto eit = txn.GetInEdgeIterator(
                                 lgraph::EdgeUid(0, vid, edge_lid, 0, 0), true);
                             eit.IsValid(); eit.Next()) {
                            if (eit.GetLabelId() != edge_lid) break;
                            _EmplaceForwardNeighbor(eit, fhop, child, parent, hits, next_q);
                        }
                    }
                }
            }
            std::sort(next_q.begin(), next_q.end());
            forward_q.swap(next_q);
        } else {
            bhop++;
            for (auto vid : backward_q) {
                if (edge_labels.empty()) {
                    for (auto eit = txn.GetOutEdgeIterator(vid); eit.IsValid(); eit.Next()) {
                        _EmplaceBackwardNeighbor(eit, bhop, parent, child, hits, next_q);
                    }
                    for (auto eit = txn.GetInEdgeIterator(vid); eit.IsValid(); eit.Next()) {
                        _EmplaceBackwardNeighbor(eit, bhop, parent, child, hits, next_q);
                    }
                } else {
                    for (auto& edge_label : edge_labels) {
                        auto edge_lid = txn.GetLabelId(false, edge_label);
                        for (auto eit = txn.GetOutEdgeIterator(
                                 lgraph::EdgeUid(vid, 0, edge_lid, 0, 0), true);
                             eit.IsValid(); eit.Next()) {
                            if (eit.GetLabelId() != edge_lid) break;
                            _EmplaceBackwardNeighbor(eit, bhop, parent, child, hits, next_q);
                        }
                        for (auto eit = txn.GetInEdgeIterator(
                                 lgraph::EdgeUid(0, vid, edge_lid, 0, 0), true);
                             eit.IsValid(); eit.Next()) {
                            if (eit.GetLabelId() != edge_lid) break;
                            _EmplaceBackwardNeighbor(eit, bhop, parent, child, hits, next_q);
                        }
                    }
                }
            }
            std::sort(next_q.begin(), next_q.end());
            backward_q.swap(next_q);
        }
    }
    for (auto &hit : hits) {
        std::vector<cypher::Path> fpaths;
        std::vector<cypher::Path> bpaths;
        auto fvid = std::get<0>(hit);
        auto bvid = std::get<1>(hit);
        cypher::Path path;
        path.SetStart(fvid);
        _EnumeratePartialPaths(txn, parent, fvid, parent[fvid], edge_labels, path, fpaths);
        path.Clear();
        path.SetStart(bvid);
        _EnumeratePartialPaths(txn, child, bvid, child[bvid], edge_labels, path, bpaths);
        for (auto &fpath : fpaths) {
            fpath.Reverse();
            fpath.Append(std::get<4>(hit)
                             ? lgraph::EdgeUid(fvid, bvid, std::get<2>(hit), 0, std::get<3>(hit))
                             : lgraph::EdgeUid(bvid, fvid, std::get<2>(hit), 0, std::get<3>(hit)));
            for (auto &bpath : bpaths) {
                paths.emplace_back(fpath);
                for (int i = 0; i < (int)bpath.Length(); i++)
                    paths.back().Append(bpath.GetNthEdge(i));
            }
        }
    }
}

void AlgoFunc::ShortestPath(RTContext *ctx, const Record *record, const cypher::VEC_EXPR &args,
                            const cypher::VEC_STR &yield_items,
                            std::vector<cypher::Record> *records) {
    CYPHER_DB_PROCEDURE_GRAPH_CHECK();
    CYPHER_ARG_CHECK(args.size() / 2 == 1, "wrong arguments number")
    CYPHER_ARG_CHECK(args[0].IsNode() && args[1].IsNode() && (args.size() == 2 || args[2].IsMap()),
                     "wrong type")
    CheckProcedureYieldItem("algo.shortestPath", yield_items);
    std::vector<EdgeFilter> edge_filters;
    parser::LinkDirection direction = parser::LinkDirection::DIR_NOT_SPECIFIED;
    size_t max_hops = 20;
    if (args.size() == 3) {
        auto &map = *args[2].constant.map;
        // edgeFilter
        auto iter = map.find("relationshipQuery");
        if (iter != map.end()) {
            if (!iter->second.IsArray() && !iter->second.IsString()) CYPHER_TODO();
            if (iter->second.IsString()) {
                EdgeFilter e_filter;
                e_filter.label = iter->second.AsString();
                edge_filters.emplace_back(std::move(e_filter));
            } else {
                for (auto& item : *iter->second.array) {
                    if (!item.IsMap()) CYPHER_TODO();
                    auto edge_filter = item.map;
                    auto label_iter = edge_filter->find("label");
                    if (label_iter == edge_filter->end()) CYPHER_TODO();
                    EdgeFilter e_filter;
                    e_filter.label = label_iter->second.AsString();
                    auto property_filter_iter = edge_filter->find("property_filter");
                    if (property_filter_iter != edge_filter->end()) {
                        if (!property_filter_iter->second.IsMap()) CYPHER_TODO();
                        for (auto &kv : *property_filter_iter->second.map) {
                            if (!kv.second.IsMap()) CYPHER_TODO();
                            std::unordered_map<std::string, lgraph::FieldData> filter_t;
                            for (auto& filter_pair : *kv.second.map) {
                                filter_t.emplace(filter_pair.first, filter_pair.second.scalar);
                            }
                            e_filter.property_filter.emplace(kv.first, filter_t);
                        }
                    }
                    edge_filters.emplace_back(std::move(e_filter));
                }
            }
        }
        auto max = map.find("maxHops");
        if (max != map.end()) {
            if (!max->second.IsInteger()) CYPHER_TODO();
            max_hops = max->second.scalar.integer();
        }
        // direction
        auto it_dir = map.find("direction");
        if (it_dir != map.end()) {
            if (!it_dir->second.IsString()) CYPHER_TODO();
            if (it_dir->second.AsString() == "PointingLeft") {
                direction = parser::LinkDirection::RIGHT_TO_LEFT;
            } else if (it_dir->second.AsString() == "PointingRight") {
                direction = parser::LinkDirection::LEFT_TO_RIGHT;
            } else if (it_dir->second.AsString() == "AnyDirection") {
                direction = parser::LinkDirection::DIR_NOT_SPECIFIED;
            } else {
                CYPHER_TODO();
            }
        }
    }
    CYPHER_THROW_ASSERT(record);
    auto start_vid = args[0].node->PullVid();
    auto end_vid = args[1].node->PullVid();
    cypher::Path path;
    auto ac_db = ctx->galaxy_->OpenGraph(ctx->user_, ctx->graph_);
    _P2PUnweightedShortestPath(*ctx->txn_->GetTxn(), start_vid, end_vid,
                               edge_filters, max_hops, path,
                                direction, std::nullopt);

    auto pp = global_ptable.GetProcedure("algo.shortestPath");
    CYPHER_THROW_ASSERT(pp && pp->ContainsYieldItem("nodeCount") &&
                        pp->ContainsYieldItem("totalCost") && pp->ContainsYieldItem("path"));
    Record r;
    r.AddConstant(lgraph::FieldData(static_cast<int32_t>(path.Length()
                                                                 == 0 ? 0 : path.Length() + 1)));
    r.AddConstant(lgraph::FieldData(static_cast<float>(path.Length())));
    r.AddConstant(lgraph::FieldData(path.ToString()));
    records->emplace_back(r.Snapshot());
    FillProcedureYieldItem("algo.shortestPath", yield_items, records);
}

void AlgoFunc::AllShortestPaths(RTContext *ctx, const Record *record,
                                const cypher::VEC_EXPR &args,
                                const cypher::VEC_STR &yield_items,
                                std::vector<cypher::Record> *records) {
    CYPHER_DB_PROCEDURE_GRAPH_CHECK();
    CYPHER_ARG_CHECK(args.size() / 2 == 1, "wrong arguments number")
    CYPHER_ARG_CHECK(args[0].IsNode() && args[1].IsNode() && (args.size() == 2 || args[2].IsMap()),
                     "wrong type")
    CheckProcedureYieldItem("algo.allShortestPaths", yield_items);
    std::vector<std::string> edge_labels;
    if (args.size() == 3) {
        auto &map = *args[2].constant.map;
        auto it = map.find("relationshipQuery");
        if (it != map.end()) {
            if (!it->second.IsArray() && !it->second.IsString()) CYPHER_TODO();
            if (it->second.IsString()) {
                edge_labels.push_back(it->second.AsString());
            } else {
                for (auto &item : *it->second.array) {
                    if (!item.IsMap()) CYPHER_TODO();
                    auto &edge_filter = item.map;
                    auto label_iter = edge_filter->find("label");
                    if (label_iter == edge_filter->end()) CYPHER_TODO();
                    edge_labels.push_back(label_iter->second.AsString());
                }
            }
        }
    }
    CYPHER_THROW_ASSERT(record);
    auto start_vid = args[0].node->PullVid();
    auto end_vid = args[1].node->PullVid();
    std::vector<cypher::Path> paths;
    auto ac_db = ctx->galaxy_->OpenGraph(ctx->user_, ctx->graph_);
    _P2PUnweightedAllShortestPaths(*ctx->txn_->GetTxn(), start_vid, end_vid, edge_labels, paths);

    auto pp = global_ptable.GetProcedure("algo.allShortestPaths");
    CYPHER_THROW_ASSERT(pp && pp->ContainsYieldItem("nodeIds") &&
                        pp->ContainsYieldItem("relationshipIds") && pp->ContainsYieldItem("cost"));
    for (auto &path : paths) {
        Record r;
        auto ids = cypher::FieldData::Array(0);
        for (int i = 0; i <= (int)path.Length(); i++) {
            ids.array->emplace_back(lgraph::FieldData(static_cast<int64_t>(path.ids_[i * 2])));
        }
        r.AddConstant(ids);
        ids = cypher::FieldData::Array(0);
        for (int i = 0; i < (int)path.Length(); i++) {
            ids.array->emplace_back(
                lgraph::FieldData(_detail::EdgeUid2String(path.GetNthEdge(i))));
        }
        r.AddConstant(ids);
        r.AddConstant(lgraph::FieldData(static_cast<float>(path.Length())));
        records->emplace_back(r.Snapshot());
    }
    FillProcedureYieldItem("algo.allShortestPaths", yield_items, records);
}

void AlgoFunc::NativeExtract(RTContext *ctx, const cypher::Record *record,
                             const cypher::VEC_EXPR &args,
                             const cypher::VEC_STR &yield_items,
                             struct std::vector<cypher::Record> *records) {
    CheckProcedureYieldItem("algo.native.extract", yield_items);
    CYPHER_DB_PROCEDURE_GRAPH_CHECK();
    CYPHER_ARG_CHECK(args.size() / 2 == 1, "wrong arguments number")
    CYPHER_ARG_CHECK(args[0].type == Entry::RecordEntryType::CONSTANT && args[1].IsMap(),
                     "wrong type")
    auto &config = *args[1].constant.map;
    auto it1 = config.find("isNode");
    auto it2 = config.find("field");
    if (it1 == config.end() || !it1->second.IsBool() || it2 == config.end() ||
        !it2->second.IsString()) {
        CYPHER_TODO();
    }
    cypher::FieldData value;
    if (it1->second.AsBool()) {
        CYPHER_THROW_ASSERT(record);
        auto &vid = args[0];
        auto ac_db = ctx->galaxy_->OpenGraph(ctx->user_, ctx->graph_);
        if (vid.IsArray()) {
            value = cypher::FieldData::Array(0);
            for (auto &id : *vid.constant.array) {
                value.array->emplace_back(
                    ctx->txn_->GetTxn()->GetVertexField(id.AsInt64(), it2->second.AsString()));
            }
        } else {
            value = ctx->txn_->GetTxn()->GetVertexField(
                vid.constant.AsInt64(), it2->second.AsString());
        }
    } else {
        CYPHER_THROW_ASSERT(record);
        auto &eid = args[0];
        if (!eid.IsString()) CYPHER_TODO();
        auto ac_db = ctx->galaxy_->OpenGraph(ctx->user_, ctx->graph_);
        value = ctx->txn_->GetTxn()->GetEdgeField(
            _detail::ExtractEdgeUid(eid.constant.scalar.AsString()), it2->second.AsString());
    }

    Record r;
    r.AddConstant(value);
    records->emplace_back(r.Snapshot());
    FillProcedureYieldItem("algo.native.extract", yield_items, records);
}

void AlgoFunc::PageRank(RTContext *ctx, const cypher::Record *record,
                        const cypher::VEC_EXPR &args, const cypher::VEC_STR &yield_items,
                        struct std::vector<cypher::Record> *records) {
    CYPHER_DB_PROCEDURE_GRAPH_CHECK();
    CYPHER_ARG_CHECK(args.size() == 1, "args number should be 1");
    CYPHER_ARG_CHECK(args[0].IsInteger(), "arg is not int");
    CheckProcedureYieldItem("algo.pagerank", yield_items);

    std::map<int64_t, std::pair<double, int>> node_prs_curr;
    std::map<int64_t, std::pair<double, int>> node_prs_next;
    auto num_iterations = args[0].constant.scalar.integer();
    auto vertex_num = 0;
    double d = (double)0.85;
    for (auto v_it = ctx->txn_->GetVertexIterator(); v_it.IsValid(); v_it.Next()) {
        if (v_it.GetNumOutEdges() == 0) {
            node_prs_curr[v_it.GetId()] = std::make_pair(double(1), v_it.GetNumOutEdges());

        } else {
            node_prs_curr[v_it.GetId()] =
                std::make_pair(double(1 / v_it.GetNumOutEdges()), v_it.GetNumOutEdges());
        }
        vertex_num++;
    }
    if (vertex_num == 0) {
        return;
    }

    while (num_iterations > 0) {
        for (auto v_it = ctx->txn_->GetVertexIterator(); v_it.IsValid(); v_it.Next()) {
            auto vid = v_it.GetId();
            double sum = 0;
            for (auto edge_it = v_it.GetInEdgeIterator(); edge_it.IsValid(); edge_it.Next()) {
                if (node_prs_curr[edge_it.GetSrc()].second == 0) {
                    sum += node_prs_curr[edge_it.GetSrc()].first;
                } else {
                    sum += node_prs_curr[edge_it.GetSrc()].first /
                           node_prs_curr[edge_it.GetSrc()].second;
                }
            }
            node_prs_next[vid].first = (1 - d) / vertex_num + d * sum;
            node_prs_next[vid].second = node_prs_curr[vid].second;
        }
        node_prs_curr = node_prs_next;
        num_iterations--;
    }
    for (auto &node_pr : node_prs_curr) {
        cypher::Record r;
        cypher::Node n;
        n.SetVid(node_pr.first);
        r.AddNode(&n);
        r.AddConstant(lgraph::FieldData(node_pr.second.first));
        records->emplace_back(r.Snapshot());
    }
    FillProcedureYieldItem("algo.pagerank", yield_items, records);
}

void AlgoFunc::Jaccard(RTContext *ctx, const cypher::Record *record,
                       const cypher::VEC_EXPR &args, const cypher::VEC_STR &yield_items,
                       struct std::vector<cypher::Record> *records) {
    CYPHER_DB_PROCEDURE_GRAPH_CHECK();
    CYPHER_ARG_CHECK(args.size() == 2, "args number should be 2");
    CheckProcedureYieldItem("algo.jaccard", yield_items);
    auto lef_entry = args[0];
    auto rig_entry = args[1];
    CYPHER_ARG_CHECK(lef_entry.IsArray(), "args[0] is not list");
    CYPHER_ARG_CHECK(rig_entry.IsArray(), "args[1] is not list");
    std::unordered_set<int64_t> union_set, intersection;
    for (auto &item : *lef_entry.constant.array) {
        CYPHER_ARG_CHECK(item.IsInteger(), "item is not integer");
        union_set.emplace(item.AsInt64());
    }
    for (auto &item : *rig_entry.constant.array) {
        CYPHER_ARG_CHECK(item.IsInteger(), "item is not integer");
        if (union_set.find(item.AsInt64()) != union_set.end()) {
            intersection.emplace(item.AsInt64());
        }
    }
    for (auto &item : *rig_entry.constant.array) {
        CYPHER_ARG_CHECK(item.IsInteger(), "item is not integer");
        union_set.emplace(item.AsInt64());
    }
    auto f = union_set.empty()
                 ? lgraph::FieldData()
                 : lgraph::FieldData(float(intersection.size()) / union_set.size());
    cypher::Record r;
    r.AddConstant(f);
    records->emplace_back(r.Snapshot());
    FillProcedureYieldItem("algo.jaccard", yield_items, records);
}

void SpatialFunc::Distance(RTContext *ctx, const Record *record,
                           const cypher::VEC_EXPR &args,
                           const cypher::VEC_STR &yield_items,
                           struct std::vector<Record> *records) {
    CheckProcedureYieldItem("spatial.distance", yield_items);
    CYPHER_ARG_CHECK(args.size() == 2, "wrong arguments number");
    CYPHER_ARG_CHECK(args[0].IsSpatial(),
                     FMA_FMT("{} has to be spatial data",
                             args[0].ToString()));
    CYPHER_ARG_CHECK(args[1].IsSpatial(),
                     FMA_FMT("{} has to be spatial data",
                             args[1].ToString()));

    ::lgraph_api::SRID srid1 = args[0].constant.scalar.GetSRID();
    ::lgraph_api::SRID srid2 = args[1].constant.scalar.GetSRID();
    CYPHER_THROW_ASSERT(srid1 == srid2);
    double d = 0;
    switch (srid1) {
    case ::lgraph_api::SRID::WGS84:
        {
            auto Spatial1 = args[0].constant.scalar.AsWgsSpatial();
            auto Spatial2 = args[1].constant.scalar.AsWgsSpatial();
            d = Spatial1.Distance(Spatial2);
            break;
        }

    case ::lgraph_api::SRID::CARTESIAN:
        {
            auto Spatial1 = args[0].constant.scalar.AsCartesianSpatial();
            auto Spatial2 = args[1].constant.scalar.AsCartesianSpatial();
            d = Spatial1.Distance(Spatial2);
            break;
        }

    default:
        throw std::runtime_error("unsupported srid type!");
    }

    Record r;
    r.AddConstant(::lgraph::FieldData(d));
    records->emplace_back(r.Snapshot());
    FillProcedureYieldItem("spatial.distance", yield_items, records);
}

void VectorFunc::AddVertexVectorIndex(RTContext *ctx, const cypher::Record *record,
                       const cypher::VEC_EXPR &args,
                       const cypher::VEC_STR &yield_items,
                       struct std::vector<cypher::Record> *records) {
    CYPHER_DB_PROCEDURE_GRAPH_CHECK();
    CYPHER_ARG_CHECK((args.size() == 3),
                        "e.g. db.addVertexVectorIndex(label_name, field_name, parameter);")
    CYPHER_ARG_CHECK(args[0].IsString(),
                     "label_name type should be string")
    CYPHER_ARG_CHECK(args[1].IsString(),
                     "field_name type should be string")
    CYPHER_ARG_CHECK(args[2].IsMap(),
                     "parameter type should be map")
    CheckProcedureYieldItem("db.addVertexVectorIndex", yield_items);
    if (ctx->txn_) ctx->txn_->Abort();
    auto label = args[0].constant.AsString();
    auto field = args[1].constant.AsString();
    auto parameter = *args[2].constant.map;
    std::string index_type = "hnsw";
    if (parameter.count("index_type")) {
        index_type = parameter.at("index_type").AsString();
    }
    CYPHER_ARG_CHECK((index_type == "hnsw"),
                     "Index type should be one of them : hnsw");
    int dimension = 128;
    if (parameter.count("dimension")) {
        dimension = (int)parameter.at("dimension").AsInt64();
    }
    std::string distance_type = "l2";
    if (parameter.count("distance_type")) {
        distance_type = parameter.at("distance_type").AsString();
    }
    CYPHER_ARG_CHECK((distance_type == "l2" || distance_type == "ip"),
                     "Distance type should be one of them : l2, ip");
    int hnsm_m = 16;
    if (parameter.count("hnsm_m")) {
        hnsm_m = (int)parameter.at("hnsm_m").AsInt64();
    }
    CYPHER_ARG_CHECK((hnsm_m <= 64 && hnsm_m >= 5),
                     "hnsm.m should be an integer in the range [5, 64]");
    int hnsm_ef_construction = 100;
    if (parameter.count("hnsm_ef_construction")) {
        hnsm_ef_construction = (int)parameter.at("hnsm_ef_construction").AsInt64();
    }
    CYPHER_ARG_CHECK((hnsm_ef_construction <= 1000 && hnsm_ef_construction >= hnsm_m),
                     "hnsm.efConstruction should be an integer in the range [hnsm.m,1000]");
    std::vector<int> index_spec = {hnsm_m, hnsm_ef_construction};
    auto ac_db = ctx->galaxy_->OpenGraph(ctx->user_, ctx->graph_);
    bool success = ac_db.AddVectorIndex(true, label, field, index_type,
                                        dimension, distance_type, index_spec);
    if (!success) {
        throw lgraph::IndexExistException(label, field);
    }
    FillProcedureYieldItem("db.addVertexVectorIndex", yield_items, records);
}

void VectorFunc::DeleteVertexVectorIndex(RTContext *ctx, const cypher::Record *record,
                       const cypher::VEC_EXPR &args,
                       const cypher::VEC_STR &yield_items,
                       struct std::vector<cypher::Record> *records) {
    CYPHER_DB_PROCEDURE_GRAPH_CHECK();
    CYPHER_ARG_CHECK(args.size() == 2,
                     "e.g. db.deleteVertexVectorIndex(label_name, field_name);");
    CYPHER_ARG_CHECK(args[0].IsString(),
                    "label_name type should be string");
    CYPHER_ARG_CHECK(args[1].IsString(),
                    "field_name type should be string");
    CheckProcedureYieldItem("db.deleteVertexVectorIndex", yield_items);
    if (ctx->txn_) ctx->txn_->Abort();
    auto label = args[0].constant.AsString();
    auto field = args[1].constant.AsString();
    bool success = ctx->ac_db_->DeleteVectorIndex(true, label, field);
    if (!success) {
        throw lgraph::IndexNotExistException(label, field);
    }
    FillProcedureYieldItem("db.deleteVertexVectorIndex", yield_items, records);
}

void VectorFunc::ShowVertexVectorIndex(RTContext *ctx, const cypher::Record *record,
                       const cypher::VEC_EXPR &args,
                       const cypher::VEC_STR &yield_items,
                       struct std::vector<cypher::Record> *records) {
    CYPHER_DB_PROCEDURE_GRAPH_CHECK();
    CYPHER_ARG_CHECK(args.empty(),
                     "e.g. db.showVertexVectorIndex();")
    CheckProcedureYieldItem("db.showVertexVectorIndex", yield_items);
    auto raw_txn = ctx->txn_->GetTxn();
    lgraph::Transaction& txn = *raw_txn;
    std::vector<std::string> name_table;
    auto ret = ctx->ac_db_->GetLightningGraph()->ListVectorIndex(txn.GetTxn());
    for (auto& item : ret) {
        Record r;
        r.AddConstant(lgraph::FieldData(item.label));
        r.AddConstant(lgraph::FieldData(item.field));
        r.AddConstant(lgraph::FieldData(item.index_type));
        r.AddConstant(lgraph::FieldData(item.dimension));
        r.AddConstant(lgraph::FieldData(item.distance_type));
        r.AddConstant(lgraph::FieldData(item.hnsm_m));
        r.AddConstant(lgraph::FieldData(item.hnsm_ef_construction));
        records->emplace_back(r.Snapshot());
    }
    FillProcedureYieldItem("db.showVertexVectorIndex", yield_items, records);
}

void VectorFunc::VertexVectorKnnSearch(RTContext *ctx, const cypher::Record *record,
                       const cypher::VEC_EXPR &args,
                       const cypher::VEC_STR &yield_items,
                       struct std::vector<cypher::Record> *records) {
    CYPHER_DB_PROCEDURE_GRAPH_CHECK();
    CYPHER_ARG_CHECK(args.size() == 4,
                     "e.g. db.vertexVectorKnnSearch(label_name, field_name,"
                     " vec, parameter);")
    CYPHER_ARG_CHECK(args[0].IsString(),
                    "label_name type should be string")
    CYPHER_ARG_CHECK(args[1].IsString(),
                    "field_name type should be string")
    CYPHER_ARG_CHECK(args[2].IsArray(), "Please check the vector you entered, e.g. [1, 2, 3]")
    CYPHER_ARG_CHECK(args[3].IsMap(), "parameter type should be map")
    CheckProcedureYieldItem("db.vertexVectorKnnSearch", yield_items);
    std::vector<float> query_vector;
    for (size_t i = 0; i < args[2].constant.AsConstantArray().size(); i++) {
        float fltValue;
        if (args[2].constant.AsConstantArray().at(i).IsFloat()) {
            float dblValue =
                args[2].constant.AsConstantArray().at(i).AsFloat();
            fltValue = static_cast<float>(dblValue);
        } else if (args[2].constant.AsConstantArray().at(i).IsInteger()) {
            int64_t dblValue =
                args[2].constant.AsConstantArray().at(i).AsInt64();
            fltValue = static_cast<float>(dblValue);
        } else if (args[2].constant.AsConstantArray().at(i).IsDouble()) {
            double dblValue =
                args[2].constant.AsConstantArray().at(i).AsDouble();
            fltValue = static_cast<float>(dblValue);
        } else {
            throw lgraph::ReminderException("Please check the vector");
        }
        query_vector.push_back(fltValue);
    }
    auto label = args[0].constant.AsString();
    auto field = args[1].constant.AsString();
    auto index = ctx->txn_->GetTxn()->GetVertexVectorIndex(label, field);

    int top_k = 10;
    auto parameter = *args[3].constant.map;
    if (parameter.count("top_k")) {
        top_k = parameter.at("top_k").AsInt64();
    }
    CYPHER_ARG_CHECK((top_k >= 1), "top_k must be greater than 0");
    int ef_search = 200;
    if (parameter.count("hnsw_ef_search")) {
        ef_search = parameter.at("hnsw_ef_search").AsInt64();
    }
    CYPHER_ARG_CHECK((ef_search <= 1000 && ef_search >= 1),
                     "hnsw.ef_search should be an integer in the range [1, 1000]");
    auto res = index->KnnSearch(query_vector, top_k, ef_search);
    for (auto& item : res) {
        Record r;
        cypher::Node n;
        n.SetVid(item.first);
        r.AddNode(&n);
        r.AddConstant(lgraph::FieldData(item.second));
        records->emplace_back(r.Snapshot());
    }
    FillProcedureYieldItem("db.vertexVectorKnnSearch", yield_items, records);
}

void VectorFunc::VertexVectorRangeSearch(RTContext *ctx, const cypher::Record *record,
                                        const cypher::VEC_EXPR &args,
                                        const cypher::VEC_STR &yield_items,
                                        struct std::vector<cypher::Record> *records) {
    CYPHER_DB_PROCEDURE_GRAPH_CHECK();
    CYPHER_ARG_CHECK(args.size() == 4,
                     "e.g. db.vertexVectorRangeSearch(label_name, field_name,"
                     " vec, parameter);")
    CYPHER_ARG_CHECK(args[0].IsString(),
                     "label_name type should be string")
    CYPHER_ARG_CHECK(args[1].IsString(),
                     "field_name type should be string")
    CYPHER_ARG_CHECK(args[2].IsArray(), "Please check the vector you entered, e.g. [1, 2, 3]")
    CYPHER_ARG_CHECK(args[3].IsMap(), "parameter type should be map")
    CheckProcedureYieldItem("db.vertexVectorRangeSearch", yield_items);
    std::vector<float> query_vector;
    for (size_t i = 0; i < args[2].constant.AsConstantArray().size(); i++) {
        float fltValue;
        if (args[2].constant.AsConstantArray().at(i).IsFloat()) {
            float dblValue =
                args[2].constant.AsConstantArray().at(i).AsFloat();
            fltValue = static_cast<float>(dblValue);
        } else if (args[2].constant.AsConstantArray().at(i).IsInteger()) {
            int64_t dblValue =
                args[2].constant.AsConstantArray().at(i).AsInt64();
            fltValue = static_cast<float>(dblValue);
        } else if (args[2].constant.AsConstantArray().at(i).IsDouble()) {
            double dblValue =
                args[2].constant.AsConstantArray().at(i).AsDouble();
            fltValue = static_cast<float>(dblValue);
        } else {
            throw lgraph::ReminderException("Please check the vector");
        }
        query_vector.push_back(fltValue);
    }
    auto label = args[0].constant.AsString();
    auto field = args[1].constant.AsString();
    auto index = ctx->txn_->GetTxn()->GetVertexVectorIndex(label, field);

    float radius = 0.1;
    auto parameter = *args[3].constant.map;
    if (parameter.count("radius")) {
        if (parameter.at("radius").scalar.IsDouble()) {
            radius = (float)parameter.at("radius").AsDouble();
        } else if (parameter.at("radius").scalar.IsInteger()) {
            radius = (float)parameter.at("radius").AsInt64();
        } else {
            throw lgraph::ReminderException("radius type error");
        }
    } else {
        throw lgraph::ReminderException("radius is required for vector range search");
    }
    CYPHER_ARG_CHECK((radius > 0), "radius must be greater than 0");
    int ef_search = 200;
    if (parameter.count("hnsw_ef_search")) {
        ef_search = parameter.at("hnsw_ef_search").AsInt64();
    }
    CYPHER_ARG_CHECK((ef_search <= 1000 && ef_search >= 1),
                     "hnsw.ef_search should be an integer in the range [1, 1000]");
    int limit = -1;
    if (parameter.count("limit")) {
        limit = parameter.at("limit").AsInt64();
    }
    CYPHER_ARG_CHECK((limit != 0), "limit must not be 0");
    auto res = index->RangeSearch(query_vector, radius, ef_search, limit);
    for (auto& item : res) {
        Record r;
        cypher::Node n;
        n.SetVid(item.first);
        r.AddNode(&n);
        r.AddConstant(lgraph::FieldData(item.second));
        records->emplace_back(r.Snapshot());
    }
    FillProcedureYieldItem("db.vertexVectorRangeSearch", yield_items, records);
}

void VectorFunc::AddVectorIndex(RTContext *ctx, const cypher::Record *record,
                       const cypher::VEC_EXPR &args,
                       const cypher::VEC_STR &yield_items,
                       struct std::vector<cypher::Record> *records) {
    CYPHER_DB_PROCEDURE_GRAPH_CHECK();
    CYPHER_ARG_CHECK((args.size() >= 6 && args.size() <= 8),
                        "e.g. vector.addVectorIndex(label_name, field_name, index_type,"
                        " vec_dimension, distance_type, index_spec);");
    CYPHER_ARG_CHECK(args[0].IsString(),
                        "label_name type should be string");
    CYPHER_ARG_CHECK(args[1].IsString(),
                        "field_name type should be string");
    CYPHER_ARG_CHECK((args[2].constant.AsString() == "IVF_FLAT" ||
                      args[2].constant.AsString() == "HNSW"),
                      "Index type should be one of them : IVF_FLAT, HNSW");
    CYPHER_ARG_CHECK(args[3].IsInteger(), "vec_dimension should be integer");
    CYPHER_ARG_CHECK((args[4].constant.AsString() == "L2" ||
                      args[4].constant.AsString() == "IP"),
                      "Distance type should be one of them : L2, IP");
    std::vector<int> index_spec;
    switch (args.size()) {
        case 6:
            CYPHER_ARG_CHECK((args[5].IsInteger() &&
                              args[5].constant.AsInt64() <= 65536 &&
                              args[5].constant.AsInt64() >= 1),
            "Please check the parameter, nlist should be an integer in the range [1,65536]");
            index_spec.emplace_back(args[5].constant.AsInt64());
            break;
        case 7:
            CYPHER_ARG_CHECK((args[5].IsInteger() &&
                              args[5].constant.AsInt64() < 2048 &&
                              args[5].constant.AsInt64() > 2),
            "Please check the parameter, M should be an integer in the range (2,2048)");
            CYPHER_ARG_CHECK((args[6].IsInteger() &&
                              args[6].constant.AsInt64() < 65536 &&
                              args[6].constant.AsInt64() > 1),
            "Please check the parameter,"
            "efConstruction should be an integer in the range (1,65536)");
            index_spec.emplace_back(args[5].constant.AsInt64());
            index_spec.emplace_back(args[6].constant.AsInt64());
            break;
        default:
            throw lgraph::ReminderException("Please check the number of parameter!");
    }
    if (ctx->txn_) ctx->txn_->Abort();
    auto label = args[0].constant.AsString();
    auto field = args[1].constant.AsString();
    auto index_type = args[2].constant.AsString();
    auto vec_dimension = args[3].constant.AsInt64();
    auto distance_type = args[4].constant.AsString();
    lgraph::IndexType type = lgraph::IndexType::GlobalUniqueIndex;
    auto ac_db = ctx->galaxy_->OpenGraph(ctx->user_, ctx->graph_);
    bool success = ac_db.AddVectorIndex(label, field, index_type,
                            vec_dimension, distance_type, index_spec, type);
    if (!success) {
        throw lgraph::IndexExistException(label, field);
    }
}

void VectorFunc::DeleteVectorIndex(RTContext *ctx, const cypher::Record *record,
                       const cypher::VEC_EXPR &args,
                       const cypher::VEC_STR &yield_items,
                       struct std::vector<cypher::Record> *records) {
    CYPHER_DB_PROCEDURE_GRAPH_CHECK();
    CYPHER_ARG_CHECK(args.size() == 5,
                     "e.g. vector.deleteVectorIndex(label_name, field_name,"
                     " index_type, vec_dimension, distance_type);");
    CYPHER_ARG_CHECK(args[0].IsString(),
                    "label_name type should be string");
    CYPHER_ARG_CHECK(args[1].IsString(),
                    "field_name type should be string");
    CYPHER_ARG_CHECK((args[2].constant.AsString() == "IVF_FLAT" ||
                      args[2].constant.AsString() == "HNSW"),
                    "Index type should be one of them : IVF_FLAT, HNSW");
    CYPHER_ARG_CHECK(args[3].IsInteger(),
                    "vec_dimension should be integer");
    CYPHER_ARG_CHECK((args[4].constant.AsString() == "L2" ||
                      args[4].constant.AsString() == "IP"),
                    "Distance type should be one of them : L2, IP");
    if (ctx->txn_) ctx->txn_->Abort();
    auto label = args[0].constant.AsString();
    auto field = args[1].constant.AsString();
    auto index_type = args[2].constant.AsString();
    auto vec_dimension = args[3].constant.AsInt64();
    auto distance_type = args[4].constant.AsString();
    bool success = ctx->ac_db_->DeleteVectorIndex(label, field, index_type,
                                    vec_dimension, distance_type);
    if (!success) {
        throw lgraph::IndexNotExistException(label, field);
    }
}

void VectorFunc::ShowVectorIndex(RTContext *ctx, const cypher::Record *record,
                       const cypher::VEC_EXPR &args,
                       const cypher::VEC_STR &yield_items,
                       struct std::vector<cypher::Record> *records) {
    CYPHER_DB_PROCEDURE_GRAPH_CHECK();
    CYPHER_ARG_CHECK(args.size() == 0,
                     "e.g. vector.showVectorIndex();");
    auto raw_txn = ctx->txn_->GetTxn();
    lgraph::Transaction& txn = *raw_txn;
    std::vector<std::string> name_table;
    if (ctx->ac_db_->GetLightningGraph()->GetIndextableName(txn.GetTxn(), name_table)) {
        for (auto& name : name_table) {
            std::regex re(R"(_@lgraph@_|vector_index)");
            auto words_begin = std::sregex_token_iterator(name.begin(), name.end(),
                                    re, -1, std::regex_constants::match_not_bol |
                                    std::regex_constants::match_not_eol);
            auto words_end = std::sregex_token_iterator();
            Record r;
            for (std::sregex_token_iterator i = words_begin; i != words_end; i++) {
                if (!i->str().empty()) {
                    r.AddConstant(lgraph::FieldData(i->str()));
                }
            }
            records->emplace_back(r.Snapshot());
        }
    } else {
        throw lgraph::ReminderException("There is no vector index!");
    }
}

void VectorFunc::VectorIndexQuery(RTContext *ctx, const cypher::Record *record,
                       const cypher::VEC_EXPR &args,
                       const cypher::VEC_STR &yield_items,
                       struct std::vector<cypher::Record> *records) {
    CYPHER_DB_PROCEDURE_GRAPH_CHECK();
    CYPHER_ARG_CHECK(args.size() >= 5,
                     "e.g. vector.VectorIndexQuery(label_name, field_name,"
                     " vec, num_of_return, query_spec);");
    CYPHER_ARG_CHECK(args[0].IsString(),
                    "label_name type should be string");
    CYPHER_ARG_CHECK(args[1].IsString(),
                    "field_name type should be string");
    CYPHER_ARG_CHECK(args[2].IsArray(),
                    "Please check the vector you entered, e.g. [1, 2, 3]");
    CYPHER_ARG_CHECK(args[3].IsInteger(),
                    "num_of_return should be integer");
    CYPHER_ARG_CHECK(args[4].IsInteger(),
                    "query_spec should be integer");
    std::vector<float> query_vector;
    for (size_t i = 0; i < args[2].constant.AsConstantArray().size(); i++) {
        float fltValue;
        if (args[2].constant.AsConstantArray().at(i).IsFloat()) {
            int dblValue =
                args[2].constant.AsConstantArray().at(i).AsFloat();
            fltValue = static_cast<float>(dblValue);
        } else {
            double dblValue =
                args[2].constant.AsConstantArray().at(i).IsFloat();
            fltValue = static_cast<float>(dblValue);
        }
        query_vector.push_back(fltValue);
    }
    auto raw_txn = ctx->txn_->GetTxn();
    lgraph::Transaction& txn = *raw_txn;
    auto SchemaInfo = ctx->txn_->GetTxn()->GetSchemaInfo();
    ::lgraph::Schema* schema =
        SchemaInfo.v_schema_manager.GetSchema(args[0].constant.AsString());
    auto extr = schema->GetFieldExtractor(args[1].constant.AsString());
    if (!extr->GetVertexIndex()) {
        throw lgraph::VectorIndexNotExistException(args[0].constant.AsString(),
                                                   args[1].constant.AsString());
    }
    std::vector<float> index_distances;
    std::vector<int64_t> index_indices;
    std::vector<float> Flat_distances;
    std::vector<int64_t> Flat_indices;
    std::vector<std::tuple<int, std::string, float>> SearchResult;
    auto index_type = extr->GetVectorIndex()->GetIndexType();
    if (index_type == "IVF_FLAT") {
        CYPHER_ARG_CHECK((args[4].IsInteger() &&
                          args[4].constant.AsInt64()<= 65536 &&
                          args[4].constant.AsInt64() >= 1),
                         "Please check the parameter,"
                         " nprobe should be an integer in the range [1,65536]");
        int64_t count = 0;
        lgraph::VectorIndex* index = extr->GetVectorIndex();
        if (schema->DetachProperty()) {
            if (index->GetWhetherRebuild()) {
                auto success = index->SetSearchSpec(args[4].constant.AsInt64());
                auto result = index->Search(query_vector,
                                    static_cast<size_t>(args[3].constant.AsInt64()),
                                    index_distances, index_indices);
                if (result && success) {
                    auto kv_iter = schema->GetPropertyTable().GetIterator(txn.GetTxn());
                    for (kv_iter->GotoFirstKey(); kv_iter->IsValid(); kv_iter->Next()) {
                        auto prop = kv_iter->GetValue();
                        if (extr->GetIsNull(prop)) {
                            continue;
                        }
                        auto vid = lgraph::graph::KeyPacker::GetVidFromPropertyTableKey(
                                                                kv_iter->GetKey());
                        auto vector = extr->GetConstRef(prop).AsType<std::vector<float>>();
                        for (size_t i = 0; i < index_distances.size(); i++) {
                            if (count == index_indices[i]) {
                                SearchResult.push_back(make_tuple((int)vid,
                                        fma_common::ToString(vector), index_distances[i]));
                            }
                        }
                        count++;
                    }
                }
            }
            if (index->GetVectorIndexCounter()->getCount() != 0) {
                if (index->GetFlatSearchResult(txn.GetTxn(), query_vector,
                        static_cast<size_t>(args[3].constant.AsInt64()),
                        Flat_distances, Flat_indices)) {
                    auto kv_iter = index->GetTable()->GetIterator(txn.GetTxn());
                    for (kv_iter->GotoFirstKey(); kv_iter->IsValid(); kv_iter->Next()) {
                        auto prop = kv_iter->GetValue();
                        auto vid = lgraph::graph::KeyPacker::GetVidFromPropertyTableKey(
                                                                kv_iter->GetKey());
                        auto vector = prop.AsType<std::vector<float>>();
                        for (size_t i = 0; i < Flat_distances.size(); i++) {
                            if (count == Flat_indices[i]) {
                                SearchResult.push_back(make_tuple((int)vid,
                                    fma_common::ToString(vector), Flat_distances[i]));
                            }
                        }
                        count++;
                    }
                }
            }
        } else {
        }
    } else if (index_type == "HNSW") {
        CYPHER_ARG_CHECK((args[4].IsInteger() &&
                          args[4].constant.AsInt64() <= 65536 &&
                          args[4].constant.AsInt64() >= args[3].constant.AsInt64()),
                         "Please check the parameter,"
                         "ef should be an integer in the range [top_k, 65536]");
        int64_t count = 0;
        lgraph::VectorIndex* index = extr->GetVectorIndex();
        if (schema->DetachProperty()) {
            auto success = index->SetSearchSpec(args[4].constant.AsInt64());
            auto result = index->Search(query_vector,
                                        static_cast<size_t>(args[3].constant.AsInt64()),
                                        index_distances, index_indices);
            if (result && success) {
                auto kv_iter = schema->GetPropertyTable().GetIterator(txn.GetTxn());
                for (kv_iter->GotoFirstKey(); kv_iter->IsValid(); kv_iter->Next()) {
                    auto prop = kv_iter->GetValue();
                    if (extr->GetIsNull(prop)) {
                        continue;
                    }
                    auto vid = lgraph::graph::KeyPacker::GetVidFromPropertyTableKey(
                                                            kv_iter->GetKey());
                    auto vector = extr->GetConstRef(prop).AsType<std::vector<float>>();
                    for (size_t i = 0; i < index_distances.size(); i++) {
                        if (count == index_indices[i]) {
                            SearchResult.push_back(make_tuple((int)vid,
                                    fma_common::ToString(vector), index_distances[i]));
                        }
                    }
                    count++;
                }
            }
        } else {
        }
    } else {
        throw lgraph::ReminderException("Please check the number of parameter!");
    }
    std::sort(SearchResult.begin(), SearchResult.end(),
    [](const std::tuple<int, std::string, float>& a,
       const std::tuple<int, std::string, float>& b) {
        return std::get<2>(a) < std::get<2>(b);
    });
    for (int i = 0; i < args[3].constant.AsInt64(); i++) {
        Record r;
        r.AddConstant(::lgraph::FieldData(std::get<0>(SearchResult.at(i))));
        r.AddConstant(::lgraph::FieldData(args[0].constant.AsString()));
        r.AddConstant(::lgraph::FieldData(args[1].constant.AsString()));
        r.AddConstant(::lgraph::FieldData(std::get<1>(SearchResult.at(i))));
        r.AddConstant(::lgraph::FieldData(std::get<2>(SearchResult.at(i))));
        records->emplace_back(r.Snapshot());
    }
}
}  // namespace cypher<|MERGE_RESOLUTION|>--- conflicted
+++ resolved
@@ -15,6 +15,9 @@
 //
 // Created by wt on 19-1-10.
 //
+
+#include <regex>
+#include <tuple>
 
 #include <regex>
 #include <tuple>
@@ -630,11 +633,8 @@
     CYPHER_ARG_CHECK(args[0].IsString(), "label_name type should be string")
     CYPHER_ARG_CHECK(args[1].IsString(),
                      "list_data type should be json string")
-<<<<<<< HEAD
     CYPHER_DB_PROCEDURE_GRAPH_CHECK();
     CheckProcedureYieldItem("db.upsertVertexByJson", yield_items);
-=======
->>>>>>> 20bfbfb7
     if (ctx->txn_) ctx->txn_->Abort();
     nlohmann::json json_data = nlohmann::json::parse(args[1].constant.AsString());
     if (!json_data.is_array()) {
@@ -1836,7 +1836,6 @@
     FillProcedureYieldItem("dbms.meta.refreshCount", yield_items, records);
 }
 
-<<<<<<< HEAD
 void BuiltinProcedure::DbmsSecurityIsDefaultUserPassword(RTContext *ctx,
                                                          const cypher::Record *record,
                                                          const cypher::VEC_EXPR &args,
@@ -1858,8 +1857,6 @@
     FillProcedureYieldItem("dbms.security.isDefaultUserPassword", yield_items, records);
 }
 
-=======
->>>>>>> 20bfbfb7
 void BuiltinProcedure::DbmsSecurityChangePassword(RTContext *ctx, const cypher::Record *record,
                                                   const cypher::VEC_EXPR &args,
                                                   const cypher::VEC_STR &yield_items,
@@ -4402,282 +4399,4 @@
     FillProcedureYieldItem("db.vertexVectorRangeSearch", yield_items, records);
 }
 
-void VectorFunc::AddVectorIndex(RTContext *ctx, const cypher::Record *record,
-                       const cypher::VEC_EXPR &args,
-                       const cypher::VEC_STR &yield_items,
-                       struct std::vector<cypher::Record> *records) {
-    CYPHER_DB_PROCEDURE_GRAPH_CHECK();
-    CYPHER_ARG_CHECK((args.size() >= 6 && args.size() <= 8),
-                        "e.g. vector.addVectorIndex(label_name, field_name, index_type,"
-                        " vec_dimension, distance_type, index_spec);");
-    CYPHER_ARG_CHECK(args[0].IsString(),
-                        "label_name type should be string");
-    CYPHER_ARG_CHECK(args[1].IsString(),
-                        "field_name type should be string");
-    CYPHER_ARG_CHECK((args[2].constant.AsString() == "IVF_FLAT" ||
-                      args[2].constant.AsString() == "HNSW"),
-                      "Index type should be one of them : IVF_FLAT, HNSW");
-    CYPHER_ARG_CHECK(args[3].IsInteger(), "vec_dimension should be integer");
-    CYPHER_ARG_CHECK((args[4].constant.AsString() == "L2" ||
-                      args[4].constant.AsString() == "IP"),
-                      "Distance type should be one of them : L2, IP");
-    std::vector<int> index_spec;
-    switch (args.size()) {
-        case 6:
-            CYPHER_ARG_CHECK((args[5].IsInteger() &&
-                              args[5].constant.AsInt64() <= 65536 &&
-                              args[5].constant.AsInt64() >= 1),
-            "Please check the parameter, nlist should be an integer in the range [1,65536]");
-            index_spec.emplace_back(args[5].constant.AsInt64());
-            break;
-        case 7:
-            CYPHER_ARG_CHECK((args[5].IsInteger() &&
-                              args[5].constant.AsInt64() < 2048 &&
-                              args[5].constant.AsInt64() > 2),
-            "Please check the parameter, M should be an integer in the range (2,2048)");
-            CYPHER_ARG_CHECK((args[6].IsInteger() &&
-                              args[6].constant.AsInt64() < 65536 &&
-                              args[6].constant.AsInt64() > 1),
-            "Please check the parameter,"
-            "efConstruction should be an integer in the range (1,65536)");
-            index_spec.emplace_back(args[5].constant.AsInt64());
-            index_spec.emplace_back(args[6].constant.AsInt64());
-            break;
-        default:
-            throw lgraph::ReminderException("Please check the number of parameter!");
-    }
-    if (ctx->txn_) ctx->txn_->Abort();
-    auto label = args[0].constant.AsString();
-    auto field = args[1].constant.AsString();
-    auto index_type = args[2].constant.AsString();
-    auto vec_dimension = args[3].constant.AsInt64();
-    auto distance_type = args[4].constant.AsString();
-    lgraph::IndexType type = lgraph::IndexType::GlobalUniqueIndex;
-    auto ac_db = ctx->galaxy_->OpenGraph(ctx->user_, ctx->graph_);
-    bool success = ac_db.AddVectorIndex(label, field, index_type,
-                            vec_dimension, distance_type, index_spec, type);
-    if (!success) {
-        throw lgraph::IndexExistException(label, field);
-    }
-}
-
-void VectorFunc::DeleteVectorIndex(RTContext *ctx, const cypher::Record *record,
-                       const cypher::VEC_EXPR &args,
-                       const cypher::VEC_STR &yield_items,
-                       struct std::vector<cypher::Record> *records) {
-    CYPHER_DB_PROCEDURE_GRAPH_CHECK();
-    CYPHER_ARG_CHECK(args.size() == 5,
-                     "e.g. vector.deleteVectorIndex(label_name, field_name,"
-                     " index_type, vec_dimension, distance_type);");
-    CYPHER_ARG_CHECK(args[0].IsString(),
-                    "label_name type should be string");
-    CYPHER_ARG_CHECK(args[1].IsString(),
-                    "field_name type should be string");
-    CYPHER_ARG_CHECK((args[2].constant.AsString() == "IVF_FLAT" ||
-                      args[2].constant.AsString() == "HNSW"),
-                    "Index type should be one of them : IVF_FLAT, HNSW");
-    CYPHER_ARG_CHECK(args[3].IsInteger(),
-                    "vec_dimension should be integer");
-    CYPHER_ARG_CHECK((args[4].constant.AsString() == "L2" ||
-                      args[4].constant.AsString() == "IP"),
-                    "Distance type should be one of them : L2, IP");
-    if (ctx->txn_) ctx->txn_->Abort();
-    auto label = args[0].constant.AsString();
-    auto field = args[1].constant.AsString();
-    auto index_type = args[2].constant.AsString();
-    auto vec_dimension = args[3].constant.AsInt64();
-    auto distance_type = args[4].constant.AsString();
-    bool success = ctx->ac_db_->DeleteVectorIndex(label, field, index_type,
-                                    vec_dimension, distance_type);
-    if (!success) {
-        throw lgraph::IndexNotExistException(label, field);
-    }
-}
-
-void VectorFunc::ShowVectorIndex(RTContext *ctx, const cypher::Record *record,
-                       const cypher::VEC_EXPR &args,
-                       const cypher::VEC_STR &yield_items,
-                       struct std::vector<cypher::Record> *records) {
-    CYPHER_DB_PROCEDURE_GRAPH_CHECK();
-    CYPHER_ARG_CHECK(args.size() == 0,
-                     "e.g. vector.showVectorIndex();");
-    auto raw_txn = ctx->txn_->GetTxn();
-    lgraph::Transaction& txn = *raw_txn;
-    std::vector<std::string> name_table;
-    if (ctx->ac_db_->GetLightningGraph()->GetIndextableName(txn.GetTxn(), name_table)) {
-        for (auto& name : name_table) {
-            std::regex re(R"(_@lgraph@_|vector_index)");
-            auto words_begin = std::sregex_token_iterator(name.begin(), name.end(),
-                                    re, -1, std::regex_constants::match_not_bol |
-                                    std::regex_constants::match_not_eol);
-            auto words_end = std::sregex_token_iterator();
-            Record r;
-            for (std::sregex_token_iterator i = words_begin; i != words_end; i++) {
-                if (!i->str().empty()) {
-                    r.AddConstant(lgraph::FieldData(i->str()));
-                }
-            }
-            records->emplace_back(r.Snapshot());
-        }
-    } else {
-        throw lgraph::ReminderException("There is no vector index!");
-    }
-}
-
-void VectorFunc::VectorIndexQuery(RTContext *ctx, const cypher::Record *record,
-                       const cypher::VEC_EXPR &args,
-                       const cypher::VEC_STR &yield_items,
-                       struct std::vector<cypher::Record> *records) {
-    CYPHER_DB_PROCEDURE_GRAPH_CHECK();
-    CYPHER_ARG_CHECK(args.size() >= 5,
-                     "e.g. vector.VectorIndexQuery(label_name, field_name,"
-                     " vec, num_of_return, query_spec);");
-    CYPHER_ARG_CHECK(args[0].IsString(),
-                    "label_name type should be string");
-    CYPHER_ARG_CHECK(args[1].IsString(),
-                    "field_name type should be string");
-    CYPHER_ARG_CHECK(args[2].IsArray(),
-                    "Please check the vector you entered, e.g. [1, 2, 3]");
-    CYPHER_ARG_CHECK(args[3].IsInteger(),
-                    "num_of_return should be integer");
-    CYPHER_ARG_CHECK(args[4].IsInteger(),
-                    "query_spec should be integer");
-    std::vector<float> query_vector;
-    for (size_t i = 0; i < args[2].constant.AsConstantArray().size(); i++) {
-        float fltValue;
-        if (args[2].constant.AsConstantArray().at(i).IsFloat()) {
-            int dblValue =
-                args[2].constant.AsConstantArray().at(i).AsFloat();
-            fltValue = static_cast<float>(dblValue);
-        } else {
-            double dblValue =
-                args[2].constant.AsConstantArray().at(i).IsFloat();
-            fltValue = static_cast<float>(dblValue);
-        }
-        query_vector.push_back(fltValue);
-    }
-    auto raw_txn = ctx->txn_->GetTxn();
-    lgraph::Transaction& txn = *raw_txn;
-    auto SchemaInfo = ctx->txn_->GetTxn()->GetSchemaInfo();
-    ::lgraph::Schema* schema =
-        SchemaInfo.v_schema_manager.GetSchema(args[0].constant.AsString());
-    auto extr = schema->GetFieldExtractor(args[1].constant.AsString());
-    if (!extr->GetVertexIndex()) {
-        throw lgraph::VectorIndexNotExistException(args[0].constant.AsString(),
-                                                   args[1].constant.AsString());
-    }
-    std::vector<float> index_distances;
-    std::vector<int64_t> index_indices;
-    std::vector<float> Flat_distances;
-    std::vector<int64_t> Flat_indices;
-    std::vector<std::tuple<int, std::string, float>> SearchResult;
-    auto index_type = extr->GetVectorIndex()->GetIndexType();
-    if (index_type == "IVF_FLAT") {
-        CYPHER_ARG_CHECK((args[4].IsInteger() &&
-                          args[4].constant.AsInt64()<= 65536 &&
-                          args[4].constant.AsInt64() >= 1),
-                         "Please check the parameter,"
-                         " nprobe should be an integer in the range [1,65536]");
-        int64_t count = 0;
-        lgraph::VectorIndex* index = extr->GetVectorIndex();
-        if (schema->DetachProperty()) {
-            if (index->GetWhetherRebuild()) {
-                auto success = index->SetSearchSpec(args[4].constant.AsInt64());
-                auto result = index->Search(query_vector,
-                                    static_cast<size_t>(args[3].constant.AsInt64()),
-                                    index_distances, index_indices);
-                if (result && success) {
-                    auto kv_iter = schema->GetPropertyTable().GetIterator(txn.GetTxn());
-                    for (kv_iter->GotoFirstKey(); kv_iter->IsValid(); kv_iter->Next()) {
-                        auto prop = kv_iter->GetValue();
-                        if (extr->GetIsNull(prop)) {
-                            continue;
-                        }
-                        auto vid = lgraph::graph::KeyPacker::GetVidFromPropertyTableKey(
-                                                                kv_iter->GetKey());
-                        auto vector = extr->GetConstRef(prop).AsType<std::vector<float>>();
-                        for (size_t i = 0; i < index_distances.size(); i++) {
-                            if (count == index_indices[i]) {
-                                SearchResult.push_back(make_tuple((int)vid,
-                                        fma_common::ToString(vector), index_distances[i]));
-                            }
-                        }
-                        count++;
-                    }
-                }
-            }
-            if (index->GetVectorIndexCounter()->getCount() != 0) {
-                if (index->GetFlatSearchResult(txn.GetTxn(), query_vector,
-                        static_cast<size_t>(args[3].constant.AsInt64()),
-                        Flat_distances, Flat_indices)) {
-                    auto kv_iter = index->GetTable()->GetIterator(txn.GetTxn());
-                    for (kv_iter->GotoFirstKey(); kv_iter->IsValid(); kv_iter->Next()) {
-                        auto prop = kv_iter->GetValue();
-                        auto vid = lgraph::graph::KeyPacker::GetVidFromPropertyTableKey(
-                                                                kv_iter->GetKey());
-                        auto vector = prop.AsType<std::vector<float>>();
-                        for (size_t i = 0; i < Flat_distances.size(); i++) {
-                            if (count == Flat_indices[i]) {
-                                SearchResult.push_back(make_tuple((int)vid,
-                                    fma_common::ToString(vector), Flat_distances[i]));
-                            }
-                        }
-                        count++;
-                    }
-                }
-            }
-        } else {
-        }
-    } else if (index_type == "HNSW") {
-        CYPHER_ARG_CHECK((args[4].IsInteger() &&
-                          args[4].constant.AsInt64() <= 65536 &&
-                          args[4].constant.AsInt64() >= args[3].constant.AsInt64()),
-                         "Please check the parameter,"
-                         "ef should be an integer in the range [top_k, 65536]");
-        int64_t count = 0;
-        lgraph::VectorIndex* index = extr->GetVectorIndex();
-        if (schema->DetachProperty()) {
-            auto success = index->SetSearchSpec(args[4].constant.AsInt64());
-            auto result = index->Search(query_vector,
-                                        static_cast<size_t>(args[3].constant.AsInt64()),
-                                        index_distances, index_indices);
-            if (result && success) {
-                auto kv_iter = schema->GetPropertyTable().GetIterator(txn.GetTxn());
-                for (kv_iter->GotoFirstKey(); kv_iter->IsValid(); kv_iter->Next()) {
-                    auto prop = kv_iter->GetValue();
-                    if (extr->GetIsNull(prop)) {
-                        continue;
-                    }
-                    auto vid = lgraph::graph::KeyPacker::GetVidFromPropertyTableKey(
-                                                            kv_iter->GetKey());
-                    auto vector = extr->GetConstRef(prop).AsType<std::vector<float>>();
-                    for (size_t i = 0; i < index_distances.size(); i++) {
-                        if (count == index_indices[i]) {
-                            SearchResult.push_back(make_tuple((int)vid,
-                                    fma_common::ToString(vector), index_distances[i]));
-                        }
-                    }
-                    count++;
-                }
-            }
-        } else {
-        }
-    } else {
-        throw lgraph::ReminderException("Please check the number of parameter!");
-    }
-    std::sort(SearchResult.begin(), SearchResult.end(),
-    [](const std::tuple<int, std::string, float>& a,
-       const std::tuple<int, std::string, float>& b) {
-        return std::get<2>(a) < std::get<2>(b);
-    });
-    for (int i = 0; i < args[3].constant.AsInt64(); i++) {
-        Record r;
-        r.AddConstant(::lgraph::FieldData(std::get<0>(SearchResult.at(i))));
-        r.AddConstant(::lgraph::FieldData(args[0].constant.AsString()));
-        r.AddConstant(::lgraph::FieldData(args[1].constant.AsString()));
-        r.AddConstant(::lgraph::FieldData(std::get<1>(SearchResult.at(i))));
-        r.AddConstant(::lgraph::FieldData(std::get<2>(SearchResult.at(i))));
-        records->emplace_back(r.Snapshot());
-    }
-}
 }  // namespace cypher