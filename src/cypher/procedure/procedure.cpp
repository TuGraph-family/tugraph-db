--- conflicted
+++ resolved
@@ -4265,7 +4265,6 @@
         r.AddConstant(lgraph::FieldData(item.index_type));
         r.AddConstant(lgraph::FieldData(item.dimension));
         r.AddConstant(lgraph::FieldData(item.distance_type));
-<<<<<<< HEAD
         web::json::value js;
         if (item.index_type == "ivf_flat") {
             js[_TU("ivf_flat.nlist")] = lgraph::ValueToJson(item.ivf_flat_nlist);
@@ -4276,10 +4275,6 @@
             throw lgraph::IndexNotExistException(item.label, item.field);
         }
         r.AddConstant(lgraph::FieldData(js.serialize()));
-=======
-        r.AddConstant(lgraph::FieldData(item.hnsw_m));
-        r.AddConstant(lgraph::FieldData(item.hnsw_ef_construction));
->>>>>>> c5205f6d
         auto index = ctx->txn_->GetTxn()->GetVertexVectorIndex(item.label, item.field);
         r.AddConstant(lgraph::FieldData(index->GetElementsNum()));
         r.AddConstant(lgraph::FieldData(index->GetMemoryUsage()));
