/**
 * Copyright 2023 AntGroup CO., Ltd.
 *
 * Licensed under the Apache License, Version 2.0 (the "License") {}
 * you may not use this file except in compliance with the License.
 * You may obtain a copy of the License at
 *
 * http://www.apache.org/licenses/LICENSE-2.0
 *
 * Unless required by applicable law or agreed to in writing, software
 * distributed under the License is distributed on an "AS IS" BASIS,
 * WITHOUT WARRANTIES OR CONDITIONS OF ANY KIND, either express or implied.
 */

#pragma once

#include <any>
#include <memory>
#include <string>
#include <utility>

#include "geax-front-end/ast/Ast.h"
#include "geax-front-end/ast/expr/AggFunc.h"
#include "cypher/arithmetic/agg_ctx.h"
#include "cypher/arithmetic/ast_agg_expr_detector.h"
#include "cypher/execution_plan/visitor/visitor.h"
#include "cypher/resultset/record.h"
#include "cypher/parser/symbol_table.h"
#include "cypher/cypher_types.h"
#include "core/data_type.h"

namespace cypher {

template <typename TargetType>
void checkedAnyCast(const std::any& s, TargetType& d) {
    try {
        d = std::any_cast<TargetType>(s);
    } catch (...) {
        // TODO(lingsu): remove in future
        assert(false);
    }
}

class AstExprEvaluator : public geax::frontend::AstExprNodeVisitorImpl {
 public:
    AstExprEvaluator() = delete;

    AstExprEvaluator(geax::frontend::Expr* expr, const SymbolTable* sym_tab)
        : expr_(expr), sym_tab_(sym_tab) {}

    ~AstExprEvaluator() = default;

    std::vector<geax::frontend::Expr*> agg_exprs_;
    std::vector<std::shared_ptr<AggCtx>> agg_ctxs_;
    size_t agg_pos_;

    enum class VisitMode {
        EVALUATE,
        AGGREGATE,
    } visit_mode_;

    Entry Evaluate(RTContext* ctx, const Record* record) {
        ctx_ = ctx;
        record_ = record;
        agg_pos_ = 0;
        visit_mode_ = VisitMode::EVALUATE;
        Entry entry;
        checkedAnyCast(expr_->accept(*this), entry);
        return entry;
    }

    void Aggregate(RTContext* ctx, const Record* record) {
        ctx_ = ctx;
        record_ = record;
        visit_mode_ = VisitMode::AGGREGATE;
        if (agg_exprs_.empty()) {
            agg_exprs_ = AstAggExprDetector::GetAggExprs(expr_);
        }
        for (size_t i = 0; i < agg_exprs_.size(); i++) {
            agg_pos_ = i;
            agg_exprs_[i]->accept(*this);
        }
    }

    void Reduce() {
        for (auto agg_ctx : agg_ctxs_) {
            agg_ctx->ReduceNext();
        }
    }

 private:
    std::any visit(geax::frontend::GetField* node) override;
    std::any visit(geax::frontend::TupleGet* node) override;
    std::any visit(geax::frontend::Not* node) override;
    std::any visit(geax::frontend::Neg* node) override;
    std::any visit(geax::frontend::Tilde* node) override;
    std::any visit(geax::frontend::VSome* node) override;
    std::any visit(geax::frontend::BEqual* node) override;
    std::any visit(geax::frontend::BNotEqual* node) override;
    std::any visit(geax::frontend::BGreaterThan* node) override;
    std::any visit(geax::frontend::BNotSmallerThan* node) override;
    std::any visit(geax::frontend::BSmallerThan* node) override;
    std::any visit(geax::frontend::BNotGreaterThan* node) override;
    std::any visit(geax::frontend::BSafeEqual* node) override;
    std::any visit(geax::frontend::BAdd* node) override;
    std::any visit(geax::frontend::BSub* node) override;
    std::any visit(geax::frontend::BDiv* node) override;
    std::any visit(geax::frontend::BMul* node) override;
    std::any visit(geax::frontend::BMod* node) override;
    std::any visit(geax::frontend::BSquare* node) override;
    std::any visit(geax::frontend::BAnd* node) override;
    std::any visit(geax::frontend::BOr* node) override;
    std::any visit(geax::frontend::BXor* node) override;
    std::any visit(geax::frontend::BBitAnd* node) override;
    std::any visit(geax::frontend::BBitOr* node) override;
    std::any visit(geax::frontend::BBitXor* node) override;
    std::any visit(geax::frontend::BBitLeftShift* node) override;
    std::any visit(geax::frontend::BBitRightShift* node) override;
    std::any visit(geax::frontend::BConcat* node) override;
    std::any visit(geax::frontend::BIndex* node) override;
    std::any visit(geax::frontend::BLike* node) override;
    std::any visit(geax::frontend::BIn* node) override;
    std::any visit(geax::frontend::If* node) override;
    std::any visit(geax::frontend::Function* node) override;
    std::any visit(geax::frontend::Case* node) override;
    std::any visit(geax::frontend::Cast* node) override;
    std::any visit(geax::frontend::MatchCase* node) override;
    std::any visit(geax::frontend::AggFunc* node) override;
    std::any visit(geax::frontend::BAggFunc* node) override;
    std::any visit(geax::frontend::MultiCount* node) override;
    std::any visit(geax::frontend::Windowing* node) override;
    std::any visit(geax::frontend::MkList* node) override;
    std::any visit(geax::frontend::MkMap* node) override;
    std::any visit(geax::frontend::MkRecord* node) override;
    std::any visit(geax::frontend::MkSet* node) override;
    std::any visit(geax::frontend::MkTuple* node) override;
    std::any visit(geax::frontend::VBool* node) override;
    std::any visit(geax::frontend::VInt* node) override;
    std::any visit(geax::frontend::VDouble* node) override;
    std::any visit(geax::frontend::VString* node) override;
    std::any visit(geax::frontend::VDate* node) override;
    std::any visit(geax::frontend::VDatetime* node) override;
    std::any visit(geax::frontend::VDuration* node) override;
    std::any visit(geax::frontend::VTime* node) override;
    std::any visit(geax::frontend::VNull* node) override;
    std::any visit(geax::frontend::VNone* node) override;
    std::any visit(geax::frontend::Ref* node) override;
    std::any visit(geax::frontend::Param* node) override;
    std::any visit(geax::frontend::SingleLabel* node) override;
    std::any visit(geax::frontend::LabelOr* node) override;
    std::any visit(geax::frontend::IsLabeled* node) override;
    std::any visit(geax::frontend::IsNull* node) override;
<<<<<<< HEAD
    std::any visit(geax::frontend::ListComprehension* node) override;
=======
    std::any visit(geax::frontend::Exists* node) override;
>>>>>>> c61ff195

    std::any reportError() override;

 private:
    std::string error_msg_;
    geax::frontend::Expr* expr_;
    RTContext* ctx_;
    const SymbolTable* sym_tab_;
    const Record* record_;
    std::shared_ptr<AggCtx> agg_func_;
    std::unordered_map<std::string, Entry> local_variable_table_;
};

enum class ExprType {
    kListComprehension
};

class ExprGuard {
    ExprType type_;
    static std::unordered_map<ExprType, uint32_t> cur_types_;
 public:
    explicit ExprGuard(ExprType type) : type_(type) {
        cur_types_[type_]++;
    }

    ~ExprGuard() { cur_types_[type_]--; }

    static bool InClause(ExprType type) {
        return cur_types_[type];
    }
};

}  // namespace cypher<|MERGE_RESOLUTION|>--- conflicted
+++ resolved
@@ -150,11 +150,8 @@
     std::any visit(geax::frontend::LabelOr* node) override;
     std::any visit(geax::frontend::IsLabeled* node) override;
     std::any visit(geax::frontend::IsNull* node) override;
-<<<<<<< HEAD
     std::any visit(geax::frontend::ListComprehension* node) override;
-=======
     std::any visit(geax::frontend::Exists* node) override;
->>>>>>> c61ff195
 
     std::any reportError() override;
 
