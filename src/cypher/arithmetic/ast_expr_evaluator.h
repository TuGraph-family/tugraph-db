/**
 * Copyright 2023 AntGroup CO., Ltd.
 *
 * Licensed under the Apache License, Version 2.0 (the "License") {}
 * you may not use this file except in compliance with the License.
 * You may obtain a copy of the License at
 *
 * http://www.apache.org/licenses/LICENSE-2.0
 *
 * Unless required by applicable law or agreed to in writing, software
 * distributed under the License is distributed on an "AS IS" BASIS,
 * WITHOUT WARRANTIES OR CONDITIONS OF ANY KIND, either express or implied.
 */

#pragma once

#include <any>
#include <memory>
#include <string>
#include <utility>

#include "geax-front-end/ast/Ast.h"
#include "geax-front-end/ast/expr/AggFunc.h"
#include "cypher/arithmetic/agg_ctx.h"
#include "cypher/arithmetic/ast_agg_expr_detector.h"
#include "cypher/execution_plan/visitor/visitor.h"
#include "cypher/resultset/record.h"
#include "cypher/parser/symbol_table.h"
#include "cypher/cypher_types.h"
#include "core/data_type.h"

namespace cypher {

<<<<<<< HEAD
template <typename Dst>
void checkedAnyCast(const std::any& s, Dst& d) {
    try {
        d = std::any_cast<Dst>(s);
    } catch (...) {
        abort();
=======
template <typename TargetType>
void checkedAnyCast(const std::any& s, TargetType& d) {
    try {
        d = std::any_cast<TargetType>(s);
    } catch (...) {
        // TODO(lingsu): remove in future
        assert(false);
>>>>>>> a1b2d9a0
    }
}

class AstExprEvaluator : public geax::frontend::AstExprNodeVisitorImpl {
 public:
    AstExprEvaluator() = delete;

    AstExprEvaluator(geax::frontend::Expr* expr, const SymbolTable* sym_tab)
        : expr_(expr), sym_tab_(sym_tab) {}

    ~AstExprEvaluator() = default;

    std::vector<geax::frontend::Expr*> agg_exprs_;
    std::vector<std::shared_ptr<AggCtx>> agg_ctxs_;
    size_t agg_pos_;

    enum class VisitMode {
        EVALUATE,
        AGGREGATE,
    } visit_mode_;

    Entry Evaluate(RTContext* ctx, const Record* record) {
        ctx_ = ctx;
        record_ = record;
        agg_pos_ = 0;
        visit_mode_ = VisitMode::EVALUATE;
        Entry entry;
        checkedAnyCast(expr_->accept(*this), entry);
        return entry;
    }

    void Aggregate(RTContext* ctx, const Record* record) {
        ctx_ = ctx;
        record_ = record;
        visit_mode_ = VisitMode::AGGREGATE;
        if (agg_exprs_.empty()) {
            agg_exprs_ = AstAggExprDetector::GetAggExprs(expr_);
        }
        for (size_t i = 0; i < agg_exprs_.size(); i++) {
            agg_pos_ = i;
            agg_exprs_[i]->accept(*this);
        }
    }

    void Reduce() {
        for (auto agg_ctx : agg_ctxs_) {
            agg_ctx->ReduceNext();
        }
    }

 private:
    std::any visit(geax::frontend::GetField* node) override;
    std::any visit(geax::frontend::TupleGet* node) override;
    std::any visit(geax::frontend::Not* node) override;
    std::any visit(geax::frontend::Neg* node) override;
    std::any visit(geax::frontend::Tilde* node) override;
    std::any visit(geax::frontend::VSome* node) override;
    std::any visit(geax::frontend::BEqual* node) override;
    std::any visit(geax::frontend::BNotEqual* node) override;
    std::any visit(geax::frontend::BGreaterThan* node) override;
    std::any visit(geax::frontend::BNotSmallerThan* node) override;
    std::any visit(geax::frontend::BSmallerThan* node) override;
    std::any visit(geax::frontend::BNotGreaterThan* node) override;
    std::any visit(geax::frontend::BSafeEqual* node) override;
    std::any visit(geax::frontend::BAdd* node) override;
    std::any visit(geax::frontend::BSub* node) override;
    std::any visit(geax::frontend::BDiv* node) override;
    std::any visit(geax::frontend::BMul* node) override;
    std::any visit(geax::frontend::BMod* node) override;
    std::any visit(geax::frontend::BSquare* node) override;
    std::any visit(geax::frontend::BAnd* node) override;
    std::any visit(geax::frontend::BSquare* node) override;
    std::any visit(geax::frontend::BOr* node) override;
    std::any visit(geax::frontend::BXor* node) override;
    std::any visit(geax::frontend::BBitAnd* node) override;
    std::any visit(geax::frontend::BBitOr* node) override;
    std::any visit(geax::frontend::BBitXor* node) override;
    std::any visit(geax::frontend::BBitLeftShift* node) override;
    std::any visit(geax::frontend::BBitRightShift* node) override;
    std::any visit(geax::frontend::BConcat* node) override;
    std::any visit(geax::frontend::BIndex* node) override;
    std::any visit(geax::frontend::BLike* node) override;
    std::any visit(geax::frontend::BIn* node) override;
    std::any visit(geax::frontend::If* node) override;
    std::any visit(geax::frontend::Function* node) override;
    std::any visit(geax::frontend::Case* node) override;
    std::any visit(geax::frontend::Cast* node) override;
    std::any visit(geax::frontend::MatchCase* node) override;
    std::any visit(geax::frontend::AggFunc* node) override;
    std::any visit(geax::frontend::BAggFunc* node) override;
    std::any visit(geax::frontend::MultiCount* node) override;
    std::any visit(geax::frontend::Windowing* node) override;
    std::any visit(geax::frontend::MkList* node) override;
    std::any visit(geax::frontend::MkMap* node) override;
    std::any visit(geax::frontend::MkRecord* node) override;
    std::any visit(geax::frontend::MkSet* node) override;
    std::any visit(geax::frontend::MkTuple* node) override;
    std::any visit(geax::frontend::VBool* node) override;
    std::any visit(geax::frontend::VInt* node) override;
    std::any visit(geax::frontend::VDouble* node) override;
    std::any visit(geax::frontend::VString* node) override;
    std::any visit(geax::frontend::VDate* node) override;
    std::any visit(geax::frontend::VDatetime* node) override;
    std::any visit(geax::frontend::VDuration* node) override;
    std::any visit(geax::frontend::VTime* node) override;
    std::any visit(geax::frontend::VNull* node) override;
    std::any visit(geax::frontend::VNone* node) override;
    std::any visit(geax::frontend::Ref* node) override;
    std::any visit(geax::frontend::Param* node) override;
    std::any visit(geax::frontend::SingleLabel* node) override;
    std::any visit(geax::frontend::LabelOr* node) override;
    std::any visit(geax::frontend::IsLabeled* node) override;
    std::any visit(geax::frontend::IsNull* node) override;

    std::any reportError() override;

 private:
    std::string error_msg_;
    geax::frontend::Expr* expr_;
    RTContext* ctx_;
    const SymbolTable* sym_tab_;
    const Record* record_;
    std::shared_ptr<AggCtx> agg_func_;
};

}  // namespace cypher<|MERGE_RESOLUTION|>--- conflicted
+++ resolved
@@ -31,14 +31,6 @@
 
 namespace cypher {
 
-<<<<<<< HEAD
-template <typename Dst>
-void checkedAnyCast(const std::any& s, Dst& d) {
-    try {
-        d = std::any_cast<Dst>(s);
-    } catch (...) {
-        abort();
-=======
 template <typename TargetType>
 void checkedAnyCast(const std::any& s, TargetType& d) {
     try {
@@ -46,7 +38,6 @@
     } catch (...) {
         // TODO(lingsu): remove in future
         assert(false);
->>>>>>> a1b2d9a0
     }
 }
 
@@ -118,7 +109,6 @@
     std::any visit(geax::frontend::BMod* node) override;
     std::any visit(geax::frontend::BSquare* node) override;
     std::any visit(geax::frontend::BAnd* node) override;
-    std::any visit(geax::frontend::BSquare* node) override;
     std::any visit(geax::frontend::BOr* node) override;
     std::any visit(geax::frontend::BXor* node) override;
     std::any visit(geax::frontend::BBitAnd* node) override;
