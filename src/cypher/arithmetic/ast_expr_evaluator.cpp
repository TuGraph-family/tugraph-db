/**
 * Copyright 2023 AntGroup CO., Ltd.
 *
 * Licensed under the Apache License, Version 2.0 (the "License") {}

 * you may not use this file except in compliance with the License.
 * You may obtain a copy of the License at
 *
 * http://www.apache.org/licenses/LICENSE-2.0
 *
 * Unless required by applicable law or agreed to in writing, software
 * distributed under the License is distributed on an "AS IS" BASIS,
 * WITHOUT WARRANTIES OR CONDITIONS OF ANY KIND, either express or implied.
 */

#include <algorithm>
#include <unordered_map>
#include "cypher/cypher_types.h"
#include "core/data_type.h"
#include "cypher/arithmetic/arithmetic_expression.h"
#include "cypher/resultset/record.h"
#include "cypher/utils/geax_util.h"
#include "cypher/arithmetic/ast_expr_evaluator.h"
#include "lgraph/lgraph_exceptions.h"

#ifndef DO_BINARY_EXPR
#define DO_BINARY_EXPR(func)                                       \
    auto lef = std::any_cast<Entry>(node->left()->accept(*this));  \
    auto rig = std::any_cast<Entry>(node->right()->accept(*this)); \
    if (lef.type != Entry::RecordEntryType::CONSTANT ||            \
        rig.type != Entry::RecordEntryType::CONSTANT) {            \
        NOT_SUPPORT_AND_THROW();                                   \
    }                                                              \
    return Entry(cypher::func(lef.constant, rig.constant));
#endif

#ifndef DO_UNARY_EXPR
#define DO_UNARY_EXPR(func)                                        \
    auto expr = std::any_cast<Entry>(node->expr()->accept(*this)); \
    if (expr.type != Entry::RecordEntryType::CONSTANT) {           \
        NOT_SUPPORT_AND_THROW();                                   \
    }                                                              \
    return Entry(cypher::func(expr.constant));
#endif

cypher::FieldData doCallBuiltinFunc(const std::string& name, cypher::RTContext* ctx,
                                    const cypher::Record& record,
                                    const std::vector<cypher::ArithExprNode>& args) {
    static std::unordered_map<std::string, cypher::BuiltinFunction::FUNC> ae_registered_funcs =
        cypher::ArithOpNode::RegisterFuncs();
    auto it = ae_registered_funcs.find(name);
    if (it == ae_registered_funcs.end()) NOT_SUPPORT_AND_THROW();
    cypher::BuiltinFunction::FUNC func = it->second;
    auto data = func(ctx, record, args);
    return data;
}

const std::string& getNodeOrEdgeName(geax::frontend::AstNode* ast_node) {
    if (ast_node->type() == geax::frontend::AstNodeType::kNode) {
        geax::frontend::Node* node = (geax::frontend::Node*)ast_node;
        if (!node->filler()->v().has_value()) NOT_SUPPORT_AND_THROW();
        return node->filler()->v().value();
    } else if (ast_node->type() == geax::frontend::AstNodeType::kEdge) {
        geax::frontend::Edge* edge = (geax::frontend::Edge*)ast_node;
        if (!edge->filler()->v().has_value()) NOT_SUPPORT_AND_THROW();
        return edge->filler()->v().value();
    } else {
        NOT_SUPPORT_AND_THROW();
    }
}

namespace cypher {

static cypher::FieldData And(const cypher::FieldData& x, const cypher::FieldData& y) {
    cypher::FieldData ret;
    if (x.IsBool() && y.IsBool()) {
        ret.type = FieldData::SCALAR;
        ret.scalar = ::lgraph::FieldData(x.scalar.AsBool() && y.scalar.AsBool());
        return ret;
    }
    NOT_SUPPORT_AND_THROW();
}

static cypher::FieldData Or(const cypher::FieldData& x, const cypher::FieldData& y) {
    cypher::FieldData ret;
    if (x.IsBool() && y.IsBool()) {
        ret.type = FieldData::SCALAR;
        ret.scalar = ::lgraph::FieldData(x.scalar.AsBool() || y.scalar.AsBool());
        return ret;
    }
    NOT_SUPPORT_AND_THROW();
}

static cypher::FieldData Xor(const cypher::FieldData& x, const cypher::FieldData& y) {
    cypher::FieldData ret;
    if (x.IsBool() && y.IsBool()) {
        ret.type = FieldData::SCALAR;
        ret.scalar = ::lgraph::FieldData(!x.scalar.AsBool() != !y.scalar.AsBool());
        return ret;
    }
    NOT_SUPPORT_AND_THROW();
}

static cypher::FieldData Not(const cypher::FieldData& x) {
    cypher::FieldData ret;
    if (x.IsBool()) {
        ret.scalar = ::lgraph::FieldData(!x.scalar.AsBool());
        return ret;
    }
    NOT_SUPPORT_AND_THROW();
}

static cypher::FieldData Neg(const cypher::FieldData& x) {
    if (!((IsNumeric(x) || x.IsNull()))) {
        throw lgraph::CypherException("Type mismatch: expect Integer or Float in sub expr");
    }
    cypher::FieldData ret;
    if (x.IsNull()) return ret;
    if (x.IsInteger()) {
        ret.scalar = ::lgraph::FieldData(-x.scalar.integer());
        return ret;
    } else {
        ret.scalar = ::lgraph::FieldData(-x.scalar.real());
        return ret;
    }
    NOT_SUPPORT_AND_THROW();
}

std::any cypher::AstExprEvaluator::visit(geax::frontend::GetField* node) {
    auto expr = std::any_cast<Entry>(node->expr()->accept(*this));
    return Entry(cypher::FieldData(expr.GetEntityField(ctx_, node->fieldName())));
}

std::any cypher::AstExprEvaluator::visit(geax::frontend::TupleGet* node) {
    NOT_SUPPORT_AND_THROW();
}

std::any cypher::AstExprEvaluator::visit(geax::frontend::Not* node) { DO_UNARY_EXPR(Not); }

std::any cypher::AstExprEvaluator::visit(geax::frontend::Neg* node) { DO_UNARY_EXPR(Neg); }

std::any cypher::AstExprEvaluator::visit(geax::frontend::Tilde* node) { NOT_SUPPORT_AND_THROW(); }

std::any cypher::AstExprEvaluator::visit(geax::frontend::VSome* node) { NOT_SUPPORT_AND_THROW(); }

std::any cypher::AstExprEvaluator::visit(geax::frontend::BEqual* node) {
    auto lef = std::any_cast<Entry>(node->left()->accept(*this));
    auto rig = std::any_cast<Entry>(node->right()->accept(*this));
    if (lef.EqualNull() && rig.EqualNull()) {
        return Entry(cypher::FieldData(lgraph::FieldData(true)));
    }
    return Entry(cypher::FieldData(lgraph::FieldData(lef == rig)));
}

std::any cypher::AstExprEvaluator::visit(geax::frontend::BNotEqual* node) {
    auto lef = std::any_cast<Entry>(node->left()->accept(*this));
    auto rig = std::any_cast<Entry>(node->right()->accept(*this));
    if (lef.EqualNull() && rig.EqualNull()) {
        return Entry(cypher::FieldData(lgraph::FieldData(false)));
    }
    return Entry(cypher::FieldData(lgraph::FieldData(lef != rig)));
}

std::any cypher::AstExprEvaluator::visit(geax::frontend::BGreaterThan* node) {
    auto lef = std::any_cast<Entry>(node->left()->accept(*this));
    auto rig = std::any_cast<Entry>(node->right()->accept(*this));
    if (lef.type != Entry::RecordEntryType::CONSTANT ||
        rig.type != Entry::RecordEntryType::CONSTANT) {
        NOT_SUPPORT_AND_THROW();
    }
    return Entry(cypher::FieldData(lgraph::FieldData(lef > rig)));
}

std::any cypher::AstExprEvaluator::visit(geax::frontend::BNotSmallerThan* node) {
    auto lef = std::any_cast<Entry>(node->left()->accept(*this));
    auto rig = std::any_cast<Entry>(node->right()->accept(*this));
    if (lef.type != Entry::RecordEntryType::CONSTANT ||
        rig.type != Entry::RecordEntryType::CONSTANT) {
        NOT_SUPPORT_AND_THROW();
    }
    return Entry(cypher::FieldData(lgraph::FieldData(!(lef < rig))));
}

std::any cypher::AstExprEvaluator::visit(geax::frontend::BSmallerThan* node) {
    auto lef = std::any_cast<Entry>(node->left()->accept(*this));
    auto rig = std::any_cast<Entry>(node->right()->accept(*this));
    if (lef.type != Entry::RecordEntryType::CONSTANT ||
        rig.type != Entry::RecordEntryType::CONSTANT) {
        NOT_SUPPORT_AND_THROW();
    }
    return Entry(cypher::FieldData(lgraph::FieldData(lef < rig)));
}

std::any cypher::AstExprEvaluator::visit(geax::frontend::BNotGreaterThan* node) {
    auto lef = std::any_cast<Entry>(node->left()->accept(*this));
    auto rig = std::any_cast<Entry>(node->right()->accept(*this));
    if (lef.type != Entry::RecordEntryType::CONSTANT ||
        rig.type != Entry::RecordEntryType::CONSTANT) {
        NOT_SUPPORT_AND_THROW();
    }
    return Entry(cypher::FieldData(lgraph::FieldData(!(lef > rig))));
}

std::any cypher::AstExprEvaluator::visit(geax::frontend::BSafeEqual* node) {
    NOT_SUPPORT_AND_THROW();
}

std::any cypher::AstExprEvaluator::visit(geax::frontend::BAdd* node) { DO_BINARY_EXPR(Add); }

std::any cypher::AstExprEvaluator::visit(geax::frontend::BSub* node) { DO_BINARY_EXPR(Sub); }

std::any cypher::AstExprEvaluator::visit(geax::frontend::BDiv* node) { DO_BINARY_EXPR(Div); }

std::any cypher::AstExprEvaluator::visit(geax::frontend::BMul* node) { DO_BINARY_EXPR(Mul); }

std::any cypher::AstExprEvaluator::visit(geax::frontend::BMod* node) { DO_BINARY_EXPR(Mod); }

std::any cypher::AstExprEvaluator::visit(geax::frontend::BSquare* node) { DO_BINARY_EXPR(Pow); }

std::any cypher::AstExprEvaluator::visit(geax::frontend::BAnd* node) { DO_BINARY_EXPR(And); }

std::any cypher::AstExprEvaluator::visit(geax::frontend::BOr* node) { DO_BINARY_EXPR(Or); }

std::any cypher::AstExprEvaluator::visit(geax::frontend::BXor* node) { DO_BINARY_EXPR(Xor); }

std::any cypher::AstExprEvaluator::visit(geax::frontend::BBitAnd* node) { NOT_SUPPORT_AND_THROW(); }

std::any cypher::AstExprEvaluator::visit(geax::frontend::BBitOr* node) { NOT_SUPPORT_AND_THROW(); }

std::any cypher::AstExprEvaluator::visit(geax::frontend::BBitXor* node) { NOT_SUPPORT_AND_THROW(); }

std::any cypher::AstExprEvaluator::visit(geax::frontend::BBitLeftShift* node) {
    NOT_SUPPORT_AND_THROW();
}

std::any cypher::AstExprEvaluator::visit(geax::frontend::BBitRightShift* node) {
    NOT_SUPPORT_AND_THROW();
}

std::any cypher::AstExprEvaluator::visit(geax::frontend::BConcat* node) { NOT_SUPPORT_AND_THROW(); }

std::any cypher::AstExprEvaluator::visit(geax::frontend::BIndex* node) { NOT_SUPPORT_AND_THROW(); }

std::any cypher::AstExprEvaluator::visit(geax::frontend::BLike* node) { NOT_SUPPORT_AND_THROW(); }

std::any cypher::AstExprEvaluator::visit(geax::frontend::BIn* node) {
    auto l_val = std::any_cast<Entry>(node->left()->accept(*this));
    auto r_val = std::any_cast<Entry>(node->right()->accept(*this));
    if (!l_val.IsScalar()) NOT_SUPPORT_AND_THROW();
    if (!r_val.IsArray()) NOT_SUPPORT_AND_THROW();
    for (auto& val : *r_val.constant.array) {
        if (l_val.constant.scalar == val) {
            return Entry(cypher::FieldData(lgraph::FieldData(true)));
        }
    }
    return Entry(cypher::FieldData(lgraph::FieldData(false)));
}

std::any cypher::AstExprEvaluator::visit(geax::frontend::If* node) { NOT_SUPPORT_AND_THROW(); }

std::any cypher::AstExprEvaluator::visit(geax::frontend::Function* node) {
    static std::unordered_map<std::string, BuiltinFunction::FUNC> ae_registered_funcs =
        ArithOpNode::RegisterFuncs();
    std::string func_name = node->name();
    std::transform(func_name.begin(), func_name.end(), func_name.begin(), ::tolower);
    auto it = ae_registered_funcs.find(func_name);
    if (it != ae_registered_funcs.end()) {
        std::vector<ArithExprNode> args;
        args.emplace_back(node, *sym_tab_);
        for (auto i : node->args()) {
            args.emplace_back(i, *sym_tab_);
        }
        return Entry(it->second(ctx_, *record_, args));
    }
    THROW_CODE(InputError, FMA_FMT("Plugin [{}] does not exist.", func_name));
}

std::any cypher::AstExprEvaluator::visit(geax::frontend::Case* node) {
    if (node->input().has_value()) {
        auto l_val = std::any_cast<Entry>(node->input().value()->accept(*this));
        for (auto& [cond, expr] : node->caseBodies()) {
            auto r_val = std::any_cast<Entry>(cond->accept(*this));
            if (l_val == r_val) {
                return expr->accept(*this);
            }
        }
        if (node->elseBody().has_value()) {
            return node->elseBody().value()->accept(*this);
        } else {
            return Entry();
        }

    } else {
        for (auto& [cond, expr] : node->caseBodies()) {
            auto cond_val = std::any_cast<Entry>(cond->accept(*this));
            if (!cond_val.IsBool()) {
                NOT_SUPPORT_AND_THROW();
            }
            if (cond_val.constant.scalar.AsBool()) {
                return expr->accept(*this);
            }
        }
        if (node->elseBody().has_value()) {
            return node->elseBody().value()->accept(*this);
        } else {
            NOT_SUPPORT_AND_THROW();
        }
    }
}

std::any cypher::AstExprEvaluator::visit(geax::frontend::Cast* node) { NOT_SUPPORT_AND_THROW(); }

std::any cypher::AstExprEvaluator::visit(geax::frontend::MatchCase* node) {
    NOT_SUPPORT_AND_THROW();
}

std::any cypher::AstExprEvaluator::visit(geax::frontend::AggFunc* node) {
    std::unordered_map<std::string, std::function<std::shared_ptr<AggCtx>()>> registered_agg_funcs =
        ArithOpNode::RegisterAggFuncs();
    std::string func_name = ToString(node->funcName());
    std::transform(func_name.begin(), func_name.end(), func_name.begin(), ::tolower);
    auto agg_it = registered_agg_funcs.find(func_name);
    if (agg_it != registered_agg_funcs.end()) {
        // Evalute Mode
        if (visit_mode_ == VisitMode::EVALUATE) {
            if (agg_pos_ >= agg_ctxs_.size()) {
                return Entry(cypher::FieldData(lgraph_api::FieldData(0)));
            }
            return agg_ctxs_[agg_pos_++]->result;
        } else if (visit_mode_ == VisitMode::AGGREGATE) {
            // todo(...): registered_agg_funcs cannot be static and need improvement
            // return Entry(agg_it->second());
            if (agg_pos_ == agg_ctxs_.size()) {
                agg_ctxs_.emplace_back(agg_it->second());
            }
            if (agg_pos_ >= agg_ctxs_.size()) {
                NOT_SUPPORT_AND_THROW();
            }
            std::vector<Entry> args;
            if (func_name == "count" &&
                node->expr()->type() == geax::frontend::AstNodeType::kVString &&
                ((geax::frontend::VString*)node->expr())->val() == "*" && record_->Null()) {
                args.emplace_back(Entry(cypher::FieldData()));
            } else {
                args.emplace_back(Entry(cypher::FieldData(lgraph::FieldData(node->isDistinct()))));
                args.emplace_back(std::any_cast<Entry>(node->expr()->accept(*this)));
            }
            agg_ctxs_[agg_pos_]->Step(args);
            return Entry(cypher::FieldData());
        }
    }
    NOT_SUPPORT_AND_THROW();
}

std::any cypher::AstExprEvaluator::visit(geax::frontend::BAggFunc* node) {
    std::unordered_map<std::string, std::function<std::shared_ptr<AggCtx>()>> registered_agg_funcs =
        ArithOpNode::RegisterAggFuncs();
    std::string func_name = ToString(node->funcName());
    std::transform(func_name.begin(), func_name.end(), func_name.begin(), ::tolower);
    auto agg_it = registered_agg_funcs.find(func_name);
    if (agg_it != registered_agg_funcs.end()) {
        // Evalute Mode
        if (visit_mode_ == VisitMode::EVALUATE) {
            if (agg_pos_ >= agg_ctxs_.size()) {
                return Entry(cypher::FieldData(lgraph_api::FieldData(0)));
            }
            return agg_ctxs_[agg_pos_++]->result;
        } else if (visit_mode_ == VisitMode::AGGREGATE) {
            // todo(...): registered_agg_funcs cannot be static and need improvement
            // return Entry(agg_it->second());
            if (agg_pos_ == agg_ctxs_.size()) {
                agg_ctxs_.emplace_back(agg_it->second());
            }
            if (agg_pos_ >= agg_ctxs_.size()) {
                NOT_SUPPORT_AND_THROW();
            }
            std::vector<Entry> args;
            auto& left = node->lExpr();
            args.emplace_back(Entry(cypher::FieldData(lgraph::FieldData(std::get<0>(left)))));
            args.emplace_back(std::any_cast<Entry>(std::get<1>(left)->accept(*this)));
            args.emplace_back(std::any_cast<Entry>(node->rExpr()->accept(*this)));
            agg_ctxs_[agg_pos_]->Step(args);
            return Entry(cypher::FieldData());
        }
    }
    NOT_SUPPORT_AND_THROW();
}

std::any cypher::AstExprEvaluator::visit(geax::frontend::MultiCount* node) {
    NOT_SUPPORT_AND_THROW();
}

std::any cypher::AstExprEvaluator::visit(geax::frontend::Windowing* node) {
    NOT_SUPPORT_AND_THROW();
}

std::any cypher::AstExprEvaluator::visit(geax::frontend::MkList* node) {
    const auto& elems = node->elems();
    std::vector<::lgraph::FieldData> fields;
    fields.reserve(elems.size());
    std::vector<::lgraph::FieldData> list;
    for (auto& e : elems) {
        auto entry = std::any_cast<Entry>(e->accept(*this));
        if (!entry.IsScalar()) NOT_SUPPORT_AND_THROW();
        list.emplace_back(entry.constant.scalar);
    }
    return Entry(cypher::FieldData(list));
}

std::any cypher::AstExprEvaluator::visit(geax::frontend::MkMap* node) {
    const auto& elems = node->elems();
    std::unordered_map<std::string, ::lgraph::FieldData> map;
    for (const auto& pair : elems) {
        auto key = std::any_cast<Entry>(std::get<0>(pair)->accept(*this));
        auto val = std::any_cast<Entry>(std::get<1>(pair)->accept(*this));
        if (!key.IsString()) NOT_SUPPORT_AND_THROW();
        if (!val.IsScalar()) NOT_SUPPORT_AND_THROW();
        map.emplace(key.constant.ToString(), val.constant.scalar);
    }
    return Entry(cypher::FieldData(map));
}

std::any cypher::AstExprEvaluator::visit(geax::frontend::MkRecord* node) {
    NOT_SUPPORT_AND_THROW();
}

std::any cypher::AstExprEvaluator::visit(geax::frontend::MkSet* node) { NOT_SUPPORT_AND_THROW(); }

std::any cypher::AstExprEvaluator::visit(geax::frontend::MkTuple* node) { NOT_SUPPORT_AND_THROW(); }

std::any cypher::AstExprEvaluator::visit(geax::frontend::VBool* node) {
    return Entry(cypher::FieldData(lgraph::FieldData(node->val())));
}

std::any cypher::AstExprEvaluator::visit(geax::frontend::VInt* node) {
    return Entry(cypher::FieldData(lgraph::FieldData(node->val())));
}

std::any cypher::AstExprEvaluator::visit(geax::frontend::VDouble* node) {
    return Entry(cypher::FieldData(lgraph::FieldData(node->val())));
}

std::any cypher::AstExprEvaluator::visit(geax::frontend::VString* node) {
    return Entry(cypher::FieldData(lgraph::FieldData(node->val())));
}

std::any cypher::AstExprEvaluator::visit(geax::frontend::VDate* node) { NOT_SUPPORT_AND_THROW(); }

std::any cypher::AstExprEvaluator::visit(geax::frontend::VDatetime* node) {
    NOT_SUPPORT_AND_THROW();
}

std::any cypher::AstExprEvaluator::visit(geax::frontend::VDuration* node) {
    NOT_SUPPORT_AND_THROW();
}

std::any cypher::AstExprEvaluator::visit(geax::frontend::VTime* node) { NOT_SUPPORT_AND_THROW(); }

std::any cypher::AstExprEvaluator::visit(geax::frontend::VNull* node) {
    return Entry(cypher::FieldData(lgraph::FieldData()));
}

std::any cypher::AstExprEvaluator::visit(geax::frontend::VNone* node) { NOT_SUPPORT_AND_THROW(); }

std::any cypher::AstExprEvaluator::visit(geax::frontend::Ref* node) {
    auto it = sym_tab_->symbols.find(node->name());
    if (it == sym_tab_->symbols.end()) NOT_SUPPORT_AND_THROW();
    switch (it->second.type) {
    case SymbolNode::NODE:
    case SymbolNode::RELATIONSHIP:
    case SymbolNode::CONSTANT:
    case SymbolNode::PARAMETER:
        return record_->values[it->second.id];
    case SymbolNode::NAMED_PATH:
        {
            auto iter = sym_tab_->anot_collection.path_elements.find(node->name());
            if (iter == sym_tab_->anot_collection.path_elements.end())
                throw lgraph::CypherException("path_elements error: " + node->name());
            const std::vector<std::shared_ptr<geax::frontend::Ref>>& elements = iter->second;
            std::vector<ArithExprNode> params;
            for (auto ref : elements) {
                params.emplace_back(ref.get(), *sym_tab_);
            }
            return Entry(doCallBuiltinFunc(BuiltinFunction::INTL_TO_PATH, ctx_, *record_, params));
        }
    }
    return std::any();
}

std::any cypher::AstExprEvaluator::visit(geax::frontend::Param* node) {
    auto& variabel = node->name();
    auto it = sym_tab_->symbols.find(variabel);
    if (it == sym_tab_->symbols.end()) {
        throw lgraph::CypherException("Parameter not defined: " + variabel);
    }
    if (record_->values[it->second.id].type == Entry::UNKNOWN) {
        throw lgraph::CypherException("Undefined parameter: " + variabel);
    }
    return record_->values[it->second.id];
}

std::any cypher::AstExprEvaluator::visit(geax::frontend::SingleLabel* node) {
    std::unordered_set<std::string> set;
    set.insert(std::move(node->label()));
    return set;
}

std::any cypher::AstExprEvaluator::visit(geax::frontend::LabelOr* node) {
    std::unordered_set<std::string> left;
    checkedAnyCast(node->left()->accept(*this), left);
    std::unordered_set<std::string> right;
    checkedAnyCast(node->left()->accept(*this), right);
    left.insert(right.begin(), right.end());
    return left;
}

std::any cypher::AstExprEvaluator::visit(geax::frontend::IsLabeled* node) {
    Entry e;
    checkedAnyCast(node->expr()->accept(*this), e);
    CYPHER_THROW_ASSERT(e.IsNode() || e.IsRelationship());
    auto alias = e.constant.scalar.AsString();
    std::unordered_set<std::string> labels;
    checkedAnyCast(node->labelTree()->accept(*this), labels);
    bool exist = false;
    std::string label;
    if (e.IsNode()) {
        auto n = e.node;
        CYPHER_THROW_ASSERT(n && n->IsValidAfterMaterialize(ctx_));
        label = n->ItRef()->GetLabel();
    } else if (e.IsRelationship()) {
        auto rel = e.relationship;
        CYPHER_THROW_ASSERT(rel && rel->ItRef()->IsValid());
        label = rel->ItRef()->GetLabel();
    }
    exist = labels.count(label);
    return Entry(cypher::FieldData(lgraph::FieldData(exist)));
}

std::any cypher::AstExprEvaluator::visit(geax::frontend::IsNull* node) {
    Entry e;
    checkedAnyCast(node->expr()->accept(*this), e);
    cypher::FieldData ret;
    ret.type = FieldData::SCALAR;
    ret.scalar = ::lgraph::FieldData(e.IsNull());
    return Entry(ret);
}

std::any cypher::AstExprEvaluator::visit(geax::frontend::Exists* node) {
    auto path_chains = node->pathChains();
    if (path_chains.size() > 1) NOT_SUPPORT_AND_THROW();
<<<<<<< HEAD
    auto head = path_chains[0]->head();
    const std::string head_name = getNodeOrEdgeName(head);
    auto it_head = sym_tab_->symbols.find(head_name);
    if (it_head == sym_tab_->symbols.end() || it_head->second.type != SymbolNode::NODE)
        NOT_SUPPORT_AND_THROW();
    if (!record_->values[it_head->second.id].GetEntityEfficient(ctx_))
        return Entry(cypher::FieldData(lgraph::FieldData(false)));

    auto& tails = path_chains[0]->tails();
    for (auto& tail : tails) {
        auto relationship = std::get<0>(tail);
        const std::string rel_name = getNodeOrEdgeName(relationship);
        auto it_rel = sym_tab_->symbols.find(rel_name);
        if (it_rel == sym_tab_->symbols.end() || it_rel->second.type != SymbolNode::RELATIONSHIP)
            NOT_SUPPORT_AND_THROW();
        if (!record_->values[it_rel->second.id].GetEntityEfficient(ctx_))
            return Entry(cypher::FieldData(lgraph::FieldData(false)));
        auto neighbor = std::get<1>(tail);
        const std::string ne_name = getNodeOrEdgeName(neighbor);
        auto it_ne = sym_tab_->symbols.find(ne_name);
        if (it_ne == sym_tab_->symbols.end() || it_ne->second.type != SymbolNode::NODE)
            NOT_SUPPORT_AND_THROW();
        if (!record_->values[it_ne->second.id].GetEntityEfficient(ctx_))
            return Entry(cypher::FieldData(lgraph::FieldData(false)));
    }
    return Entry(cypher::FieldData(lgraph::FieldData(true)));
=======
    NOT_SUPPORT_AND_THROW();
>>>>>>> b72df60c
}

std::any cypher::AstExprEvaluator::reportError() { return error_msg_; }

std::any AstExprEvaluator::visit(geax::frontend::ListComprehension* node) {
    geax::frontend::Ref *ref = nullptr;
    geax::frontend::Expr *in_expr = nullptr, *op_expr = nullptr;
    checkedCast(node->getVariable(), ref);
    checkedCast(node->getInExpression(), in_expr);
    checkedCast(node->getOpExpression(), op_expr);
    Entry in_e;
    checkedAnyCast(in_expr->accept(*this), in_e);
    CYPHER_THROW_ASSERT(in_e.IsArray());
    auto data_array = in_e.constant.array;
    std::vector<::lgraph::FieldData> ret_data;
    auto it = sym_tab_->symbols.find(ref->name());
    for (auto &data : *data_array) {
        const_cast<Record*>(record_)->values[it->second.id] = Entry(cypher::FieldData(data));
        Entry one_result;
        checkedAnyCast(op_expr->accept(*this), one_result);
        ret_data.push_back(one_result.constant.scalar);
    }
    return Entry(cypher::FieldData(ret_data));
}

}  // namespace cypher<|MERGE_RESOLUTION|>--- conflicted
+++ resolved
@@ -548,7 +548,6 @@
 std::any cypher::AstExprEvaluator::visit(geax::frontend::Exists* node) {
     auto path_chains = node->pathChains();
     if (path_chains.size() > 1) NOT_SUPPORT_AND_THROW();
-<<<<<<< HEAD
     auto head = path_chains[0]->head();
     const std::string head_name = getNodeOrEdgeName(head);
     auto it_head = sym_tab_->symbols.find(head_name);
@@ -575,9 +574,6 @@
             return Entry(cypher::FieldData(lgraph::FieldData(false)));
     }
     return Entry(cypher::FieldData(lgraph::FieldData(true)));
-=======
-    NOT_SUPPORT_AND_THROW();
->>>>>>> b72df60c
 }
 
 std::any cypher::AstExprEvaluator::reportError() { return error_msg_; }
