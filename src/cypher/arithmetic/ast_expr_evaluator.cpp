--- conflicted
+++ resolved
@@ -402,17 +402,14 @@
     std::vector<cypher::FieldData> list;
     for (auto& e : elems) {
         auto entry = std::any_cast<Entry>(e->accept(*this));
-<<<<<<< HEAD
         if (!entry.IsConstant()) NOT_SUPPORT_AND_THROW();
-        list.emplace_back(entry.constant.scalar);
-=======
-        if (!entry.IsMap() && !entry.IsScalar()) NOT_SUPPORT_AND_THROW();
         if (entry.IsScalar()) {
             list.emplace_back(entry.constant.scalar);
-        } else {
-            list.emplace_back(*entry.constant.map);
-        }
->>>>>>> d5cda172
+        } else if (entry.IsArray()) {
+            list.emplace_back(entry.constant.array);
+        } else if (entry.IsMap()) {
+             list.emplace_back(entry.constant.map);
+        }
     }
     return Entry(cypher::FieldData(list));
 }
@@ -424,17 +421,14 @@
         auto key = std::any_cast<Entry>(std::get<0>(pair)->accept(*this));
         auto val = std::any_cast<Entry>(std::get<1>(pair)->accept(*this));
         if (!key.IsString()) NOT_SUPPORT_AND_THROW();
-<<<<<<< HEAD
         if (!val.IsConstant()) NOT_SUPPORT_AND_THROW();
-        map.emplace(key.constant.ToString(), val.constant.scalar);
-=======
-        if (!val.IsScalar() && !val.IsArray()) NOT_SUPPORT_AND_THROW();
         if (val.IsScalar()) {
             map.emplace(key.constant.ToString(), val.constant.scalar);
-        } else {
-            map.emplace(key.constant.ToString(), *val.constant.array);
-        }
->>>>>>> d5cda172
+        } else if (val.IsArray()) {
+            map.emplace(key.constant.ToString(), val.constant.array);
+        } else if (val.IsMap()) {
+            map.emplace(key.constant.ToString(), val.constant.map);
+        }
     }
     return Entry(cypher::FieldData(map));
 }
@@ -572,11 +566,7 @@
     auto it_head = sym_tab_->symbols.find(head_name);
     if (it_head == sym_tab_->symbols.end() || it_head->second.type != SymbolNode::NODE)
         NOT_SUPPORT_AND_THROW();
-<<<<<<< HEAD
-    if (!record_->values[it_head->second.id].GetEntityEfficient(ctx_))
-=======
     if (!record_->values[it_head->second.id].CheckEntityEfficient(ctx_))
->>>>>>> d5cda172
         return Entry(cypher::FieldData(lgraph::FieldData(false)));
 
     auto& tails = path_chains[0]->tails();
@@ -586,22 +576,14 @@
         auto it_rel = sym_tab_->symbols.find(rel_name);
         if (it_rel == sym_tab_->symbols.end() || it_rel->second.type != SymbolNode::RELATIONSHIP)
             NOT_SUPPORT_AND_THROW();
-<<<<<<< HEAD
-        if (!record_->values[it_rel->second.id].GetEntityEfficient(ctx_))
-=======
         if (!record_->values[it_rel->second.id].CheckEntityEfficient(ctx_))
->>>>>>> d5cda172
             return Entry(cypher::FieldData(lgraph::FieldData(false)));
         auto neighbor = std::get<1>(tail);
         const std::string ne_name = getNodeOrEdgeName(neighbor);
         auto it_ne = sym_tab_->symbols.find(ne_name);
         if (it_ne == sym_tab_->symbols.end() || it_ne->second.type != SymbolNode::NODE)
             NOT_SUPPORT_AND_THROW();
-<<<<<<< HEAD
-        if (!record_->values[it_ne->second.id].GetEntityEfficient(ctx_))
-=======
         if (!record_->values[it_ne->second.id].CheckEntityEfficient(ctx_))
->>>>>>> d5cda172
             return Entry(cypher::FieldData(lgraph::FieldData(false)));
     }
     return Entry(cypher::FieldData(lgraph::FieldData(true)));
