--- conflicted
+++ resolved
@@ -24,18 +24,14 @@
 #include <regex>
 #include "cypher/cypher_exception.h"
 #include "cypher/cypher_types.h"
-#include "cypher/procedure/utils.h"
 #include "cypher/parser/expression.h"
 #include "cypher/parser/clause.h"
 #include "cypher/parser/symbol_table.h"
+#include "cypher/procedure/utils.h"
 #include "cypher/arithmetic/arithmetic_expression.h"
-<<<<<<< HEAD
 #include "lgraph/lgraph_types.h"
-#include "tools/lgraph_log.h"
-=======
 #include "cypher/filter/filter.h"
 #include "db/galaxy.h"
->>>>>>> a1b2d9a0
 
 #define CHECK_NODE(e)                                                                      \
     do {                                                                                   \
@@ -1244,33 +1240,17 @@
 cypher::FieldData BuiltinFunction::StartsWith(RTContext *ctx, const Record &record,
                                             const std::vector<ArithExprNode> &args) {
     if (args.size() != 3) CYPHER_ARGUMENT_ERROR();
-<<<<<<< HEAD
-    auto dst = args[1].Evaluate(ctx, record);
-    std::string dst_str = dst.constant.scalar.AsString();
-    auto src = args[2].Evaluate(ctx, record);
-    std::string src_str = src.constant.scalar.AsString();
-    bool ret = src_str.compare(0, dst_str.size(), dst_str) == 0;
-=======
     auto prefix = args[1].Evaluate(ctx, record);
     std::string prefix_str = prefix.constant.scalar.AsString();
     auto variable = args[2].Evaluate(ctx, record);
     std::string variable_str = variable.constant.scalar.AsString();
     bool ret = variable_str.compare(0, prefix_str.size(), prefix_str) == 0;
->>>>>>> a1b2d9a0
     return cypher::FieldData(lgraph_api::FieldData(ret));
 }
 
 cypher::FieldData BuiltinFunction::EndsWith(RTContext *ctx, const Record &record,
                                             const std::vector<ArithExprNode> &args) {
     if (args.size() != 3) CYPHER_ARGUMENT_ERROR();
-<<<<<<< HEAD
-    auto dst = args[1].Evaluate(ctx, record);
-    std::string dst_str = dst.constant.scalar.AsString();
-    auto src = args[2].Evaluate(ctx, record);
-    std::string src_str = src.constant.scalar.AsString();
-    bool ret = src_str.size() >= dst_str.size() &&
-               src_str.compare(src_str.size() - dst_str.size(), dst_str.size(), dst_str) == 0;
-=======
     auto postfix = args[1].Evaluate(ctx, record);
     std::string postfix_str = postfix.constant.scalar.AsString();
     auto variable = args[2].Evaluate(ctx, record);
@@ -1278,59 +1258,35 @@
     bool ret = variable_str.size() >= postfix_str.size() &&
                variable_str.compare(variable_str.size() - postfix_str.size(),
                postfix_str.size(), postfix_str) == 0;
->>>>>>> a1b2d9a0
     return cypher::FieldData(lgraph_api::FieldData(ret));
 }
 
 cypher::FieldData BuiltinFunction::Contains(RTContext *ctx, const Record &record,
                                             const std::vector<ArithExprNode> &args) {
     if (args.size() != 3) CYPHER_ARGUMENT_ERROR();
-<<<<<<< HEAD
-    auto dst = args[1].Evaluate(ctx, record);
-    std::string dst_str = dst.constant.scalar.AsString();
-    auto src = args[2].Evaluate(ctx, record);
-    std::string src_str = src.constant.scalar.AsString();
-    bool ret = src_str.find(dst_str) != std::string::npos;
-=======
     auto substr = args[1].Evaluate(ctx, record);
     std::string substr_str = substr.constant.scalar.AsString();
     auto variable = args[2].Evaluate(ctx, record);
     std::string variable_str = variable.constant.scalar.AsString();
     bool ret = variable_str.find(substr_str) != std::string::npos;
->>>>>>> a1b2d9a0
     return cypher::FieldData(lgraph_api::FieldData(ret));
 }
 
 cypher::FieldData BuiltinFunction::Regexp(RTContext *ctx, const Record &record,
                                             const std::vector<ArithExprNode> &args) {
     if (args.size() != 3) CYPHER_ARGUMENT_ERROR();
-<<<<<<< HEAD
-    auto dst = args[1].Evaluate(ctx, record);
-    std::string dst_str = dst.constant.scalar.AsString();
-    auto src = args[2].Evaluate(ctx, record);
-    std::string src_str = src.constant.scalar.AsString();
-    if (src_str.empty()) return cypher::FieldData(lgraph_api::FieldData(false));
-    bool ret = std::regex_match(src_str, std::regex(dst_str));
-=======
     auto regexp = args[1].Evaluate(ctx, record);
     std::string regexp_str = regexp.constant.scalar.AsString();
     auto variable = args[2].Evaluate(ctx, record);
     std::string variable_str = variable.constant.scalar.AsString();
     bool ret = std::regex_match(variable_str, std::regex(regexp_str));
->>>>>>> a1b2d9a0
     return cypher::FieldData(lgraph_api::FieldData(ret));
 }
 
 cypher::FieldData BuiltinFunction::Exists(RTContext *ctx, const Record &record,
                                             const std::vector<ArithExprNode> &args) {
-<<<<<<< HEAD
     auto res = args[1].Evaluate(ctx, record);
     return cypher::FieldData(lgraph_api::FieldData(!res.IsNull()));
-=======
-    // TODO(lingsu): implement in future
-    CYPHER_TODO();
-    return cypher::FieldData();
->>>>>>> a1b2d9a0
 }
 
 cypher::FieldData BuiltinFunction::Bin(RTContext *ctx, const Record &record,
