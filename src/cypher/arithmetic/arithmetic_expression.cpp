--- conflicted
+++ resolved
@@ -1355,10 +1355,6 @@
     auto ret = cypher::FieldData::Array(0);
     for (auto &arg : args) {
         auto r = arg.Evaluate(ctx, record);
-<<<<<<< HEAD
-        // CYPHER_THROW_ASSERT(r.IsScalar());
-        ret.array->emplace_back(r.constant.scalar);
-=======
         if (r.IsScalar()) {
             ret.array->emplace_back(r.constant.scalar);
         } else if (r.IsArray()) {
@@ -1366,7 +1362,6 @@
         } else if (r.IsMap()) {
             ret.array->emplace_back(*r.constant.map);
         }
->>>>>>> 154afa1b
     }
     return ret;
 }
