﻿/**
 * Copyright 2022 AntGroup CO., Ltd.
 *
 * Licensed under the Apache License, Version 2.0 (the "License");
 * you may not use this file except in compliance with the License.
 * You may obtain a copy of the License at
 *
 * http://www.apache.org/licenses/LICENSE-2.0
 *
 * Unless required by applicable law or agreed to in writing, software
 * distributed under the License is distributed on an "AS IS" BASIS,
 * WITHOUT WARRANTIES OR CONDITIONS OF ANY KIND, either express or implied.
 */

//
// Created by wt on 6/15/18.
//
#pragma once

#include <cmath>
#include <string>
#include "cypher/parser/data_typedef.h"
#include "cypher/execution_plan/runtime_context.h"
#include "cypher/arithmetic/ast_expr_evaluator.h"
#include "cypher/arithmetic/agg_funcs.h"
#include "cypher/utils/geax_expr_util.h"

namespace lgraph {
class Filter;
}

namespace cypher {

struct ArithOperandNode;
struct ArithExprNode;
struct SymbolTable;

static inline bool IsNumeric(const Value &x) { return x.IsInteger() || x.IsDouble(); }

static inline void AddList(Value &ret, const Value &x) {
    if (x.IsArray())
        ret.AsArray().insert(ret.AsArray().end(), x.AsArray().begin(), x.AsArray().end());
    else
        ret.AsArray().emplace_back(x);
}

static inline void AddString(Value &ret, const Value &x) {
    if (x.IsBool()) THROW_CODE(CypherException, "Type mismatch: cannot add BOOL with STRING");
    if (x.IsString()) {
        ret.AsString().append(x.AsString());
    } else {
        ret.AsString().append(x.ToString());
    }
}

[[maybe_unused]]
static Value Add(const Value &x, const Value &y) {
    if (x.IsNull() || y.IsNull()) return {};
    Value ret;
    if (x.IsArray() || y.IsArray()) {
        ret = Value::Array(std::vector<Value>{});
        AddList(ret, x);
        AddList(ret, y);
    } else if (x.IsString() || y.IsString()) {
        ret = Value::String("");
        AddString(ret, x);
        AddString(ret, y);
    } else if (IsNumeric(x) && IsNumeric(y)) {
        if (x.IsInteger() && y.IsInteger()) {
            ret = Value(x.AsInteger() + y.AsInteger());
        } else {
            double x_n = x.IsInteger() ? x.AsInteger() : x.AsDouble();
            double y_n = y.IsInteger() ? y.AsInteger() : y.AsDouble();
            ret = Value(x_n + y_n);
        }
    }
    return ret;
}

[[maybe_unused]]
static Value Sub(const Value &x, const Value &y) {
    if (!((IsNumeric(x) || x.IsNull()) && (IsNumeric(y) || y.IsNull())))
        THROW_CODE(CypherException, "Type mismatch: expect Integer or Float in sub expr");
    if (x.IsNull() || y.IsNull()) return {};
    Value ret;
    if (x.IsInteger() && y.IsInteger()) {
        ret = Value(x.AsInteger() - y.AsInteger());
    } else {
        double x_n = x.IsInteger() ? x.AsInteger() : x.AsDouble();
        double y_n = y.IsInteger() ? y.AsInteger() : y.AsDouble();
        ret = Value(x_n - y_n);
    }
    return ret;
}

[[maybe_unused]]
static Value Mul(const Value &x, const Value &y) {
    if (!((IsNumeric(x) || x.IsNull()) && (IsNumeric(y) || y.IsNull())))
        THROW_CODE(CypherException, "Type mismatch: expect Integer or Float in mul expr");
    if (x.IsNull() || y.IsNull()) return {};
    Value ret;
    if (x.IsInteger() && y.IsInteger()) {
        ret = Value(x.AsInteger() * y.AsInteger());
    } else {
        double x_n = x.IsInteger() ? x.AsInteger() : x.AsDouble();
        double y_n = y.IsInteger() ? y.AsInteger() : y.AsDouble();
        ret = Value(x_n * y_n);
    }
    return ret;
}

[[maybe_unused]]
static Value Div(const Value &x, const Value &y) {
    if (!((IsNumeric(x) || x.IsNull()) && (IsNumeric(y) || y.IsNull())))
        THROW_CODE(CypherException, "Type mismatch: expect Integer or Float in mul expr");
    if (x.IsNull() || y.IsNull()) return {};
    Value ret;
    if (x.IsInteger() && y.IsInteger()) {
        int64_t x_n = x.AsInteger();
        int64_t y_n = y.AsInteger();
        if (y_n == 0) THROW_CODE(CypherException, "Divided by zero");
        ret = Value(x_n / y_n);
    } else {
        double x_n = x.IsInteger() ? x.AsInteger() : x.AsDouble();
        double y_n = y.IsInteger() ? y.AsInteger() : y.AsDouble();
        if (y_n == 0)
            // In neo4j:
            // 0.0 / 0.0 = null
            // 1.0 / 0.0 = ifinity.0
            // -1.0 / 0.0 = -ifinity.0
            CYPHER_TODO();
        else
            ret = Value(x_n / y_n);
    }
    return ret;
}

[[maybe_unused]]
static Value Mod(const Value &x, const Value &y) {
    if (!((IsNumeric(x) || x.IsNull()) && (IsNumeric(y) || y.IsNull())))
        THROW_CODE(CypherException, "Type mismatch: expect Integer or Float in mul expr");
    if (x.IsNull() || y.IsNull()) return {};
    Value ret;
    if (x.IsInteger() && y.IsInteger()) {
        int64_t x_n = x.AsInteger();
        int64_t y_n = y.AsInteger();
        if (y_n == 0) THROW_CODE(CypherException, "Divided by zero");
        ret = Value(x_n % y_n);
    } else {
        // Float mod
        CYPHER_TODO();
    }
    return ret;
}

[[maybe_unused]]
static Value Pow(const Value &x, const Value &y) {
    if (!((IsNumeric(x) || x.IsNull()) && (IsNumeric(y) || y.IsNull())))
        THROW_CODE(CypherException, "Type mismatch: expect Integer or Float in mul expr");
    if (x.IsNull() || y.IsNull()) return {};
    Value ret;
    double x_n = x.IsInteger() ? x.AsInteger() : x.AsDouble();
    double y_n = y.IsInteger() ? y.AsInteger() : y.AsDouble();
    ret = Value(pow(x_n, y_n));
    return ret;
}

struct BuiltinFunction {
    typedef std::function<Value(RTContext *, const Record &,
                                const std::vector<ArithExprNode> &)> FUNC;
    static Value Type(RTContext *ctx, const Record &record,
                                  const std::vector<ArithExprNode> &args);
    static Value Labels(RTContext *ctx, const Record &record,
                      const std::vector<ArithExprNode> &args);
    static Value Exists(RTContext *ctx, const Record &record,
                      const std::vector<ArithExprNode> &args);
    static Value Id(RTContext *ctx, const Record &record,
                        const std::vector<ArithExprNode> &args);
    static Value Properties(RTContext *ctx, const Record &record,
                                        const std::vector<ArithExprNode> &args);

    static Value StartsWith(RTContext *ctx, const Record &record,
                            const std::vector<ArithExprNode> &args);
    static Value EndsWith(RTContext *ctx, const Record &record,
                            const std::vector<ArithExprNode> &args);
    static Value Contains(RTContext *ctx, const Record &record,
                          const std::vector<ArithExprNode> &args);
    static Value Regexp(RTContext *ctx, const Record &record,
                          const std::vector<ArithExprNode> &args);
    /* String functions - string types */
    static Value SubString(RTContext *ctx, const Record &record,
                                       const std::vector<ArithExprNode> &args);

    static Value Concat(RTContext *ctx, const Record &record,
                                    const std::vector<ArithExprNode> &args);

    static Value Mask(RTContext *ctx, const Record &record,
                                  const std::vector<ArithExprNode> &args);

    /* Mathematical functions - numeric */
    static Value Abs(RTContext *ctx, const Record &record,
                                 const std::vector<ArithExprNode> &args);

    static Value Ceil(RTContext *ctx, const Record &record,
                                  const std::vector<ArithExprNode> &args);

    static Value Floor(RTContext *ctx, const Record &record,
                                   const std::vector<ArithExprNode> &args);

    static Value Rand(RTContext *ctx, const Record &record,
                                  const std::vector<ArithExprNode> &args);

    static Value Round(RTContext *ctx, const Record &record,
                                   const std::vector<ArithExprNode> &args);

    static Value Sign(RTContext *ctx, const Record &record,
                                  const std::vector<ArithExprNode> &args);

    static Value ToBoolean(RTContext *ctx, const Record &record,
                                       const std::vector<ArithExprNode> &args);

    static Value ToFloat(RTContext *ctx, const Record &record,
                                     const std::vector<ArithExprNode> &args);

    static Value ToInteger(RTContext *ctx, const Record &record,
                                       const std::vector<ArithExprNode> &args);

    static Value ToString(RTContext *ctx, const Record &record,
                                      const std::vector<ArithExprNode> &args);
    static Value Date(RTContext *ctx, const Record &record,
                          const std::vector<ArithExprNode> &args);
    static Value LocalDateTime(RTContext *ctx, const Record &record,
                      const std::vector<ArithExprNode> &args);
    static Value DateTime(RTContext *ctx, const Record &record,
                          const std::vector<ArithExprNode> &args);
    static Value LocalTime(RTContext *ctx, const Record &record,
                           const std::vector<ArithExprNode> &args);
    static Value Time(RTContext *ctx, const Record &record,
                           const std::vector<ArithExprNode> &args);
    static Value Duration(RTContext *ctx, const Record &record,
                      const std::vector<ArithExprNode> &args);
    static Value LocalTimeTruncate(RTContext *ctx, const Record &record,
                           const std::vector<ArithExprNode> &args);
    static Value TimeTruncate(RTContext *ctx, const Record &record,
                      const std::vector<ArithExprNode> &args);
    static Value DurationBetween(RTContext *ctx, const Record &record,
                              const std::vector<ArithExprNode> &args);
<<<<<<< HEAD
    static Value DurationInSeconds(RTContext *ctx, const Record &record,
                                 const std::vector<ArithExprNode> &args);
    static Value DurationInDays(RTContext *ctx, const Record &record,
                                 const std::vector<ArithExprNode> &args);
    static Value DurationInMonths(RTContext *ctx, const Record &record,
                                 const std::vector<ArithExprNode> &args);
=======
    static Value DateTruncate(RTContext *ctx, const Record &record,
                              const std::vector<ArithExprNode> &args);
    static Value DateTimeTruncate(RTContext *ctx, const Record &record,
                                  const std::vector<ArithExprNode> &args);
    static Value LocalDateTimeTruncate(RTContext *ctx, const Record &record,
                                       const std::vector<ArithExprNode> &args);

    static Value DateTimeFromEpoch(RTContext *ctx, const Record &record,
                                   const std::vector<ArithExprNode> &args);
    static Value DateTimeFromEpochMillis(
        RTContext *ctx, const Record &record,
        const std::vector<ArithExprNode> &args);
>>>>>>> e1e79f71

    static Value Range(RTContext *ctx, const Record &record,
                       const std::vector<ArithExprNode> &args);
    static Value Size(RTContext *ctx, const Record &record,
                      const std::vector<ArithExprNode> &args);
    static Value Head(RTContext *ctx, const Record &record,
                      const std::vector<ArithExprNode> &args);
    static Value Last(RTContext *ctx, const Record &record,
                      const std::vector<ArithExprNode> &args);

    static Value ToFloat32List(RTContext *ctx, const Record &record,
                      const std::vector<ArithExprNode> &args);

    static Value StartNode(RTContext *ctx, const Record &record,
                           const std::vector<ArithExprNode> &args);
    static Value EndNode(RTContext *ctx, const Record &record,
                         const std::vector<ArithExprNode> &args);
    static Value Keys(RTContext *ctx, const Record &record,
                      const std::vector<ArithExprNode> &args);
    static Value Coalesce(RTContext *ctx, const Record &record,
                          const std::vector<ArithExprNode> &args);
   private:
    static std::tuple<std::unordered_map<std::string, Value>, int64_t> _TimeUnitTruncate(
        RTContext *ctx, const Record &record, const std::vector<ArithExprNode> &args);
};

/* OperandNode represents either a constant numeric value,
 * a graph entity property, or a parameter. */
struct ArithOperandNode {
    // union {
    Value constant;
    struct Variadic {
        Node *node = nullptr;
        Relationship *relationship = nullptr;
        std::string alias;
        int alias_idx;
        std::string entity_prop;
    } variadic;
    //};
    struct Variable {
        bool hasMapFieldName;
        std::string _value_alias;
        std::string _map_field_name;
    } variable;
    /* AR_OperandNodeType type of leaf node,
     * either a constant: 3.14, a variable: node.property, or a parameter: $name. */
    enum ArithOperandType {
        AR_OPERAND_CONSTANT,
        AR_OPERAND_VARIADIC,
        AR_OPERAND_PARAMETER,
        AR_OPERAND_VARIABLE,
    } type;

    ArithOperandNode() = default;

    void SetConstant(const Value &data) {
        type = AR_OPERAND_CONSTANT;
        constant = data;
    }

    // TODO(anyone) remove
    void SetVariadic(const std::string &alias) {
        type = AR_OPERAND_VARIADIC;
        variadic.alias = alias;
    }
    void SetVariadic(const std::string &alias, const std::string &property) {
        SetVariadic(alias);
        variadic.entity_prop = property;
    }
    void SetVariable(const bool &hasMapFieldName = false, const std::string &value_alias = "",
                    const std::string &map_field_name = "") {
        type = AR_OPERAND_VARIABLE;
        variable.hasMapFieldName = hasMapFieldName;
        variable._value_alias = value_alias;
        variable._map_field_name = map_field_name;
    }

    void SetEntity(const std::string &alias, const SymbolTable &sym_tab);

    void SetEntity(const std::string &alias, const std::string &property,
                   const SymbolTable &sym_tab);
    void SetParameter(const std::string &param) {
        type = AR_OPERAND_PARAMETER;
        variadic.alias = param;
    }

    void SetParameter(const std::string &param, const SymbolTable &sym_tab);

    void RealignAliasId(const SymbolTable &sym_tab);
    Entry Evaluate(RTContext *ctx, const Record &record) const {
        if (type == AR_OPERAND_CONSTANT) {
            return Entry(constant);
        } else if (type == AR_OPERAND_VARIADIC) {
            CYPHER_THROW_ASSERT(record.values.size() > (size_t)variadic.alias_idx);
            const auto &entry = record.values[variadic.alias_idx];
            switch (entry.type) {
            case Entry::NODE:
            case Entry::RELATIONSHIP:
            case Entry::NODE_SNAPSHOT:
            case Entry::RELP_SNAPSHOT:
                CYPHER_TODO();
                /*if (!variadic.entity_prop.empty()) {
                    return Entry(
                        cypher::FieldData(entry.GetEntityField(ctx, variadic.entity_prop)));
                }*/
                return entry;
            case Entry::VAR_LEN_RELP:
            case Entry::CONSTANT:
                return entry;
            default:
                CYPHER_TODO();
            }
        } else if (type == AR_OPERAND_PARAMETER) {
            if (record.values[variadic.alias_idx].type == Entry::UNKNOWN) {
                THROW_CODE(CypherException, "Undefined parameter: " + ToString());
            }
            return record.values[variadic.alias_idx];
        } else if (type == AR_OPERAND_VARIABLE) {
            return Entry(constant);
        } else {
            THROW_CODE(UnknownError, "Invalid type.");
        }
        CYPHER_THROW_ASSERT(false);
        return Entry();
    }
    std::string ToString() const {
        std::string str;
        if (type == AR_OPERAND_VARIADIC) {
            str.append(variadic.alias);
            if (!variadic.entity_prop.empty()) str.append(".").append(variadic.entity_prop);
        } else if (type == AR_OPERAND_CONSTANT) {
            str = constant.ToString();
        } else if (type == AR_OPERAND_PARAMETER) {
            str = variadic.alias;
        } else if (type == AR_OPERAND_VARIABLE) {
            if (!variable.hasMapFieldName) {
                str.append(variable._value_alias);
            } else {
                str.append(variable._value_alias)
                .append(".")
                .append(variable._map_field_name);
            }
        }
        return str;
    }
};

/* Op represents an operation applied to child args. */
struct ArithOpNode {
    //BuiltinFunction::FUNC func = nullptr;
    std::shared_ptr<AggCtx> agg_func;
    std::string func_name;
    std::vector<ArithExprNode> children; /* Child nodes. (args) */
    std::shared_ptr<lgraph::Filter> fp;
    /* AR_OPType type of operation
     * either an aggregation function which requires a context
     * or a stateless function. */
    enum ArithOpType {
        AR_OP_FUNC,
        AR_OP_AGGREGATE,
        // TODO(anyone) construct internal functions like _to_path
        AR_OP_CASE,
        AR_OP_FILTER,
        AR_OP_MATH,
    } type;


    /* Arithmetic function repository. */
    static std::unordered_map<std::string, BuiltinFunction::FUNC> RegisterFuncs() {
        std::unordered_map<std::string, BuiltinFunction::FUNC> ae_registered_funcs;
        ae_registered_funcs.emplace("id", BuiltinFunction::Id);
        ae_registered_funcs.emplace("type", BuiltinFunction::Type);
        ae_registered_funcs.emplace("labels", BuiltinFunction::Labels);
        ae_registered_funcs.emplace("properties", BuiltinFunction::Properties);
        ae_registered_funcs.emplace("exists", BuiltinFunction::Exists);
        ae_registered_funcs.emplace("abs", BuiltinFunction::Abs);
        ae_registered_funcs.emplace("ceil", BuiltinFunction::Ceil);
        ae_registered_funcs.emplace("floor", BuiltinFunction::Floor);
        ae_registered_funcs.emplace("rand", BuiltinFunction::Rand);
        ae_registered_funcs.emplace("round", BuiltinFunction::Round);
        ae_registered_funcs.emplace("sign", BuiltinFunction::Sign);
        ae_registered_funcs.emplace("toboolean", BuiltinFunction::ToBoolean);
        ae_registered_funcs.emplace("tofloat", BuiltinFunction::ToFloat);
        ae_registered_funcs.emplace("tostring", BuiltinFunction::ToString);
        ae_registered_funcs.emplace("tointeger", BuiltinFunction::ToInteger);
        ae_registered_funcs.emplace("startswith", BuiltinFunction::StartsWith);
        ae_registered_funcs.emplace("endswith", BuiltinFunction::EndsWith);
        ae_registered_funcs.emplace("contains", BuiltinFunction::Contains);
        ae_registered_funcs.emplace("regexp", BuiltinFunction::Regexp);
        ae_registered_funcs.emplace("substring", BuiltinFunction::SubString);
        ae_registered_funcs.emplace("concat", BuiltinFunction::Concat);
        ae_registered_funcs.emplace("mask", BuiltinFunction::Mask);
        ae_registered_funcs.emplace("date", BuiltinFunction::Date);
        ae_registered_funcs.emplace("localdatetime", BuiltinFunction::LocalDateTime);
        ae_registered_funcs.emplace("datetime", BuiltinFunction::DateTime);
        ae_registered_funcs.emplace("range", BuiltinFunction::Range);
        ae_registered_funcs.emplace("size", BuiltinFunction::Size);
        ae_registered_funcs.emplace("head", BuiltinFunction::Head);
        ae_registered_funcs.emplace("last", BuiltinFunction::Last);
        ae_registered_funcs.emplace("tofloat32list", BuiltinFunction::ToFloat32List);
        ae_registered_funcs.emplace("endnode", BuiltinFunction::EndNode);
        ae_registered_funcs.emplace("startnode", BuiltinFunction::StartNode);
        ae_registered_funcs.emplace("keys", BuiltinFunction::Keys);
        ae_registered_funcs.emplace("coalesce", BuiltinFunction::Coalesce);
        ae_registered_funcs.emplace("localtime", BuiltinFunction::LocalTime);
        ae_registered_funcs.emplace("time", BuiltinFunction::Time);
        ae_registered_funcs.emplace("duration", BuiltinFunction::Duration);
        ae_registered_funcs.emplace("localtime.truncate", BuiltinFunction::LocalTimeTruncate);
        ae_registered_funcs.emplace("time.truncate", BuiltinFunction::TimeTruncate);
<<<<<<< HEAD
        ae_registered_funcs.emplace("duration.between", BuiltinFunction::DurationBetween);
        ae_registered_funcs.emplace("duration.inSeconds", BuiltinFunction::DurationInSeconds);
        ae_registered_funcs.emplace("duration.inDays", BuiltinFunction::DurationInDays);
        ae_registered_funcs.emplace("duration.inMonths", BuiltinFunction::DurationInMonths);
=======
        ae_registered_funcs.emplace("duration.between", BuiltinFunction::TimeTruncate);
        ae_registered_funcs.emplace("datetime.fromepoch",
                                    BuiltinFunction::DateTimeFromEpoch);
        ae_registered_funcs.emplace("datetime.fromepochmillis",
                                    BuiltinFunction::DateTimeFromEpochMillis);
        ae_registered_funcs.emplace("date.truncate",
                                    BuiltinFunction::DateTruncate);
        ae_registered_funcs.emplace("datetime.truncate",
                                    BuiltinFunction::DateTimeTruncate);
        ae_registered_funcs.emplace("localdatetime.truncate",
                                    BuiltinFunction::LocalDateTimeTruncate);
>>>>>>> e1e79f71
        return ae_registered_funcs;
    }

    template <typename T>
    static std::shared_ptr<AggCtx> InitAggCtx() {
        return std::make_shared<T>();
    }

    static std::unordered_map<std::string, std::function<std::shared_ptr<AggCtx>()>>
    RegisterAggFuncs() {
        std::unordered_map<std::string, std::function<std::shared_ptr<AggCtx>()>>
            agg_registered_funcs;
        agg_registered_funcs.emplace("sum", [] { return std::make_shared<SumAggCtx>(); });
        agg_registered_funcs.emplace("avg", [] { return std::make_shared<AvgAggCtx>(); });
        agg_registered_funcs.emplace("max", [] { return std::make_shared<MaxAggCtx>(); });
        agg_registered_funcs.emplace("min", [] { return std::make_shared<MinAggCtx>(); });
        agg_registered_funcs.emplace("count", [] { return std::make_shared<CountAggCtx>(); });
        agg_registered_funcs.emplace("count(*)",
            [] { return std::make_shared<CountStarAggCtx>(); });
        agg_registered_funcs.emplace("collect", [] { return std::make_shared<CollectAggCtx>(); });
        agg_registered_funcs.emplace("percentilecont",
                                     [] { return std::make_shared<PercentileContAggCtx>(); });
        agg_registered_funcs.emplace("percentiledisc",
                                     [] { return std::make_shared<PercentileDiscAggCtx>(); });
        agg_registered_funcs.emplace("stdev", [] { return std::make_shared<StDevAggCtx>(); });
        agg_registered_funcs.emplace("stdevp", [] { return std::make_shared<StDevPAggCtx>(); });
        agg_registered_funcs.emplace("variance", [] { return std::make_shared<VarianceAggCtx>(); });
        agg_registered_funcs.emplace("variancep",
                                     [] { return std::make_shared<VariancePAggCtx>(); });
        return agg_registered_funcs;
    }

    void SetFunc(const std::string &fname) {
        /* Register arithmetic expression functions.
         * Note: only called once */
        CYPHER_TODO();
#if 0
        static std::unordered_map<std::string, BuiltinFunction::FUNC> ae_registered_funcs =
            ArithOpNode::RegisterFuncs();
        static std::unordered_map<std::string, std::function<std::shared_ptr<AggCtx>()>>
            agg_registered_funcs = ArithOpNode::RegisterAggFuncs();
        func_name = fname;
        if (fname.find(CUSTOM_FUNCTION_PREFIX) == 0) {
            /* Setting func to nullptr to indicate custom function,
             * seek in plugin manager while runtime.  */
            type = AR_OP_FUNC;
            func = nullptr;
        } else {
            std::transform(func_name.begin(), func_name.end(), func_name.begin(), ::tolower);
            auto it = ae_registered_funcs.find(func_name);
            if (it != ae_registered_funcs.end()) {
                type = AR_OP_FUNC;
                func = it->second;
            } else {
                auto agg_it = agg_registered_funcs.find(func_name);
                if (agg_it == agg_registered_funcs.end()) {
                    THROW_CODE(EvaluationException, "unregistered function: " + fname);
                }
                type = AR_OP_AGGREGATE;
                agg_func = agg_it->second();
            }
        }
#endif
    }

    void RealignAliasId(const SymbolTable &sym_tab);

    Entry Evaluate(RTContext *ctx, const Record &record) const;

    std::string ToString() const;
};

/* AR_ExpNode a node within an arithmetic expression tree,
 * This node can take one of two forms:
 * 1. OperandNode
 * 2. OpNode */
struct ArithExprNode {
    // note: avoid put non-primitive data into union
    ArithOperandNode operand;
    ArithOpNode op;
    geax::frontend::Expr *expr_;
    std::shared_ptr<AstExprEvaluator> evaluator;

    /* AR_ExpNodeType lists the type of nodes within
     * an arithmetic expression tree. */
    enum ArithExprType {
        AR_EXP_OPERAND,
        AR_EXP_OP,
        // todo (kehuang): AstExpr is currently temporarily used as a type of ArithExpr, and will be
        // replaced with AstExpr in the future.
        AR_AST_EXP,
    } type;

    // The string representation of the node
    std::string resolved_name;

    ArithExprNode() = default;

    ArithExprNode(geax::frontend::Expr *expr, const SymbolTable &sym_tab) {
        SetAstExp(expr, sym_tab);
    }

    void SetAstExp(geax::frontend::Expr *expr, const SymbolTable &sym_tab) {
        expr_ = expr;
        evaluator = std::make_shared<AstExprEvaluator>(expr, &sym_tab);
        type = AR_AST_EXP;
    }

    void SetOperand(ArithOperandNode::ArithOperandType operand_type, const std::string &opd,
                    const SymbolTable &sym_tab);

    void SetOperand(ArithOperandNode::ArithOperandType operand_type, const std::string &alias,
                    const std::string &property) {
        CYPHER_THROW_ASSERT(operand_type == ArithOperandNode::AR_OPERAND_VARIADIC);
        type = AR_EXP_OPERAND;
        operand.SetVariadic(alias, property);
    }

    void SetOperand(ArithOperandNode::ArithOperandType operand_type,
                    const Value &data) {
        CYPHER_THROW_ASSERT(operand_type == ArithOperandNode::AR_OPERAND_CONSTANT);
        type = AR_EXP_OPERAND;
        operand.SetConstant(data);
    }

    void SetOperandVariable(ArithOperandNode::ArithOperandType operand_type,
                    const bool &hasMapFieldName = false, const std::string &value_alias = "",
                    const std::string &map_field_name = "") {
        CYPHER_THROW_ASSERT(operand_type == ArithOperandNode::AR_OPERAND_VARIABLE);
        type = AR_EXP_OPERAND;
        operand.SetVariable(hasMapFieldName, value_alias, map_field_name);
    }

    void SetOperand(ArithOperandNode::ArithOperandType operand_type, const std::string &alias,
                    const std::string &property, const SymbolTable &sym_tab);

    void RealignAliasId(const SymbolTable &sym_tab);

    /* Evaluate arithmetic expression tree. */
    Entry Evaluate(RTContext *ctx, const Record &record) const {
        if (type == AR_EXP_OPERAND) {
            return operand.Evaluate(ctx, record);
        } else if (type == AR_EXP_OP) {
            return op.Evaluate(ctx, record);
        } else {
            return EvaluateAstExpr(ctx, record);
        }
    }

    Entry EvaluateAstExpr(RTContext *ctx, const Record &record) const {
        return evaluator->Evaluate(ctx, &record);
    }

    void Aggregate(RTContext *ctx, const Record &record) {
        if (type == AR_EXP_OP) {
            if (op.type == ArithOpNode::AR_OP_AGGREGATE) {
                /* Process child nodes before aggregating. */
                std::vector<Entry> args;
                for (auto &c : op.children) args.emplace_back(c.Evaluate(ctx, record));
                /* Aggregate */
                // see https://stackoverflow.com/questions/74425128
                // Trying to understand: clang's side-effect warnings for typeid on a polymorphic
                // object
                auto &agg_ctx = *op.agg_func;
                if (typeid(agg_ctx) == typeid(CountStarAggCtx) && args.empty()) {
                    CYPHER_TODO();
                    /* count(*), only count in when record is not null */
                    /*Entry count_in = record.Null()
                                         ? Entry(cypher::FieldData())
                                         : Entry(cypher::FieldData(lgraph_api::FieldData(1.0)));
                    args.emplace_back(count_in);*/
                }
                op.agg_func->Step(args);
            } else {
                /* Keep searching for aggregation nodes. */
                for (auto &child : op.children) {
                    child.Aggregate(ctx, record);
                }
            }
        } else if (type == AR_AST_EXP) {
            evaluator->Aggregate(ctx, &record);
        }
    }

    void Reduce() {
        if (type == AR_EXP_OP) {
            if (op.type == ArithOpNode::AR_OP_AGGREGATE) {
                /* Reduce */
                op.agg_func->ReduceNext();
            } else {
                /* Keep searching for aggregation nodes. */
                for (auto &child : op.children) {
                    child.Reduce();
                }
            }
        } else if (type == AR_AST_EXP) {
            evaluator->Reduce();
        }
    }

    bool ContainsAggregation() const {
        if (type == AR_EXP_OP) {
            if (op.type == ArithOpNode::AR_OP_AGGREGATE) return true;
            for (auto &child : op.children) {
                if (child.ContainsAggregation()) return true;
            }
        } else if (type == AR_AST_EXP) {
            AstAggExprDetector agg_expr_detector(expr_);
            return agg_expr_detector.Validate() && agg_expr_detector.HasValidAggFunc();
        }
        return false;
    }

    std::string ToString() const {
        if (type == AR_EXP_OPERAND) {
            return operand.ToString();
        } else if (type == AR_EXP_OP) {
            return op.ToString();
        } else {
            return cypher::ToString(expr_);
        }
    }
};
}  // namespace cypher<|MERGE_RESOLUTION|>--- conflicted
+++ resolved
@@ -245,14 +245,12 @@
                       const std::vector<ArithExprNode> &args);
     static Value DurationBetween(RTContext *ctx, const Record &record,
                               const std::vector<ArithExprNode> &args);
-<<<<<<< HEAD
     static Value DurationInSeconds(RTContext *ctx, const Record &record,
                                  const std::vector<ArithExprNode> &args);
     static Value DurationInDays(RTContext *ctx, const Record &record,
                                  const std::vector<ArithExprNode> &args);
     static Value DurationInMonths(RTContext *ctx, const Record &record,
                                  const std::vector<ArithExprNode> &args);
-=======
     static Value DateTruncate(RTContext *ctx, const Record &record,
                               const std::vector<ArithExprNode> &args);
     static Value DateTimeTruncate(RTContext *ctx, const Record &record,
@@ -265,7 +263,6 @@
     static Value DateTimeFromEpochMillis(
         RTContext *ctx, const Record &record,
         const std::vector<ArithExprNode> &args);
->>>>>>> e1e79f71
 
     static Value Range(RTContext *ctx, const Record &record,
                        const std::vector<ArithExprNode> &args);
@@ -475,12 +472,10 @@
         ae_registered_funcs.emplace("duration", BuiltinFunction::Duration);
         ae_registered_funcs.emplace("localtime.truncate", BuiltinFunction::LocalTimeTruncate);
         ae_registered_funcs.emplace("time.truncate", BuiltinFunction::TimeTruncate);
-<<<<<<< HEAD
         ae_registered_funcs.emplace("duration.between", BuiltinFunction::DurationBetween);
         ae_registered_funcs.emplace("duration.inSeconds", BuiltinFunction::DurationInSeconds);
         ae_registered_funcs.emplace("duration.inDays", BuiltinFunction::DurationInDays);
         ae_registered_funcs.emplace("duration.inMonths", BuiltinFunction::DurationInMonths);
-=======
         ae_registered_funcs.emplace("duration.between", BuiltinFunction::TimeTruncate);
         ae_registered_funcs.emplace("datetime.fromepoch",
                                     BuiltinFunction::DateTimeFromEpoch);
@@ -492,7 +487,6 @@
                                     BuiltinFunction::DateTimeTruncate);
         ae_registered_funcs.emplace("localdatetime.truncate",
                                     BuiltinFunction::LocalDateTimeTruncate);
->>>>>>> e1e79f71
         return ae_registered_funcs;
     }
 
