--- conflicted
+++ resolved
@@ -11,7 +11,7 @@
  * distributed under the License is distributed on an "AS IS" BASIS,
  * WITHOUT WARRANTIES OR CONDITIONS OF ANY KIND, either express or implied.
  */
-
+ 
 #include "cypher/utils/geax_util.h"
 #include "cypher/execution_plan/clause_guard.h"
 #include "cypher/execution_plan/ops/ops.h"
@@ -291,15 +291,11 @@
     // todo: ...
     ClauseGuard cg(node->type(), cur_types_);
     auto& tails = node->tails();
-<<<<<<< HEAD
-=======
-    std::vector<OpBase*> expand_ops;
     if (tails.size() == 0) {
         return geax::frontend::GEAXErrorCode::GEAX_SUCCEED;
     }
     // TODO(lingsu): generate the pattern graph
     // and select the starting Node and end Node according to the pattern graph
->>>>>>> a1b2d9a0
     for (auto [edge, end_node] : tails) {
         start_t_ = node_t_;
         is_end_path_ = true;
@@ -523,7 +519,6 @@
             right->setVal(((geax::frontend::VInt*)value)->val());
             expr->setRight(right);
         }
-<<<<<<< HEAD
     } else if (value->type() == geax::frontend::AstNodeType::kVBool) {
         p.type = Property::VALUE;
         p.value = lgraph::FieldData(((geax::frontend::VBool*)value)->val());
@@ -540,8 +535,6 @@
             right->setVal(((geax::frontend::VDouble*)value)->val());
             expr->setRight(right);
         }
-=======
->>>>>>> a1b2d9a0
     } else if (value->type() == geax::frontend::AstNodeType::kRef) {
         p.type = Property::VARIABLE;
         p.value = lgraph::FieldData(((geax::frontend::Ref*)value)->name());
@@ -617,8 +610,6 @@
 std::any ExecutionPlanMaker::visit(geax::frontend::VSome* node) { NOT_SUPPORT(); }
 
 std::any ExecutionPlanMaker::visit(geax::frontend::BEqual* node) { NOT_SUPPORT(); }
-
-std::any ExecutionPlanMaker::visit(geax::frontend::BSquare* node) { NOT_SUPPORT(); }
 
 std::any ExecutionPlanMaker::visit(geax::frontend::BNotEqual* node) { NOT_SUPPORT(); }
 
