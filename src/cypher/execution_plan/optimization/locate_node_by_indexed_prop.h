/**
 * Copyright 2022 AntGroup CO., Ltd.
 *
 * Licensed under the Apache License, Version 2.0 (the "License");
 * you may not use this file except in compliance with the License.
 * You may obtain a copy of the License at
 *
 * http://www.apache.org/licenses/LICENSE-2.0
 *
 * Unless required by applicable law or agreed to in writing, software
 * distributed under the License is distributed on an "AS IS" BASIS,
 * WITHOUT WARRANTIES OR CONDITIONS OF ANY KIND, either express or implied.
 */

//
// Created by gelincheng on 1/21/22.
//

#pragma once

#include "tools/lgraph_log.h"
#include "core/data_type.h"
#include "cypher/execution_plan/ops/op_filter.h"
#include "cypher/execution_plan/ops/op_node_index_seek.h"
#include "cypher/execution_plan/ops/op_all_node_scan.h"
#include "cypher/execution_plan/ops/op_node_by_label_scan.h"
#include "cypher/execution_plan/optimization/opt_pass.h"
#include "geax-front-end/ast/AstDumper.h"
#include "geax-front-end/ast/expr/BEqual.h"
#include "geax-front-end/ast/expr/GetField.h"
#include "geax-front-end/ast/expr/VDouble.h"
#include "geax-front-end/ast/expr/VString.h"

namespace cypher {

/*

Before:

 Produce Results
    Project [n]
        Filter [{n.name = Vanessa Redgrave}]
            All Node Scan [n]

After:

 Produce Results
    Project [n]
        Node Index Seek [n] name IN [Vanessa Redgrave]
*/

class LocateNodeByIndexedProp : public OptPass {
    void _AdjustNodePropFilter(OpBase *root) {
        OpFilter *op_filter = nullptr;
        std::string field;
        lgraph::FieldData value;
        std::vector<lgraph::FieldData> target_value_datas;

        if (FindNodePropFilter(root, op_filter, field, value, target_value_datas)) {
            auto op_post = op_filter->parent;

            Node *node;
            const SymbolTable *symtab;

            // TODO(anyone): rewrite this more elegantly
            if (op_filter->children[0]->type == OpType::ALL_NODE_SCAN) {
                node = dynamic_cast<AllNodeScan *>(op_filter->children[0])->GetNode();
                symtab = dynamic_cast<AllNodeScan *>(op_filter->children[0])->sym_tab_;
            } else {
                node = dynamic_cast<NodeByLabelScan *>(op_filter->children[0])->GetNode();
                symtab = dynamic_cast<NodeByLabelScan *>(op_filter->children[0])->sym_tab_;
            }

            // try to reuse NodeIndexSeek
            // Here implemention of NodeIndexSeek is tweaked to support multiple static values
            // Reason that not to build unwind：unwind needs one more symbol in symbol table
            if (target_value_datas.empty()) target_value_datas.emplace_back(value);
            auto op_node_index_seek = new NodeIndexSeek(node, symtab, field, target_value_datas);
            op_node_index_seek->parent = op_post;
            op_post->RemoveChild(op_filter);
            OpBase::FreeStream(op_filter);
            op_filter = nullptr;
            op_post->AddChild(op_node_index_seek);
        }
    }

    bool getValueFromRangeFilter(const std::shared_ptr<lgraph::Filter> &filter, std::string &field,
                                 lgraph::FieldData &value) {
        if (filter->Type() != lgraph::Filter::Type::RANGE_FILTER) {
            return false;
        }
        auto range_filter = std::dynamic_pointer_cast<lgraph::RangeFilter>(filter);
        if (range_filter->GetAeLeft().type == ArithExprNode::AR_EXP_OPERAND &&
            range_filter->GetAeLeft().operand.type == ArithOperandNode::AR_OPERAND_VARIADIC &&
            !range_filter->GetAeLeft().operand.variadic.entity_prop.empty() &&
            range_filter->GetCompareOp() == lgraph::LBR_EQ &&
            range_filter->GetAeRight().operand.type == ArithOperandNode::AR_OPERAND_CONSTANT) {
            if (field.empty()) {
                // right value may not be constant? need to process when it is para type.
                field = range_filter->GetAeLeft().operand.variadic.entity_prop;
            }
            if (field != range_filter->GetAeLeft().operand.variadic.entity_prop) {
                return false;
            }
            // assume the operand is scalar by default. Array will be supported later
            value = range_filter->GetAeRight().operand.constant.scalar;
            return true;
        }
        return false;
    }

    bool getValueFromGeaxExprFilter(const std::shared_ptr<lgraph::Filter> &filter,
                                    std::string &field, lgraph::FieldData &value) {
        if (filter->Type() != lgraph::Filter::Type::GEAX_EXPR_FILTER) {
            return false;
        }
        auto geax_expr_filter = std::dynamic_pointer_cast<lgraph::GeaxExprFilter>(filter);
        auto expr = geax_expr_filter->GetArithExpr().expr_;
        if (auto expr_equal = dynamic_cast<geax::frontend::BEqual *>(expr)) {
            if (auto expr_left = dynamic_cast<geax::frontend::GetField *>(expr_equal->left())) {
                field = expr_left->fieldName();
            } else {
                return false;
            }
            if (auto expr_right = dynamic_cast<geax::frontend::VString *>(expr_equal->right())) {
                value = lgraph::FieldData(expr_right->val());
            } else if (auto expr_right =
                           dynamic_cast<geax::frontend::VInt *>(expr_equal->right())) {
                value = lgraph::FieldData(expr_right->val());
            } else if (auto expr_right =
                           dynamic_cast<geax::frontend::VDouble *>(expr_equal->right())) {
                value = lgraph::FieldData(expr_right->val());
            } else if (auto expr_right =
                           dynamic_cast<geax::frontend::VBool *>(expr_equal->right())) {
                value = lgraph::FieldData(expr_right->val());
            } else {
                return false;
            }
            return true;
        }
        return false;
    }

    bool _CheckPropFilter(OpFilter *&op_filter, std::string &field, lgraph::FieldData &value,
                          std::vector<lgraph::FieldData> &target_value_datas) {
        /**
         * @brief
         *  Check if Filter is filters to filter prop values
         *
         *  where n.prop = value  || OR || IN
         */

        auto filter = op_filter->Filter();
        if (filter->Type() == lgraph::Filter::RANGE_FILTER) {
            return getValueFromRangeFilter(filter, field, value);
        } else if (filter->Type() == lgraph::Filter::TEST_IN_FILTER) {
            auto in_filter = std::dynamic_pointer_cast<lgraph::TestInFilter>(filter);

            if (in_filter->ae_left_.type == ArithExprNode::AR_EXP_OPERAND &&
                in_filter->ae_left_.operand.type == ArithOperandNode::AR_OPERAND_VARIADIC &&
                !in_filter->ae_left_.operand.variadic.entity_prop.empty()) {
                auto right_data = Entry(in_filter->ae_right_.operand.constant);
                if (!right_data.IsArray()) CYPHER_TODO();
                field = in_filter->ae_left_.operand.variadic.entity_prop;
<<<<<<< HEAD
                for (auto &r : *right_data.constant.array) {
                    target_value_datas.emplace_back(r.scalar);
                }
=======
                target_value_datas = right_data.constant.AsConstantArray();
>>>>>>> c6e6ba16
                return true;
            }
        } else if ((filter->Type() == lgraph::Filter::BINARY &&
                    filter->LogicalOp() == lgraph::LBR_OR)) {
            if (!getValueFromRangeFilter(filter->Right(), field, value)) return false;
            target_value_datas.emplace_back(value);
            while (!filter->Left()->IsLeaf()) {
                filter = filter->Left();
                if (filter->Type() != lgraph::Filter::BINARY ||
                    filter->LogicalOp() != lgraph::LBR_OR) {
                    return false;
                }
                if (!getValueFromRangeFilter(filter->Right(), field, value)) return false;
                target_value_datas.emplace_back(value);
            }
            if (!getValueFromRangeFilter(filter->Left(), field, value)) return false;
            target_value_datas.emplace_back(value);
            std::reverse(target_value_datas.begin(), target_value_datas.end());
            return true;
        } else if (filter->Type() == lgraph::Filter::GEAX_EXPR_FILTER) {
            return getValueFromGeaxExprFilter(filter, field, value);
        }
        return false;
    }

    bool FindNodePropFilter(OpBase *root, OpFilter *&op_filter, std::string &field,
                            lgraph::FieldData &value,
                            std::vector<lgraph::FieldData> &target_value_datas) {
        auto op = root;
        if (op->type == OpType::FILTER && op->children.size() == 1 &&
            (op->children[0]->type == OpType::ALL_NODE_SCAN ||
             op->children[0]->type == OpType::NODE_BY_LABEL_SCAN)) {
            op_filter = dynamic_cast<OpFilter *>(op);
            if (_CheckPropFilter(op_filter, field, value, target_value_datas)) {
                return true;
            }
        }

        for (auto child : op->children) {
            if (FindNodePropFilter(child, op_filter, field, value, target_value_datas)) return true;
        }

        return false;
    }

 public:
    LocateNodeByIndexedProp() : OptPass(typeid(LocateNodeByIndexedProp).name()) {}
    bool Gate() override { return true; }
    int Execute(OpBase *root) override {
        _AdjustNodePropFilter(root);
        return 0;
    }
};
}  // namespace cypher<|MERGE_RESOLUTION|>--- conflicted
+++ resolved
@@ -162,13 +162,7 @@
                 auto right_data = Entry(in_filter->ae_right_.operand.constant);
                 if (!right_data.IsArray()) CYPHER_TODO();
                 field = in_filter->ae_left_.operand.variadic.entity_prop;
-<<<<<<< HEAD
-                for (auto &r : *right_data.constant.array) {
-                    target_value_datas.emplace_back(r.scalar);
-                }
-=======
                 target_value_datas = right_data.constant.AsConstantArray();
->>>>>>> c6e6ba16
                 return true;
             }
         } else if ((filter->Type() == lgraph::Filter::BINARY &&
