﻿/**
 * Copyright 2022 AntGroup CO., Ltd.
 *
 * Licensed under the Apache License, Version 2.0 (the "License");
 * you may not use this file except in compliance with the License.
 * You may obtain a copy of the License at
 *
 * http://www.apache.org/licenses/LICENSE-2.0
 *
 * Unless required by applicable law or agreed to in writing, software
 * distributed under the License is distributed on an "AS IS" BASIS,
 * WITHOUT WARRANTIES OR CONDITIONS OF ANY KIND, either express or implied.
 */

//
// Created by wt on 7/3/18.
//
#pragma once

#include "cypher/execution_plan/ops/op.h"
#include "filter/filter.h"

namespace cypher {

/* ExpandAll
 * Expands entire graph,
 * Each node within the graph will be set */
class ExpandAll : public OpBase {
    friend class EdgeFilterPushdownExpand;

    void _InitializeEdgeIter(RTContext *ctx) {
        auto &types = relp_->Types();
        auto& properties = relp_->Properties();
        std::vector<Property> props;
        if (properties.type == parser::Expression::MAP) {
            SymbolTable dummy_st;
            Record dummy_rd;
            for (auto &m : properties.Map()) {
                Property prop;
                prop.field = m.first;
                prop.type = Property::VALUE;
                ArithExprNode ae(m.second, dummy_st);
                auto value = ae.Evaluate(ctx, dummy_rd);
                if (!value.IsScalar()) {
                    CYPHER_TODO();
                }
                prop.value = std::move(value.constant.scalar);
                props.emplace_back(std::move(prop));
            }
        }
        auto iter_type = lgraph::EIter::NA;
        switch (expand_direction_) {
        case ExpandTowards::FORWARD:
            iter_type = types.empty() ? lgraph::EIter::OUT_EDGE : lgraph::EIter::TYPE_OUT_EDGE;
            break;
        case ExpandTowards::REVERSED:
            iter_type = types.empty() ? lgraph::EIter::IN_EDGE : lgraph::EIter::TYPE_IN_EDGE;
            break;
        case ExpandTowards::BIDIRECTIONAL:
            iter_type = types.empty() ? lgraph::EIter::BI_EDGE : lgraph::EIter::BI_TYPE_EDGE;
            break;
        }
        eit_->Initialize(ctx->txn_->GetTxn().get(), iter_type,
                         start_->PullVid(), types, std::move(props));
    }

    bool _CheckToSkipEdgeFilter(RTContext *ctx) const {
        // if the query has edge_filter, filter before node_expand
        return edge_filter_ && !edge_filter_->DoFilter(ctx, *children[0]->record);
    }

    bool _CheckToSkipEdge(RTContext *ctx) const {
        return eit_->IsValid() &&
               (pattern_graph_->VisitedEdges().Contains(*eit_) || _CheckToSkipEdgeFilter(ctx) ||
                (expand_into_ && eit_->GetNbr(expand_direction_) != neighbor_->PullVid()));
    }

    bool _FilterNeighborLabel(RTContext *ctx) {
        if (neighbor_->Label().empty()) return true;
        auto nbr_it = ctx->txn_->GetTxn()->GetVertexIterator(eit_->GetNbr(expand_direction_));
        while (ctx->txn_->GetTxn()->GetVertexLabel(nbr_it) != neighbor_->Label()) {
            eit_->Next();
            if (!eit_->IsValid()) return false;
            nbr_it.Goto(eit_->GetNbr(expand_direction_));
            CYPHER_THROW_ASSERT(nbr_it.IsValid());
        }
        return true;
    }

    void _DumpForDebug() const {
#ifndef NDEBUG
        LOG_DEBUG() << "[" << __FILE__ << "] start:" << start_->PullVid()
                  << ", neighbor:" << neighbor_->PullVid();
        LOG_DEBUG() << pattern_graph_->VisitedEdges().Dump();
#endif
    }

    OpResult Next(RTContext *ctx) {
        // Reset iterators
        if (state_ == ExpandAllResetted) {
            /* Start node iterator may be invalid, such as when the start is an argument
             * produced by OPTIONAL MATCH.  */
            if (start_->PullVid() < 0) return OP_REFRESH;
            _InitializeEdgeIter(ctx);
            while (_CheckToSkipEdge(ctx)) {
                eit_->Next();
            }
            if (!eit_->IsValid() || !_FilterNeighborLabel(ctx)) return OP_REFRESH;
            /* When relationship is undirected, GetNbr() will get src for out_edge_iterator
             * and dst for in_edge_iterator.  */
            neighbor_->PushVid(eit_->GetNbr(expand_direction_));
            pattern_graph_->VisitedEdges().Add(*eit_);
            state_ = ExpandAllConsuming;
            _DumpForDebug();
            return OP_OK;
        }
        // The iterators are set, keep on consuming.
        pattern_graph_->VisitedEdges().Erase(*eit_);
        do {
            eit_->Next();
        } while (_CheckToSkipEdge(ctx));
        if (!eit_->IsValid() || !_FilterNeighborLabel(ctx)) return OP_REFRESH;
        neighbor_->PushVid(eit_->GetNbr(expand_direction_));
        pattern_graph_->VisitedEdges().Add(*eit_);
        _DumpForDebug();
        return OP_OK;
    }

 public:
    cypher::Node *start_;         // start node to expand
    cypher::Node *neighbor_;      // neighbor of start node
    cypher::Relationship *relp_;  // relationship to expand
    lgraph::EIter *eit_;
    int start_rec_idx_;
    int nbr_rec_idx_;
    int relp_rec_idx_;
    cypher::PatternGraph *pattern_graph_;
    bool expand_into_;
    ExpandTowards expand_direction_;
    std::shared_ptr<lgraph::Filter> edge_filter_ = nullptr;

    /* ExpandAllStates
     * Different states in which ExpandAll can be at. */
    enum ExpandAllState {
        ExpandAllUninitialized, /* ExpandAll wasn't initialized it. */
        ExpandAllResetted,      /* ExpandAll was just restarted. */
        ExpandAllConsuming,     /* ExpandAll consuming data. */
    } state_;

    // TODO(anyone) rename expandAll to expand
    ExpandAll(PatternGraph *pattern_graph, Node *start, Node *neighbor, Relationship *relp,
              std::shared_ptr<lgraph::Filter> edge_filter = nullptr)
        : OpBase(OpType::EXPAND_ALL, "Expand"),
          start_(start),
          neighbor_(neighbor),
          relp_(relp),
          pattern_graph_(pattern_graph),
          edge_filter_(edge_filter) {
        CYPHER_THROW_ASSERT(start && neighbor && relp);
        eit_ = relp->ItRef();
        modifies.emplace_back(neighbor_->Alias());
        modifies.emplace_back(relp_->Alias());
        auto &sym_tab = pattern_graph->symbol_table;
        auto sit = sym_tab.symbols.find(start_->Alias());
        auto nit = sym_tab.symbols.find(neighbor_->Alias());
        auto rit = sym_tab.symbols.find(relp_->Alias());
        CYPHER_THROW_ASSERT(sit != sym_tab.symbols.end() && nit != sym_tab.symbols.end() &&
                            rit != sym_tab.symbols.end());
        expand_into_ = nit->second.scope == SymbolNode::ARGUMENT;
        expand_direction_ = relp_->Undirected()            ? BIDIRECTIONAL
                            : relp_->Src() == start_->ID() ? FORWARD
                                                           : REVERSED;
        start_rec_idx_ = sit->second.id;
        nbr_rec_idx_ = nit->second.id;
        relp_rec_idx_ = rit->second.id;
        state_ = ExpandAllUninitialized;
    }

    void PushDownEdgeFilter(std::shared_ptr<lgraph::Filter> edge_filter) {
        edge_filter_ = edge_filter;
    }

    OpResult Initialize(RTContext *ctx) override {
        CYPHER_THROW_ASSERT(!children.empty());
        auto child = children[0];
        auto res = child->Initialize(ctx);
        if (res != OP_OK) return res;
        record = child->record;
        record->values[start_rec_idx_].type = Entry::NODE;
        record->values[start_rec_idx_].node = start_;
        record->values[nbr_rec_idx_].type = Entry::NODE;
        record->values[nbr_rec_idx_].node = neighbor_;
        record->values[relp_rec_idx_].type = Entry::RELATIONSHIP;
        record->values[relp_rec_idx_].relationship = relp_;
        return OP_OK;
    }

    OpResult RealConsume(RTContext *ctx) override {
        CYPHER_THROW_ASSERT(!children.empty());
        auto child = children[0];
        while (state_ == ExpandAllUninitialized || Next(ctx) == OP_REFRESH) {
            auto res = child->Consume(ctx);
            state_ = ExpandAllResetted;
            if (res != OP_OK) {
                /* When consume after the stream is DEPLETED, make sure
                 * the result always be DEPLETED.  */
                state_ = ExpandAllUninitialized;
                return res;
            }
            /* Most of the time, the start_it is definitely valid after child's Consume
             * returns OK, except when the child is an OPTIONAL operation.  */
        }
        return OP_OK;
    }

    OpResult ResetImpl(bool complete) override {
        /* TODO(anyone) optimize, the apply operator need reset rhs stream completely,
         * while the cartesian product doesn't.
         * e.g.:
         * match (n:Person {name:'Vanessa Redgrave'})-->(m) with m as m1
         * match (n:Person {name:'Vanessa Redgrave'})<--(m) return m as m2, m1
         * */
        /* reset modifies */
        eit_->FreeIter();
<<<<<<< HEAD
        if (!expand_into_)
            neighbor_->PushVid(-1);
=======
        if (!expand_into_) neighbor_->PushVid(-1);
>>>>>>> d5cda172
        pattern_graph_->VisitedEdges().Erase(*eit_);
        state_ = ExpandAllUninitialized;
        return OP_OK;
    }

    std::string ToString() const override {
        auto towards = expand_direction_ == FORWARD    ? "-->"
                       : expand_direction_ == REVERSED ? "<--"
                                                       : "--";
        std::string edgefilter_str = "EdgeFilter";
        return fma_common::StringFormatter::Format(
            "{}({}) [{} {} {} {}]", name, expand_into_ ? "Into" : "All", start_->Alias(), towards,
            neighbor_->Alias(),
            edge_filter_ ? edgefilter_str.append(" (").append(edge_filter_->ToString()).append(")")
                         : "");
    }

    Node* GetStartNode() const { return start_; }
    Node* GetNeighborNode() const { return neighbor_; }
    Relationship* GetRelationship() const { return relp_; }

    CYPHER_DEFINE_VISITABLE()

    CYPHER_DEFINE_CONST_VISITABLE()
};
}  // namespace cypher<|MERGE_RESOLUTION|>--- conflicted
+++ resolved
@@ -222,12 +222,7 @@
          * */
         /* reset modifies */
         eit_->FreeIter();
-<<<<<<< HEAD
-        if (!expand_into_)
-            neighbor_->PushVid(-1);
-=======
         if (!expand_into_) neighbor_->PushVid(-1);
->>>>>>> d5cda172
         pattern_graph_->VisitedEdges().Erase(*eit_);
         state_ = ExpandAllUninitialized;
         return OP_OK;
