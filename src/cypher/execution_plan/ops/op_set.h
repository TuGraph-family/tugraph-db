﻿/**
 * Copyright 2022 AntGroup CO., Ltd.
 *
 * Licensed under the Apache License, Version 2.0 (the "License");
 * you may not use this file except in compliance with the License.
 * You may obtain a copy of the License at
 *
 * http://www.apache.org/licenses/LICENSE-2.0
 *
 * Unless required by applicable law or agreed to in writing, software
 * distributed under the License is distributed on an "AS IS" BASIS,
 * WITHOUT WARRANTIES OR CONDITIONS OF ANY KIND, either express or implied.
 */

//
// Created by dcy on 19-8-22.
//
#pragma once

#include "cypher/execution_plan/ops/op.h"
#include "parser/clause.h"

// TODO(anyone) get resources then set all
namespace cypher {

class OpSet : public OpBase {
    std::vector<parser::Clause::TYPE_SET> set_data_;
    PatternGraph *pattern_graph_ = nullptr;
    std::vector<lgraph::VertexId> vertices_to_delete_;
    std::vector<lgraph::EdgeUid> edges_to_delete_;
    bool summary_ = false;

    size_t GetRecordIdx(const std::string &var) {
        auto it = record->symbol_table->symbols.find(var);
        CYPHER_THROW_ASSERT(it != record->symbol_table->symbols.end());
        return it->second.id;
    }

    void GetVertexFields(RTContext *ctx, lgraph::VertexId vid, VEC_STR &k,
                         std::vector<lgraph_api::FieldData> &v) {
        auto vit = ctx->txn_->GetTxn()->GetVertexIterator(vid);
        auto fields = ctx->txn_->GetTxn()->GetVertexFields(vit);
        for (auto &f : fields) {
            k.emplace_back(f.first);
            v.emplace_back(f.second);
        }
    }

    void GetEdgeFields(RTContext *ctx, lgraph::EdgeUid uid, VEC_STR &k,
                       std::vector<lgraph_api::FieldData> &v) {
        auto eit = ctx->txn_->GetTxn()->GetOutEdgeIterator(uid, false);
        auto fields = ctx->txn_->GetTxn()->GetEdgeFields(eit);
        for (auto &f : fields) {
            k.emplace_back(f.first);
            v.emplace_back(f.second);
        }
    }

    void ExtractProperties(RTContext *ctx, const parser::Expression &p,
<<<<<<< HEAD
                           std::vector<lgraph::FieldData> &values);
=======
                           std::vector<lgraph::FieldData> &values) {
        ArithExprNode ae(p, *record->symbol_table);
        auto val = ae.Evaluate(ctx, *record);
        if (val.IsScalar()) {
            values.emplace_back(val.constant.scalar);
        } else if (val.IsArray()) {
            std::vector<float> vec;
            int dim = val.constant.array->size();
            if (dim >= 32768) {
                throw lgraph::ReminderException("The dimensions of a vector cannot exceed 32768.");
            }
            for (int i = 0; i < dim; ++i) {
                lgraph::FieldData FD = val.constant.array->at(i);
                float num;
                switch (FD.type) {
                case lgraph::FieldType::NUL:
                    throw std::bad_cast();
                case lgraph::FieldType::INT8:
                    num = static_cast<float>(FD.AsInt8());
                    break;
                case lgraph::FieldType::INT16:
                    num = static_cast<float>(FD.AsInt16());
                    break;
                case lgraph::FieldType::INT32:
                    num = static_cast<float>(FD.AsInt32());
                    break;
                case lgraph::FieldType::INT64:
                    num = static_cast<float>(FD.AsInt64());
                    break;
                case lgraph::FieldType::FLOAT:
                    num = static_cast<float>(FD.AsFloat());
                    break;
                case lgraph::FieldType::DOUBLE:
                    num = static_cast<float>(FD.AsDouble());
                    break;
                case lgraph::FieldType::BOOL:
                case lgraph::FieldType::DATE:
                case lgraph::FieldType::DATETIME:
                case lgraph::FieldType::STRING:
                case lgraph::FieldType::BLOB:
                case lgraph::FieldType::POINT:
                case lgraph::FieldType::LINESTRING:
                case lgraph::FieldType::POLYGON:
                case lgraph::FieldType::SPATIAL:
                case lgraph::FieldType::FLOAT_VECTOR:
                    throw std::bad_cast();
                };
                    vec.emplace_back(num);
            }
            values.emplace_back(lgraph::FieldData(vec));
        } else {
            CYPHER_TODO();
        }   
    }
>>>>>>> 6935e7b4

    void SetVertex(RTContext *ctx,
                   const parser::Expression::EXPR_TYPE_PROPERTY &property_expression,
                   const std::string &sign, const parser::Expression &value) {
        auto &node_variable = property_expression.first.String();
        VEC_STR fields;
        std::vector<lgraph_api::FieldData> values;
        if (sign != "=") CYPHER_INTL_ERR();
        fields.emplace_back(property_expression.second);
        ExtractProperties(ctx, value, values);
        auto idx = GetRecordIdx(node_variable);
        auto vid = record->values[idx].node->PullVid();
        ctx->txn_->GetTxn()->SetVertexProperty(vid, fields, values);
        ctx->txn_->GetTxn()->RefreshIterators();
        ctx->result_info_->statistics.properties_set += fields.size();
    }

    void SetVertex(RTContext *ctx, const std::string &lhs, const std::string &sign,
                   const parser::Expression &rhs) {
        using namespace parser;
        VEC_STR fields;
        std::vector<lgraph_api::FieldData> values;
        if (rhs.type == parser::Expression::DataType::MAP) {  // SET n += {hungry: TRUE,
                                                              // position: 'Entrepreneur'}
            if ((sign == "=") || (sign == "+=")) {
                auto &map = rhs.Map();
                for (auto &m : map) {
                    fields.emplace_back(m.first);
                    ExtractProperties(ctx, m.second, values);
                }
                auto idx = GetRecordIdx(lhs);
                auto vid = record->values[idx].node->PullVid();
                ctx->txn_->GetTxn()->SetVertexProperty(vid, fields, values);
                ctx->txn_->GetTxn()->RefreshIterators();
                ctx->result_info_->statistics.properties_set += fields.size();
            } else {
                CYPHER_TODO();
            }
        } else if (rhs.type == parser::Expression::DataType::VARIABLE) {  // SET n=m
            if (sign != "=") CYPHER_TODO();
            auto src = record->values[GetRecordIdx(rhs.String())];
            auto dst = record->values[GetRecordIdx(lhs)];
            GetVertexFields(ctx, src.node->ItRef()->GetId(), fields, values);
            auto vid = dst.node->PullVid();
            ctx->txn_->GetTxn()->SetVertexProperty(vid, fields, values);
            ctx->txn_->GetTxn()->RefreshIterators();
            ctx->result_info_->statistics.properties_set += fields.size();
        } else if (rhs.type == parser::Expression::DataType::NULL_) {
            if (sign != "=") CYPHER_TODO();
            auto idx = GetRecordIdx(lhs);
            if (record->values[idx].node && record->values[idx].node->ItRef() &&
                record->values[idx].node->ItRef()->IsValid()) {
                auto vid = record->values[idx].node->PullVid();
                vertices_to_delete_.emplace_back(vid);
                ctx->result_info_->statistics.properties_set++;
            }
        } else {
            CYPHER_TODO();
        }
    }

    void SetEdge(RTContext *ctx, const parser::Expression::EXPR_TYPE_PROPERTY &lhs,
                 const std::string &sign, const parser::Expression &rhs) {
        using namespace parser;
        auto &edge_variable = lhs.first.String();
        VEC_STR fields;
        std::vector<lgraph_api::FieldData> values;
        if (sign != "=") CYPHER_TODO();
        fields.emplace_back(lhs.second);
        ExtractProperties(ctx, rhs, values);
        auto idx = GetRecordIdx(edge_variable);
        ctx->txn_->GetTxn()->SetEdgeProperty(record->values[idx].relationship->ItRef()->GetUid(),
                                             fields, values);
        ctx->txn_->GetTxn()->RefreshIterators();
        ctx->result_info_->statistics.properties_set++;
    }

    void SetEdge(RTContext *ctx, const std::string &lhs, const std::string &sign,
                 const parser::Expression &rhs) {
        VEC_STR fields;
        std::vector<lgraph_api::FieldData> values;
        auto &edge_variable = lhs;
        if (rhs.type == parser::Expression::DataType::MAP) {
            // SET n += {hungry: TRUE, position: 'Entrepreneur'}
            auto &map = rhs.Map();
            for (auto &m : map) {
                fields.emplace_back(m.first);
                ExtractProperties(ctx, m.second, values);
            }
            if (sign == "+=") {
                auto idx = GetRecordIdx(edge_variable);
                ctx->txn_->GetTxn()->SetEdgeProperty(
                    record->values[idx].relationship->ItRef()->GetUid(), fields, values);
                ctx->txn_->GetTxn()->RefreshIterators();
                ctx->result_info_->statistics.properties_set++;
            } else {
                CYPHER_TODO();
            }
        } else if (rhs.type == parser::Expression::DataType::VARIABLE) {
            // SET n=m
            auto src = record->values[GetRecordIdx(rhs.String())];
            auto dst = record->values[GetRecordIdx(lhs)];
            if (sign != "=") CYPHER_TODO();
            GetEdgeFields(ctx, src.relationship->ItRef()->GetUid(), fields, values);
            ctx->txn_->GetTxn()->SetEdgeProperty(dst.relationship->ItRef()->GetUid(), fields,
                                                 values);
            ctx->txn_->GetTxn()->RefreshIterators();
            ctx->result_info_->statistics.properties_set++;
        } else if (rhs.type == parser::Expression::DataType::NULL_) {
            auto idx = GetRecordIdx(edge_variable);
            if (record->values[idx].relationship && record->values[idx].relationship->ItRef() &&
                record->values[idx].relationship->ItRef()->IsValid()) {
                edges_to_delete_.emplace_back(record->values[idx].relationship->ItRef()->GetUid());
                ctx->result_info_->statistics.properties_set++;
            }
        } else {
            CYPHER_TODO();
        }
    }

    void SetVE(RTContext *ctx) {
        for (auto &s : set_data_) {
            for (auto &set_item : s) {
                auto &lhs_var = std::get<0>(set_item);
                auto &lhs_prop_expr = std::get<1>(set_item);
                std::string sign = std::get<2>(set_item);
                auto &rhs_expr = std::get<3>(set_item);
                if (lhs_var.empty()) {
                    auto &property = lhs_prop_expr.Property();
                    auto &key_expr = property.first;
                    if (key_expr.type != parser::Expression::VARIABLE) CYPHER_TODO();
                    std::string alias = key_expr.String();
                    auto it = record->symbol_table->symbols.find(alias);
                    CYPHER_THROW_ASSERT(it != record->symbol_table->symbols.end());
                    if (it->second.type == SymbolNode::NODE) {
                        /* set n.name = 'AB' */
                        SetVertex(ctx, property, sign, rhs_expr);
                    } else if (it->second.type == SymbolNode::RELATIONSHIP) {
                        SetEdge(ctx, property, sign, rhs_expr);
                    } else {
                        CYPHER_TODO();
                    }
                } else {
                    /* set n = m */
                    auto it = record->symbol_table->symbols.find(lhs_var);
                    if (it == record->symbol_table->symbols.end()) CYPHER_TODO();
                    if (it->second.type == SymbolNode::NODE) {
                        SetVertex(ctx, lhs_var, sign, rhs_expr);
                    } else if (it->second.type == SymbolNode::RELATIONSHIP) {
                        SetEdge(ctx, lhs_var, sign, rhs_expr);
                    } else {
                        CYPHER_TODO();
                    }
                }
            }
        }
    }

    void ResultSummary(RTContext *ctx) {
        if (summary_) {
            std::string summary;
            summary.append("set ")
                .append(std::to_string(ctx->result_info_->statistics.properties_set))
                .append(" properties.");
            CYPHER_THROW_ASSERT(ctx->result_->Header().size() == 1);
            CYPHER_THROW_ASSERT(record);
            record->values.clear();
            record->AddConstant(lgraph::FieldData(summary));
        } else {
            /* There should be a "Project" operation on top of this "Set",
             * so leave result set to it. */
        }
    }

    void DoDeleteVE(RTContext *ctx) {
        LOG_DEBUG() << "vertices & edges to delete:";
        for (auto &v : vertices_to_delete_) LOG_DEBUG() << "V[" << v << "]";
        for (auto &e : edges_to_delete_) LOG_DEBUG() << "E[" << _detail::EdgeUid2String(e) << "]";

        for (auto &e : edges_to_delete_) {
            if (ctx->txn_->GetTxn()->DeleteEdge(e)) {
                ctx->result_info_->statistics.edges_deleted++;
            }
        }
        for (auto &v : vertices_to_delete_) {
            size_t n_in, n_out;
            if (ctx->txn_->GetTxn()->DeleteVertex(v, &n_in, &n_out)) {
                ctx->result_info_->statistics.vertices_deleted++;
                ctx->result_info_->statistics.edges_deleted += n_in + n_out;
            }
        }
        /* NOTE:
         * lgraph::EdgeIterator will refresh itself after calling
         * Delete(), and point to the next element.
         * While lgraph::Transaction::DeleteEdge() will not refresh
         * the iterator, after calling this method, the edge iterator
         * just becomes invalid.  */
        ctx->txn_->GetTxn()->RefreshIterators();
    }

 public:
    OpSet(const parser::QueryPart *stmt, PatternGraph *pattern_graph)
        : OpBase(OpType::UPDATE, "Set"), pattern_graph_(pattern_graph) {
        for (auto s : stmt->set_clause) {
            set_data_.emplace_back(*s);
        }
        state = StreamUnInitialized;
    }

    OpResult Initialize(RTContext *ctx) override {
        CYPHER_THROW_ASSERT(parent && children.size() < 2);
        summary_ = !parent->parent;
        for (auto child : children) {
            child->Initialize(ctx);
        }
        record = children[0]->record;
        return OP_OK;
    }

    OpResult RealConsume(RTContext *ctx) override {
        if (state == StreamDepleted) return OP_DEPLETED;
        if (children.size() > 1) CYPHER_TODO();
        auto child = children[0];
        if (summary_) {
            while (child->Consume(ctx) == OP_OK) SetVE(ctx);
            DoDeleteVE(ctx);
            ResultSummary(ctx);
            state = StreamDepleted;
            return OP_OK;
        } else {
            if (child->Consume(ctx) == OP_OK) {
                SetVE(ctx);
                return OP_OK;
            } else {
                DoDeleteVE(ctx);
                return OP_DEPLETED;
            }
        }
    }

    OpResult ResetImpl(bool complete) override {
        state = StreamUnInitialized;
        return OP_OK;
    }

    std::string ToString() const override {
        std::string str(name);
        str.append(" [");
        for (auto &m : modifies) str.append(m).append(",");
        if (!modifies.empty()) str.pop_back();
        str.append("]");
        return str;
    }

    const std::vector<parser::Clause::TYPE_SET> &GetSetData() const { return set_data_; }

    PatternGraph *GetPatternGraph() const { return pattern_graph_; }

    CYPHER_DEFINE_VISITABLE()

    CYPHER_DEFINE_CONST_VISITABLE()
};
}  // namespace cypher<|MERGE_RESOLUTION|>--- conflicted
+++ resolved
@@ -57,64 +57,7 @@
     }
 
     void ExtractProperties(RTContext *ctx, const parser::Expression &p,
-<<<<<<< HEAD
                            std::vector<lgraph::FieldData> &values);
-=======
-                           std::vector<lgraph::FieldData> &values) {
-        ArithExprNode ae(p, *record->symbol_table);
-        auto val = ae.Evaluate(ctx, *record);
-        if (val.IsScalar()) {
-            values.emplace_back(val.constant.scalar);
-        } else if (val.IsArray()) {
-            std::vector<float> vec;
-            int dim = val.constant.array->size();
-            if (dim >= 32768) {
-                throw lgraph::ReminderException("The dimensions of a vector cannot exceed 32768.");
-            }
-            for (int i = 0; i < dim; ++i) {
-                lgraph::FieldData FD = val.constant.array->at(i);
-                float num;
-                switch (FD.type) {
-                case lgraph::FieldType::NUL:
-                    throw std::bad_cast();
-                case lgraph::FieldType::INT8:
-                    num = static_cast<float>(FD.AsInt8());
-                    break;
-                case lgraph::FieldType::INT16:
-                    num = static_cast<float>(FD.AsInt16());
-                    break;
-                case lgraph::FieldType::INT32:
-                    num = static_cast<float>(FD.AsInt32());
-                    break;
-                case lgraph::FieldType::INT64:
-                    num = static_cast<float>(FD.AsInt64());
-                    break;
-                case lgraph::FieldType::FLOAT:
-                    num = static_cast<float>(FD.AsFloat());
-                    break;
-                case lgraph::FieldType::DOUBLE:
-                    num = static_cast<float>(FD.AsDouble());
-                    break;
-                case lgraph::FieldType::BOOL:
-                case lgraph::FieldType::DATE:
-                case lgraph::FieldType::DATETIME:
-                case lgraph::FieldType::STRING:
-                case lgraph::FieldType::BLOB:
-                case lgraph::FieldType::POINT:
-                case lgraph::FieldType::LINESTRING:
-                case lgraph::FieldType::POLYGON:
-                case lgraph::FieldType::SPATIAL:
-                case lgraph::FieldType::FLOAT_VECTOR:
-                    throw std::bad_cast();
-                };
-                    vec.emplace_back(num);
-            }
-            values.emplace_back(lgraph::FieldData(vec));
-        } else {
-            CYPHER_TODO();
-        }   
-    }
->>>>>>> 6935e7b4
 
     void SetVertex(RTContext *ctx,
                    const parser::Expression::EXPR_TYPE_PROPERTY &property_expression,
