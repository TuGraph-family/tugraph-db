﻿/**
 * Copyright 2022 AntGroup CO., Ltd.
 *
 * Licensed under the Apache License, Version 2.0 (the "License");
 * you may not use this file except in compliance with the License.
 * You may obtain a copy of the License at
 *
 * http://www.apache.org/licenses/LICENSE-2.0
 *
 * Unless required by applicable law or agreed to in writing, software
 * distributed under the License is distributed on an "AS IS" BASIS,
 * WITHOUT WARRANTIES OR CONDITIONS OF ANY KIND, either express or implied.
 */

//
// Created by wt on 6/12/18.
//
#pragma once

#include <string>
#include <vector>
#include "core/lightning_graph.h"
#include "filter/iterator.h"
#include "graph/graph.h"
#include "parser/data_typedef.h"
#include "execution_plan/runtime_context.h"
#include "cypher/cypher_types.h"
#include "execution_plan/visitor/visitor.h"
#include "monitor/memory_monitor_allocator.h"

namespace cypher {
enum OpType {
    AGGREGATE,
    ALL_NODE_SCAN,
    ALL_NODE_SCAN_DYNAMIC,
    NODE_BY_LABEL_SCAN_DYNAMIC,
    EXPAND_ALL,
    EXPAND_INTO,
    TRAVERSAl,
    REVERSED_EXPAND_ALL,
    VAR_LEN_EXPAND,
    VAR_LEN_EXPAND_INTO,
    VAR_LEN_REV_EXPAND,
    FILTER,
    NODE_BY_LABEL_SCAN,
    NODE_INDEX_SEEK,
    NODE_INDEX_SEEK_DYNAMIC,
    PRODUCE_RESULTS,
    PROJECT,
    DISTINCT,
    SORT,
    SKIP,
    LIMIT,
    OPTIONAL_,
    CREATE,
    UPDATE,
    DELETE_,
    REMOVE,
    STANDALONE_CALL,
    GQL_STANDALONE_CALL,
    INQUERY_CALL,
    CARTESIAN_PRODUCT,
    ARGUMENT,
    APPLY,
    UNWIND,
    RELATIONSHIP_COUNT,
    MERGE,
    TOPN,
    UNION,
    NODE_BY_ID_SEEK,
<<<<<<< HEAD
    GQL_CREATE,
    GQL_DELETE_,
    GQL_UPDATE,
    GQL_INQUERY_CALL,
    GQL_MERGE
=======
    // TODO(lingsu): the operator and ast will be decoupled in the future, and ast will generate
    // symbolic information and expression, then the operator will complete the calculation through
    // the symbolic information and expression. and then the operator will be unified, without
    // distinguishing gql or cypher
    GQL_STANDALONE_CALL,
    GQL_CREATE,
    GQL_DELETE,
    GQL_UPDATE
>>>>>>> a1b2d9a0
};

struct OpStats {
    size_t profileRecordCount = 0;  // Number of records generated.
    double profileExecTime = .0;    // Operation total execution time in ms.
};

struct OpBase {
    OpType type;                        // Type of operation
    std::string name;                   // Operation name.
    std::vector<std::string> modifies;  // List of aliases, this op modifies.
    std::vector<OpBase *> children;     // Child operations.
    OpBase *parent;                     // Parent operations.
    enum StreamState { StreamUnInitialized, StreamConsuming, StreamDepleted } state;
    /* Stream state. */              // TODO(anyone) remove
    std::shared_ptr<Record> record;  // Result of consume.
    OpStats stats;                   // Profiling statistics.
    enum OpResult {
        OP_DEPLETED = 1,
        OP_REFRESH = 2,
        OP_OK = 4,
        OP_ERR = 8,
    };

    OpBase() = default;

    OpBase(OpType t, const std::string &n)
        : type(t), name(n), parent(nullptr), state(StreamUnInitialized) {}

    virtual ~OpBase() = default;

    /* This method will initialize children, so make sure it's
     * called after the operators tree built.  */
    virtual OpResult Initialize(RTContext *ctx) = 0;

    virtual OpResult RealConsume(RTContext *ctx) = 0;

    virtual OpResult Consume(RTContext *ctx) {
        auto r = RealConsume(ctx);
        // Stop timer and accumulate.
        if (r == OP_OK) stats.profileRecordCount++;
        return r;
    }

    /* reset level:
     *   0: ready for re-consume
     *   1: reset to unitialized state (undo initialize)
     * */
    OpResult Reset(bool complete = false) { return ResetImpl(complete); }

    virtual std::string ToString() const = 0;

    // non-virtual methods
    bool ContainChild(OpBase *node) const {
        // TODO(anyone) optimize
        for (auto c : children) {
            if (c == node) return true;
        }
        return false;
    }

    void AddChild(OpBase *child) {
        // Add child to parent
        children.emplace_back(child);

        // Add parent to child
        child->parent = this;
    }

    void InsertChild(const std::vector<OpBase *>::const_iterator &position, OpBase *child) {
        children.insert(position, child);

        child->parent = this;
    }

    // Removes node child and update child parent lists
    void RemoveChild(OpBase *child) {
        for (auto it = children.begin(); it != children.end(); it++) {
            if (*it == child) {
                // remove parent from child
                child->parent = nullptr;
                // remove child from parent
                children.erase(it);
                break;
            }
        }
    }

    void PushInBetween(OpBase *onlyChild) {
        /* Disconnect every child from parent
         * Add each parent's child to only child. */
        for (auto child : children) {
            onlyChild->AddChild(child);
        }
        children.clear();
        AddChild(onlyChild);
    }

    void PushBelow(OpBase *op) {
        /* op is a new operation. */
        if (!op->children.empty() || op->parent || !parent) {
            throw lgraph::CypherException("internal error");
        }
        /* Replace A's former parent. */
        OpBase *a_former_parent = parent;
        /* Disconnect A from its former parent. */
        a_former_parent->RemoveChild(this);
        /* Add A's former parent as parent of B. */
        a_former_parent->AddChild(op);
        /* Add A as a child of B. */
        op->AddChild(this);
    }

    bool IsTap() const {
        return type == OpType::ALL_NODE_SCAN || type == OpType::NODE_BY_LABEL_SCAN ||
               type == OpType::NODE_INDEX_SEEK ||
               type == OpType::CREATE
               //|| type == OpType::UNWIND
               || type == OpType::STANDALONE_CALL;
    }

    bool IsScan() const {
        return type == OpType::ALL_NODE_SCAN || type == OpType::NODE_BY_LABEL_SCAN ||
               type == OpType::NODE_INDEX_SEEK || type == OpType::ARGUMENT;
    }

    bool IsDynamicScan() const {
        return type == OpType::NODE_INDEX_SEEK_DYNAMIC || type == OpType::ALL_NODE_SCAN_DYNAMIC ||
               type == OpType::NODE_BY_LABEL_SCAN_DYNAMIC;
    }

    bool IsStreamRoot() const {
        return type == OpType::PROJECT ||
               type == OpType::AGGREGATE
               // TODO(anyone) replace create/delete/set with 'empty project'
<<<<<<< HEAD
               || type == OpType::CREATE || type == OpType::DELETE_ || type == OpType::UPDATE
               || type == OpType::GQL_CREATE || type == OpType::GQL_DELETE_ || type == OpType::GQL_UPDATE;
=======
               || type == OpType::CREATE || type == OpType::DELETE_ || type == OpType::UPDATE ||
               type == OpType::GQL_CREATE || type == OpType::GQL_DELETE ||
               type == OpType::GQL_UPDATE;
>>>>>>> a1b2d9a0
    }

    // static methods
    static void ResetStream(OpBase *op, bool complete = false) {
        op->Reset(complete);
        if (complete) op->state = OpBase::StreamUnInitialized;

        for (auto child : op->children) {
            ResetStream(child, complete);
        }
    }

    static void FreeStream(OpBase *op) {
        if (!op) return;
        // Free child ops
        for (auto child : op->children) {
            FreeStream(child);
        }
        // Free op
        delete op;
    }

    static void DumpStream(OpBase *op, int indent, bool statistics, std::string &s) {
        if (!op) return;
        for (int i = 0; i < indent; i++) s.append(" ");
        s.append(op->ToString());
        if (statistics) {
            s.append(" (").append(std::to_string(op->stats.profileRecordCount)).append(" rows)");
        }
        s.append("\n");
        for (auto child : op->children) {
            DumpStream(child, indent + 4, statistics, s);
        }
    }

    virtual void Accept(Visitor *visitor) = 0;

    virtual void Accept(Visitor *visitor) const = 0;

 protected:
    // complete reset: set operation to uninitialized state.
    virtual OpResult ResetImpl(bool complete) = 0;
};

}  // namespace cypher<|MERGE_RESOLUTION|>--- conflicted
+++ resolved
@@ -57,7 +57,6 @@
     DELETE_,
     REMOVE,
     STANDALONE_CALL,
-    GQL_STANDALONE_CALL,
     INQUERY_CALL,
     CARTESIAN_PRODUCT,
     ARGUMENT,
@@ -68,13 +67,6 @@
     TOPN,
     UNION,
     NODE_BY_ID_SEEK,
-<<<<<<< HEAD
-    GQL_CREATE,
-    GQL_DELETE_,
-    GQL_UPDATE,
-    GQL_INQUERY_CALL,
-    GQL_MERGE
-=======
     // TODO(lingsu): the operator and ast will be decoupled in the future, and ast will generate
     // symbolic information and expression, then the operator will complete the calculation through
     // the symbolic information and expression. and then the operator will be unified, without
@@ -82,8 +74,9 @@
     GQL_STANDALONE_CALL,
     GQL_CREATE,
     GQL_DELETE,
-    GQL_UPDATE
->>>>>>> a1b2d9a0
+    GQL_UPDATE,
+    GQL_INQUERY_CALL,
+    GQL_MERGE
 };
 
 struct OpStats {
@@ -219,14 +212,9 @@
         return type == OpType::PROJECT ||
                type == OpType::AGGREGATE
                // TODO(anyone) replace create/delete/set with 'empty project'
-<<<<<<< HEAD
-               || type == OpType::CREATE || type == OpType::DELETE_ || type == OpType::UPDATE
-               || type == OpType::GQL_CREATE || type == OpType::GQL_DELETE_ || type == OpType::GQL_UPDATE;
-=======
                || type == OpType::CREATE || type == OpType::DELETE_ || type == OpType::UPDATE ||
                type == OpType::GQL_CREATE || type == OpType::GQL_DELETE ||
                type == OpType::GQL_UPDATE;
->>>>>>> a1b2d9a0
     }
 
     // static methods
