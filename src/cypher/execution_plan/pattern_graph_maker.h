--- conflicted
+++ resolved
@@ -24,19 +24,10 @@
 // TODO(lingsu): rename in the future
 class PatternGraphMaker : public geax::frontend::AstNodeVisitor {
  public:
-<<<<<<< HEAD
-    PatternGraphMaker(ExecutionPlanV2* execution_plan,
-                     std::vector<PatternGraph>& pattern_graphs)
-        : execution_plan_(execution_plan)
-        , pattern_graphs_(pattern_graphs) {}
-
-    geax::frontend::GEAXErrorCode Build(geax::frontend::AstNode* astNode, RTContext* ctx);
-=======
     explicit PatternGraphMaker(std::vector<PatternGraph>& pattern_graphs)
         : pattern_graphs_(pattern_graphs) {}
 
-    geax::frontend::GEAXErrorCode Build(geax::frontend::AstNode* astNode);
->>>>>>> a1b2d9a0
+    geax::frontend::GEAXErrorCode Build(geax::frontend::AstNode* astNode, RTContext* ctx);
     std::string ErrorMsg() { return error_msg_; }
 
  private:
@@ -94,7 +85,6 @@
     std::any visit(geax::frontend::BSmallerThan* node) override;
     std::any visit(geax::frontend::BNotGreaterThan* node) override;
     std::any visit(geax::frontend::BSafeEqual* node) override;
-    std::any visit(geax::frontend::BSquare* node) override;
     std::any visit(geax::frontend::BAdd* node) override;
     std::any visit(geax::frontend::BSub* node) override;
     std::any visit(geax::frontend::BDiv* node) override;
@@ -213,20 +203,10 @@
     std::any reportError() override;
 
  private:
-<<<<<<< HEAD
-   void AddSymbol(const std::string &symbol_alias, cypher::SymbolNode::Type type,
-                   cypher::SymbolNode::Scope scope);
-   void AddNode(Node *node);
-   void AddRelationship(Relationship* rel);
-
-    ExecutionPlanV2* execution_plan_;
-=======
     void AddSymbol(const std::string& symbol_alias, cypher::SymbolNode::Type type,
                    cypher::SymbolNode::Scope scope);
     void AddNode(Node* node);
     void AddRelationship(Relationship* rel);
-
->>>>>>> a1b2d9a0
     std::vector<PatternGraph>& pattern_graphs_;
     std::vector<size_t> symbols_idx_;
     size_t cur_pattern_graph_;
