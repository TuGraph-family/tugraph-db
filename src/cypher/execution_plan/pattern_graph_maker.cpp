/**
 * Copyright 2023 AntGroup CO., Ltd.
 *
 * Licensed under the Apache License, Version 2.0 (the "License");
 * you may not use this file except in compliance with the License.
 * You may obtain a copy of the License at
 *
 * http://www.apache.org/licenses/LICENSE-2.0
 *
 * Unless required by applicable law or agreed to in writing, software
 * distributed under the License is distributed on an "AS IS" BASIS,
 * WITHOUT WARRANTIES OR CONDITIONS OF ANY KIND, either express or implied.
 */

#include "geax-front-end/isogql/GQLAstVisitor.h"
#include "cypher/utils/geax_util.h"
#include "cypher/execution_plan/clause_guard.h"
#include "cypher/execution_plan/pattern_graph_maker.h"
<<<<<<< HEAD
#include "cypher/procedure/procedure_v2.h"
#include "db/galaxy.h"
=======
>>>>>>> a1b2d9a0

namespace cypher {

geax::frontend::GEAXErrorCode PatternGraphMaker::Build(geax::frontend::AstNode* astNode,
                                                       RTContext* ctx) {
    ctx_ = ctx;
    cur_pattern_graph_ = -1;
    cur_types_.clear();
    return std::any_cast<geax::frontend::GEAXErrorCode>(astNode->accept(*this));
}

std::any PatternGraphMaker::visit(geax::frontend::GraphPattern* node) {
    auto& path_patterns = node->pathPatterns();
<<<<<<< HEAD
    // if (path_patterns.size() > 1) {
    //     NOT_SUPPORT();
    // }
=======
>>>>>>> a1b2d9a0
    for (auto path_pattern : path_patterns) {
        ACCEPT_AND_CHECK_WITH_ERROR_MSG(path_pattern);
    }
    if (node->matchMode().has_value()) {
        NOT_SUPPORT();
    }
    if (node->keep().has_value()) {
        NOT_SUPPORT();
    }
    if (node->where().has_value()) {
        ACCEPT_AND_CHECK_WITH_ERROR_MSG(node->where().value());
    }
    if (node->yield().has_value()) {
        NOT_SUPPORT();
    }
    return geax::frontend::GEAXErrorCode::GEAX_SUCCEED;
}

std::any PatternGraphMaker::visit(geax::frontend::PathPattern* node) {
    if (node->prefix().has_value()) {
        NOT_SUPPORT();
    }
    auto& chains = node->chains();
    for (auto chain : chains) {
        ACCEPT_AND_CHECK_WITH_ERROR_MSG(chain);
    }
    if (node->alias().has_value()) {
        auto& pattern_graph = pattern_graphs_[cur_pattern_graph_];
        pattern_graph.symbol_table.symbols.emplace(
            node->alias().value(),
            SymbolNode(symbols_idx_[cur_pattern_graph_]++, cypher::SymbolNode::NAMED_PATH,
                       SymbolNode::Scope::LOCAL));

        auto& path_elements = pattern_graph.symbol_table.anot_collection.path_elements;
        std::vector<Node>& nodes = pattern_graph.GetNodes();
        std::vector<Relationship>& relationships = pattern_graph.GetRelationships();
        if (nodes.size() != relationships.size() + 1)
            throw lgraph::CypherException("PathPattern error: " + node->alias().value());
        std::vector<std::shared_ptr<geax::frontend::Ref>> paths;
        paths.reserve(nodes.size() + relationships.size());
        size_t idx;
        std::string alias;
        for (idx = 0; idx < relationships.size(); ++idx) {
            std::shared_ptr<geax::frontend::Ref> node_ref = std::make_shared<geax::frontend::Ref>();
            alias = nodes[idx].Alias();
            node_ref->setName(std::move(alias));
            paths.push_back(node_ref);
            std::shared_ptr<geax::frontend::Ref> relp_ref = std::make_shared<geax::frontend::Ref>();
            alias = relationships[idx].Alias();
            relp_ref->setName(std::move(alias));
            paths.push_back(relp_ref);
        }
        std::shared_ptr<geax::frontend::Ref> node_ref = std::make_shared<geax::frontend::Ref>();
        alias = nodes[idx].Alias();
        node_ref->setName(std::move(alias));
        paths.push_back(node_ref);
        path_elements.emplace(node->alias().value(), paths);
    }
    return geax::frontend::GEAXErrorCode::GEAX_SUCCEED;
}

std::any PatternGraphMaker::visit(geax::frontend::PathChain* node) {
    auto head = node->head();
    ACCEPT_AND_CHECK_WITH_ERROR_MSG(head);
    // todo: ...
    ClauseGuard cg(node->type(), cur_types_);
    auto& tails = node->tails();
    if (tails.size() == 0) {
        return geax::frontend::GEAXErrorCode::GEAX_SUCCEED;
    }
    for (auto [edge, end_node] : tails) {
        start_t_ = node_t_;
        ACCEPT_AND_CHECK_WITH_ERROR_MSG(end_node);
        ACCEPT_AND_CHECK_WITH_ERROR_MSG(edge);
    }
    return geax::frontend::GEAXErrorCode::GEAX_SUCCEED;
}

std::any PatternGraphMaker::visit(geax::frontend::Node* node) {
    ClauseGuard cg(node->type(), cur_types_);
    node_t_ = std::make_shared<Node>();
    auto filler = node->filler();
    ACCEPT_AND_CHECK_WITH_ERROR_MSG(filler);
    AddNode(node_t_.get());
    return geax::frontend::GEAXErrorCode::GEAX_SUCCEED;
}

std::any PatternGraphMaker::visit(geax::frontend::Edge* node) {
    ClauseGuard cg(node->type(), cur_types_);
    relp_t_ = std::make_shared<Relationship>();
    auto& pattern_graph = pattern_graphs_[cur_pattern_graph_];
    relp_t_->SetLhs(pattern_graph.GetNode(start_t_->Alias()).ID());
    relp_t_->SetRhs(pattern_graph.GetNode(node_t_->Alias()).ID());
    auto filler = node->filler();
    ACCEPT_AND_CHECK_WITH_ERROR_MSG(filler);
    switch (node->direction()) {
    case geax::frontend::EdgeDirection::kPointRight:
        relp_t_->direction_ = parser::LinkDirection::LEFT_TO_RIGHT;
        break;
    case geax::frontend::EdgeDirection::kPointLeft:
        relp_t_->direction_ = parser::LinkDirection::RIGHT_TO_LEFT;
        break;
    case geax::frontend::EdgeDirection::kAnyDirected:
        relp_t_->direction_ = parser::LinkDirection::DIR_NOT_SPECIFIED;
        break;
    default:
        NOT_SUPPORT();
    }
    if (node->hopRange().has_value()) {
        auto min_hop = std::get_if<int64_t>(&std::get<0>(node->hopRange().value()));
        if (min_hop) {
            relp_t_->min_hop_ = *min_hop;
        } else {
            NOT_SUPPORT();
        }
        auto optional_max_hop = std::get<1>(node->hopRange().value());
        if (optional_max_hop.has_value()) {
            auto max_hop = std::get_if<int64_t>(&optional_max_hop.value());
            if (max_hop) {
                relp_t_->max_hop_ = *max_hop > parser::VAR_LEN_EXPAND_MAX_HOP
                                        ? parser::VAR_LEN_EXPAND_MAX_HOP
                                        : *max_hop;
            } else {
                NOT_SUPPORT();
            }
        } else {
            relp_t_->max_hop_ = parser::VAR_LEN_EXPAND_MAX_HOP;
        }
    }
    LOG_DEBUG() << relp_t_->MinHop() << " " << relp_t_->MaxHop();
    AddRelationship(relp_t_.get());
    return geax::frontend::GEAXErrorCode::GEAX_SUCCEED;
}

std::any PatternGraphMaker::visit(geax::frontend::ElementFiller* node) {
    // variable
    auto& variable = node->v();
    if (!variable.has_value()) {
        NOT_SUPPORT();
    }
    SymbolNode::Type symbol_node_type;
    auto& symbols = pattern_graphs_[cur_pattern_graph_].symbol_table.symbols;
    auto& pattern_graph = pattern_graphs_[cur_pattern_graph_];
    if (ClauseGuard::InClause(geax::frontend::AstNodeType::kNode, cur_types_)) {
        node_t_->SetAlias(variable.value());
        symbol_node_type = SymbolNode::Type::NODE;
        auto it = symbols.find(variable.value());
        if (it == symbols.end()) {
            if (pattern_graph.GetNode(variable.value()).Empty()) {
                if (ClauseGuard::InClause(geax::frontend::AstNodeType::kMatchStatement,
                                          cur_types_)) {
                    node_t_->derivation_ = Node::Derivation::MATCHED;
                } else if (ClauseGuard::InClause(geax::frontend::AstNodeType::kInsertStatement,
                                                 cur_types_)) {
                    node_t_->derivation_ = Node::Derivation::CREATED;
<<<<<<< HEAD
                } else if (ClauseGuard::InClause(geax::frontend::AstNodeType::kMergeStatement,
                                                 cur_types_)) {
                    node_t_->derivation_ = Node::Derivation::MERGED;
=======
>>>>>>> a1b2d9a0
                } else {
                    NOT_SUPPORT();
                }
            }
        } else {
            if (it->second.scope == cypher::SymbolNode::ARGUMENT) {
                node_t_->derivation_ = Node::Derivation::ARGUMENT;
            }
<<<<<<< HEAD
            if (ClauseGuard::InClause(geax::frontend::AstNodeType::kMergeStatement, cur_types_)) {
                if (it->second.scope == cypher::SymbolNode::LOCAL) {
                    node_t_->Visited() = true;
                }
            }
=======
>>>>>>> a1b2d9a0
        }
    } else if (ClauseGuard::InClause(geax::frontend::AstNodeType::kEdge, cur_types_)) {
        relp_t_->SetAlias(variable.value());
        symbol_node_type = SymbolNode::Type::RELATIONSHIP;
        auto it = symbols.find(variable.value());
        if (it == symbols.end()) {
            if (pattern_graph.GetRelationship(variable.value()).Empty()) {
                if (ClauseGuard::InClause(geax::frontend::AstNodeType::kMatchStatement,
                                          cur_types_)) {
                    relp_t_->derivation_ = Relationship::Derivation::MATCHED;
                } else if (ClauseGuard::InClause(geax::frontend::AstNodeType::kInsertStatement,
                                                 cur_types_)) {
                    relp_t_->derivation_ = Relationship::Derivation::CREATED;
<<<<<<< HEAD
                } else if (ClauseGuard::InClause(geax::frontend::AstNodeType::kMergeStatement,
                                                 cur_types_)) {
                    relp_t_->derivation_ = Relationship::Derivation::MERGED;
=======
>>>>>>> a1b2d9a0
                } else {
                    NOT_SUPPORT();
                }
            }
        } else {
            if (it->second.scope == cypher::SymbolNode::ARGUMENT) {
                relp_t_->derivation_ = Relationship::Derivation::ARGUMENT;
            }
        }
    } else {
        NOT_SUPPORT();
    }
    AddSymbol(variable.value(), symbol_node_type, cypher::SymbolNode::LOCAL);
    // label
    auto& label = node->label();
    if (label.has_value()) {
        ACCEPT_AND_CHECK_WITH_ERROR_MSG(label.value());
    }
    // predicates
    auto& predicates = node->predicates();
    if (predicates.size() > 1) {
        NOT_SUPPORT();
    }
    for (auto predicate : predicates) {
        ACCEPT_AND_CHECK_WITH_ERROR_MSG(predicate);
    }
    return geax::frontend::GEAXErrorCode::GEAX_SUCCEED;
}

std::any PatternGraphMaker::visit(geax::frontend::WhereClause* node) {
    ACCEPT_AND_CHECK_WITH_ERROR_MSG(node->predicate());
    return geax::frontend::GEAXErrorCode::GEAX_SUCCEED;
}

std::any PatternGraphMaker::visit(geax::frontend::OrderByField* node) { NOT_SUPPORT(); }

std::any PatternGraphMaker::visit(geax::frontend::PathModePrefix* node) { NOT_SUPPORT(); }

std::any PatternGraphMaker::visit(geax::frontend::PathSearchPrefix* node) { NOT_SUPPORT(); }

std::any PatternGraphMaker::visit(geax::frontend::SingleLabel* node) {
    if (ClauseGuard::InClause(geax::frontend::AstNodeType::kNode, cur_types_)) {
        node_t_->SetLabel(node->label());
        return geax::frontend::GEAXErrorCode::GEAX_SUCCEED;
    } else if ((ClauseGuard::InClause(geax::frontend::AstNodeType::kEdge, cur_types_))) {
        relp_t_->AddType(node->label());
        return geax::frontend::GEAXErrorCode::GEAX_SUCCEED;
    } else if ((ClauseGuard::InClause(geax::frontend::AstNodeType::kIsLabeled, cur_types_))) {
        return geax::frontend::GEAXErrorCode::GEAX_SUCCEED;
    }
    NOT_SUPPORT();
}

std::any PatternGraphMaker::visit(geax::frontend::LabelOr* node) {
<<<<<<< HEAD
    if (node->left()) ACCEPT_AND_CHECK_WITH_ERROR_MSG(node->left());
    if (node->right()) ACCEPT_AND_CHECK_WITH_ERROR_MSG(node->right());
=======
    ACCEPT_AND_CHECK_WITH_ERROR_MSG(node->left());
    ACCEPT_AND_CHECK_WITH_ERROR_MSG(node->right());
>>>>>>> a1b2d9a0
    return geax::frontend::GEAXErrorCode::GEAX_SUCCEED;
}

std::any PatternGraphMaker::visit(geax::frontend::LabelAnd* node) { NOT_SUPPORT(); }

std::any PatternGraphMaker::visit(geax::frontend::LabelNot* node) { NOT_SUPPORT(); }

std::any PatternGraphMaker::visit(geax::frontend::PropStruct* node) {
<<<<<<< HEAD
    if (ClauseGuard::InClause(geax::frontend::AstNodeType::kMatchStatement, cur_types_) ||
        ClauseGuard::InClause(geax::frontend::AstNodeType::kMergeStatement, cur_types_)) {
=======
    if (ClauseGuard::InClause(geax::frontend::AstNodeType::kMatchStatement, cur_types_)) {
>>>>>>> a1b2d9a0
        auto& properties = node->properties();
        if (properties.size() != 1) {
            NOT_SUPPORT();
        }
        auto property = node->properties()[0];
        Property p;
        auto [key, value] = property;
        p.field = key;
        if (value->type() == geax::frontend::AstNodeType::kVString) {
            p.type = Property::VALUE;
            p.value = lgraph::FieldData(((geax::frontend::VString*)value)->val());
        } else if (value->type() == geax::frontend::AstNodeType::kVInt) {
            p.type = Property::VALUE;
            p.value = lgraph::FieldData(((geax::frontend::VInt*)value)->val());
<<<<<<< HEAD
        } else if (value->type() == geax::frontend::AstNodeType::kVBool) {
            p.type = Property::VALUE;
            p.value = lgraph::FieldData(((geax::frontend::VBool*)value)->val());
        } else if (value->type() == geax::frontend::AstNodeType::kVDouble) {
            p.type = Property::VALUE;
            p.value = lgraph::FieldData(((geax::frontend::VDouble*)value)->val());
=======
>>>>>>> a1b2d9a0
        } else if (value->type() == geax::frontend::AstNodeType::kRef) {
            p.type = Property::VARIABLE;
            p.value = lgraph::FieldData(((geax::frontend::Ref*)value)->name());
            p.value_alias = ((geax::frontend::Ref*)value)->name();
        } else if (value->type() == geax::frontend::AstNodeType::kParam) {
            p.type = Property::PARAMETER;
            p.value = lgraph::FieldData(((geax::frontend::Param*)value)->name());
            p.value_alias = ((geax::frontend::Param*)value)->name();
        } else {
            NOT_SUPPORT();
        }
        if (ClauseGuard::InClause(geax::frontend::AstNodeType::kNode, cur_types_)) {
            node_t_->SetProperty(p);
            return geax::frontend::GEAXErrorCode::GEAX_SUCCEED;
        } else if (ClauseGuard::InClause(geax::frontend::AstNodeType::kEdge, cur_types_)) {
<<<<<<< HEAD
            return geax::frontend::GEAXErrorCode::GEAX_SUCCEED;
=======
            NOT_SUPPORT();
>>>>>>> a1b2d9a0
        }
        NOT_SUPPORT();
    } else if (ClauseGuard::InClause(geax::frontend::AstNodeType::kInsertStatement, cur_types_)) {
        return geax::frontend::GEAXErrorCode::GEAX_SUCCEED;
    } else {
        NOT_SUPPORT();
    }
}

std::any PatternGraphMaker::visit(geax::frontend::YieldField* node) {
    auto p = global_ptable_v2.GetProcedureV2(curr_procedure_name_);
    if (p) {
        for (auto& pair : node->items()) {
            const std::string& name = std::get<0>(pair);
            auto type = lgraph_api::LGraphType::NUL;
            for (auto& r : p->signature.result_list) {
                if (r.name == name) {
                    type = r.type;
                }
            }
            switch (type) {
            case lgraph_api::LGraphType::NODE:
                AddSymbol(name, cypher::SymbolNode::NODE, cypher::SymbolNode::LOCAL);
                break;
            default:
                AddSymbol(name, cypher::SymbolNode::CONSTANT, cypher::SymbolNode::LOCAL);
                break;
            }
        }
    } else {
        auto names = fma_common::Split(curr_procedure_name_, ".");
        if (names.size() > 2 && names[0] == "plugin") {
            std::string input, output;
            auto type = names[1] == "cpp" ? lgraph::PluginManager::PluginType::CPP
                                          : lgraph::PluginManager::PluginType::PYTHON;
            if (type == lgraph::PluginManager::PluginType::PYTHON) {
                NOT_SUPPORT();
            }
            auto db = ctx_->galaxy_->OpenGraph(ctx_->user_, ctx_->graph_);
            auto pm = db.GetLightningGraph()->GetPluginManager();
            lgraph_api::SigSpec* sig_spec = nullptr;
            if (!pm->GetPluginSignature(type, ctx_->user_, names[2], &sig_spec) ||
                sig_spec == nullptr) {
                NOT_SUPPORT();
            }

            for (auto& pair : node->items()) {
                const std::string& name = std::get<0>(pair);
                auto type = lgraph_api::LGraphType::NUL;
                const auto iter =
                    std::find_if(sig_spec->result_list.cbegin(), sig_spec->result_list.cend(),
                                 [&name](const auto& param) { return name == param.name; });
                if (iter == sig_spec->result_list.cend()) {
                    NOT_SUPPORT();
                }
                switch (type) {
                case lgraph_api::LGraphType::NODE:
                    AddSymbol(name, cypher::SymbolNode::NODE, cypher::SymbolNode::LOCAL);
                    break;
                default:
                    AddSymbol(name, cypher::SymbolNode::CONSTANT, cypher::SymbolNode::LOCAL);
                    break;
                }
            }
        } else {
            NOT_SUPPORT();
        }
    }
    return geax::frontend::GEAXErrorCode::GEAX_SUCCEED;
}

std::any PatternGraphMaker::visit(geax::frontend::TableFunctionClause* node) { NOT_SUPPORT(); }

std::any PatternGraphMaker::visit(geax::frontend::ReadConsistency* node) { NOT_SUPPORT(); }

std::any PatternGraphMaker::visit(geax::frontend::AllowAnonymousTable* node) { NOT_SUPPORT(); }

std::any PatternGraphMaker::visit(geax::frontend::OpConcurrent* node) { NOT_SUPPORT(); }

std::any PatternGraphMaker::visit(geax::frontend::EdgeOnJoin* node) { NOT_SUPPORT(); }

std::any PatternGraphMaker::visit(geax::frontend::SetAllProperties* node) { NOT_SUPPORT(); }

std::any PatternGraphMaker::visit(geax::frontend::UpdateProperties* node) { NOT_SUPPORT(); }

std::any PatternGraphMaker::visit(geax::frontend::SetLabel* node) { NOT_SUPPORT(); }

std::any PatternGraphMaker::visit(geax::frontend::SetSingleProperty* node) { NOT_SUPPORT(); }

std::any PatternGraphMaker::visit(geax::frontend::SetSchemaClause* node) { NOT_SUPPORT(); }

std::any PatternGraphMaker::visit(geax::frontend::SetGraphClause* node) { NOT_SUPPORT(); }

std::any PatternGraphMaker::visit(geax::frontend::SetTimeZoneClause* node) { NOT_SUPPORT(); }

std::any PatternGraphMaker::visit(geax::frontend::SetParamClause* node) { NOT_SUPPORT(); }

std::any PatternGraphMaker::visit(geax::frontend::ResetAll* node) { NOT_SUPPORT(); }

std::any PatternGraphMaker::visit(geax::frontend::ResetSchema* node) { NOT_SUPPORT(); }

std::any PatternGraphMaker::visit(geax::frontend::ResetTimeZone* node) { NOT_SUPPORT(); }

std::any PatternGraphMaker::visit(geax::frontend::ResetGraph* node) { NOT_SUPPORT(); }

std::any PatternGraphMaker::visit(geax::frontend::ResetParam* node) { NOT_SUPPORT(); }

std::any PatternGraphMaker::visit(geax::frontend::GetField* node) {
    ACCEPT_AND_CHECK_WITH_ERROR_MSG(node->expr());
    return geax::frontend::GEAXErrorCode::GEAX_SUCCEED;
}

std::any PatternGraphMaker::visit(geax::frontend::TupleGet* node) {
    ACCEPT_AND_CHECK_WITH_ERROR_MSG(node->expr());
    return geax::frontend::GEAXErrorCode::GEAX_SUCCEED;
}

std::any PatternGraphMaker::visit(geax::frontend::Not* node) {
    ACCEPT_AND_CHECK_WITH_ERROR_MSG(node->expr());
    return geax::frontend::GEAXErrorCode::GEAX_SUCCEED;
}

std::any PatternGraphMaker::visit(geax::frontend::Neg* node) {
    ACCEPT_AND_CHECK_WITH_ERROR_MSG(node->expr());
    return geax::frontend::GEAXErrorCode::GEAX_SUCCEED;
}

std::any PatternGraphMaker::visit(geax::frontend::Tilde* node) {
    ACCEPT_AND_CHECK_WITH_ERROR_MSG(node->expr());
    return geax::frontend::GEAXErrorCode::GEAX_SUCCEED;
}

std::any PatternGraphMaker::visit(geax::frontend::VSome* node) {
    ACCEPT_AND_CHECK_WITH_ERROR_MSG(node->expr());
    return geax::frontend::GEAXErrorCode::GEAX_SUCCEED;
}

std::any PatternGraphMaker::visit(geax::frontend::BEqual* node) {
    ACCEPT_AND_CHECK_WITH_ERROR_MSG(node->left());
    ACCEPT_AND_CHECK_WITH_ERROR_MSG(node->right());
    return geax::frontend::GEAXErrorCode::GEAX_SUCCEED;
}

std::any PatternGraphMaker::visit(geax::frontend::BNotEqual* node) {
    ACCEPT_AND_CHECK_WITH_ERROR_MSG(node->left());
    ACCEPT_AND_CHECK_WITH_ERROR_MSG(node->right());
    return geax::frontend::GEAXErrorCode::GEAX_SUCCEED;
}

std::any PatternGraphMaker::visit(geax::frontend::BGreaterThan* node) {
    ACCEPT_AND_CHECK_WITH_ERROR_MSG(node->left());
    ACCEPT_AND_CHECK_WITH_ERROR_MSG(node->right());
    return geax::frontend::GEAXErrorCode::GEAX_SUCCEED;
}

std::any PatternGraphMaker::visit(geax::frontend::BNotSmallerThan* node) {
    ACCEPT_AND_CHECK_WITH_ERROR_MSG(node->left());
    ACCEPT_AND_CHECK_WITH_ERROR_MSG(node->right());
    return geax::frontend::GEAXErrorCode::GEAX_SUCCEED;
}

std::any PatternGraphMaker::visit(geax::frontend::BSmallerThan* node) {
    ACCEPT_AND_CHECK_WITH_ERROR_MSG(node->left());
    ACCEPT_AND_CHECK_WITH_ERROR_MSG(node->right());
    return geax::frontend::GEAXErrorCode::GEAX_SUCCEED;
}

std::any PatternGraphMaker::visit(geax::frontend::BNotGreaterThan* node) {
    ACCEPT_AND_CHECK_WITH_ERROR_MSG(node->left());
    ACCEPT_AND_CHECK_WITH_ERROR_MSG(node->right());
    return geax::frontend::GEAXErrorCode::GEAX_SUCCEED;
}

std::any PatternGraphMaker::visit(geax::frontend::BSafeEqual* node) {
    ACCEPT_AND_CHECK_WITH_ERROR_MSG(node->left());
    ACCEPT_AND_CHECK_WITH_ERROR_MSG(node->right());
    return geax::frontend::GEAXErrorCode::GEAX_SUCCEED;
}

std::any PatternGraphMaker::visit(geax::frontend::BSquare* node) {
    ACCEPT_AND_CHECK_WITH_ERROR_MSG(node->left());
    ACCEPT_AND_CHECK_WITH_ERROR_MSG(node->right());
    return geax::frontend::GEAXErrorCode::GEAX_SUCCEED;
}

std::any PatternGraphMaker::visit(geax::frontend::BAdd* node) {
    ACCEPT_AND_CHECK_WITH_ERROR_MSG(node->left());
    ACCEPT_AND_CHECK_WITH_ERROR_MSG(node->right());
    return geax::frontend::GEAXErrorCode::GEAX_SUCCEED;
}

std::any PatternGraphMaker::visit(geax::frontend::BSub* node) {
    ACCEPT_AND_CHECK_WITH_ERROR_MSG(node->left());
    ACCEPT_AND_CHECK_WITH_ERROR_MSG(node->right());
    return geax::frontend::GEAXErrorCode::GEAX_SUCCEED;
}

std::any PatternGraphMaker::visit(geax::frontend::BDiv* node) {
    ACCEPT_AND_CHECK_WITH_ERROR_MSG(node->left());
    ACCEPT_AND_CHECK_WITH_ERROR_MSG(node->right());
    return geax::frontend::GEAXErrorCode::GEAX_SUCCEED;
}

std::any PatternGraphMaker::visit(geax::frontend::BMul* node) {
    ACCEPT_AND_CHECK_WITH_ERROR_MSG(node->left());
    ACCEPT_AND_CHECK_WITH_ERROR_MSG(node->right());
    return geax::frontend::GEAXErrorCode::GEAX_SUCCEED;
}

std::any PatternGraphMaker::visit(geax::frontend::BMod* node) {
    ACCEPT_AND_CHECK_WITH_ERROR_MSG(node->left());
    ACCEPT_AND_CHECK_WITH_ERROR_MSG(node->right());
    return geax::frontend::GEAXErrorCode::GEAX_SUCCEED;
}

std::any PatternGraphMaker::visit(geax::frontend::BSquare* node) {
    ACCEPT_AND_CHECK_WITH_ERROR_MSG(node->left());
    ACCEPT_AND_CHECK_WITH_ERROR_MSG(node->right());
    return geax::frontend::GEAXErrorCode::GEAX_SUCCEED;
}

std::any PatternGraphMaker::visit(geax::frontend::BAnd* node) {
    ACCEPT_AND_CHECK_WITH_ERROR_MSG(node->left());
    ACCEPT_AND_CHECK_WITH_ERROR_MSG(node->right());
    return geax::frontend::GEAXErrorCode::GEAX_SUCCEED;
}

std::any PatternGraphMaker::visit(geax::frontend::BOr* node) {
    ACCEPT_AND_CHECK_WITH_ERROR_MSG(node->left());
    ACCEPT_AND_CHECK_WITH_ERROR_MSG(node->right());
    return geax::frontend::GEAXErrorCode::GEAX_SUCCEED;
}

std::any PatternGraphMaker::visit(geax::frontend::BXor* node) {
    ACCEPT_AND_CHECK_WITH_ERROR_MSG(node->left());
    ACCEPT_AND_CHECK_WITH_ERROR_MSG(node->right());
    return geax::frontend::GEAXErrorCode::GEAX_SUCCEED;
}

std::any PatternGraphMaker::visit(geax::frontend::BBitAnd* node) {
    ACCEPT_AND_CHECK_WITH_ERROR_MSG(node->left());
    ACCEPT_AND_CHECK_WITH_ERROR_MSG(node->right());
    return geax::frontend::GEAXErrorCode::GEAX_SUCCEED;
}

std::any PatternGraphMaker::visit(geax::frontend::BBitOr* node) {
    ACCEPT_AND_CHECK_WITH_ERROR_MSG(node->left());
    ACCEPT_AND_CHECK_WITH_ERROR_MSG(node->right());
    return geax::frontend::GEAXErrorCode::GEAX_SUCCEED;
}

std::any PatternGraphMaker::visit(geax::frontend::BBitXor* node) {
    ACCEPT_AND_CHECK_WITH_ERROR_MSG(node->left());
    ACCEPT_AND_CHECK_WITH_ERROR_MSG(node->right());
    return geax::frontend::GEAXErrorCode::GEAX_SUCCEED;
}

std::any PatternGraphMaker::visit(geax::frontend::BBitLeftShift* node) {
    ACCEPT_AND_CHECK_WITH_ERROR_MSG(node->left());
    ACCEPT_AND_CHECK_WITH_ERROR_MSG(node->right());
    return geax::frontend::GEAXErrorCode::GEAX_SUCCEED;
}

std::any PatternGraphMaker::visit(geax::frontend::BBitRightShift* node) {
    ACCEPT_AND_CHECK_WITH_ERROR_MSG(node->left());
    ACCEPT_AND_CHECK_WITH_ERROR_MSG(node->right());
    return geax::frontend::GEAXErrorCode::GEAX_SUCCEED;
}

std::any PatternGraphMaker::visit(geax::frontend::BConcat* node) {
    ACCEPT_AND_CHECK_WITH_ERROR_MSG(node->left());
    ACCEPT_AND_CHECK_WITH_ERROR_MSG(node->right());
    return geax::frontend::GEAXErrorCode::GEAX_SUCCEED;
}

std::any PatternGraphMaker::visit(geax::frontend::BIndex* node) {
    ACCEPT_AND_CHECK_WITH_ERROR_MSG(node->left());
    ACCEPT_AND_CHECK_WITH_ERROR_MSG(node->right());
    return geax::frontend::GEAXErrorCode::GEAX_SUCCEED;
}

std::any PatternGraphMaker::visit(geax::frontend::BLike* node) {
    ACCEPT_AND_CHECK_WITH_ERROR_MSG(node->left());
    ACCEPT_AND_CHECK_WITH_ERROR_MSG(node->right());
    return geax::frontend::GEAXErrorCode::GEAX_SUCCEED;
}

std::any PatternGraphMaker::visit(geax::frontend::BIn* node) {
    ACCEPT_AND_CHECK_WITH_ERROR_MSG(node->left());
    ACCEPT_AND_CHECK_WITH_ERROR_MSG(node->right());
    return geax::frontend::GEAXErrorCode::GEAX_SUCCEED;
}

std::any PatternGraphMaker::visit(geax::frontend::If* node) {
    ACCEPT_AND_CHECK_WITH_ERROR_MSG(node->condition());
    ACCEPT_AND_CHECK_WITH_ERROR_MSG(node->trueBody());
    ACCEPT_AND_CHECK_WITH_ERROR_MSG(node->falseBody());
    return geax::frontend::GEAXErrorCode::GEAX_SUCCEED;
}

std::any PatternGraphMaker::visit(geax::frontend::Function* node) {
    for (auto& arg : node->args()) {
        ACCEPT_AND_CHECK_WITH_ERROR_MSG(arg);
    }
    return geax::frontend::GEAXErrorCode::GEAX_SUCCEED;
}

std::any PatternGraphMaker::visit(geax::frontend::Case* node) {
    if (node->input().has_value()) {
        ACCEPT_AND_CHECK_WITH_ERROR_MSG(node->input().value());
    }
    for (auto& case_body : node->caseBodies()) {
        ACCEPT_AND_CHECK_WITH_ERROR_MSG(std::get<0>(case_body));
        ACCEPT_AND_CHECK_WITH_ERROR_MSG(std::get<1>(case_body));
    }
    if (node->elseBody().has_value()) {
        ACCEPT_AND_CHECK_WITH_ERROR_MSG(node->elseBody().value());
    }
    return geax::frontend::GEAXErrorCode::GEAX_SUCCEED;
}

std::any PatternGraphMaker::visit(geax::frontend::Cast* node) {
    ACCEPT_AND_CHECK_WITH_ERROR_MSG(node->expr());
    return geax::frontend::GEAXErrorCode::GEAX_SUCCEED;
}

std::any PatternGraphMaker::visit(geax::frontend::MatchCase* node) {
    ACCEPT_AND_CHECK_WITH_ERROR_MSG(node->input());
    for (auto& case_body : node->cases()) {
        ACCEPT_AND_CHECK_WITH_ERROR_MSG(std::get<0>(case_body));
        ACCEPT_AND_CHECK_WITH_ERROR_MSG(std::get<1>(case_body));
    }
    return geax::frontend::GEAXErrorCode::GEAX_SUCCEED;
}

std::any PatternGraphMaker::visit(geax::frontend::AggFunc* node) {
    ACCEPT_AND_CHECK_WITH_ERROR_MSG(node->expr());
    for (auto& expr : node->distinctBy()) {
        ACCEPT_AND_CHECK_WITH_ERROR_MSG(expr);
    }
    return geax::frontend::GEAXErrorCode::GEAX_SUCCEED;
}

std::any PatternGraphMaker::visit(geax::frontend::BAggFunc* node) {
    auto& left = node->lExpr();
    ACCEPT_AND_CHECK_WITH_ERROR_MSG(std::get<1>(left));
    ACCEPT_AND_CHECK_WITH_ERROR_MSG(node->rExpr());
    return geax::frontend::GEAXErrorCode::GEAX_SUCCEED;
}

std::any PatternGraphMaker::visit(geax::frontend::MultiCount* node) { NOT_SUPPORT(); }

std::any PatternGraphMaker::visit(geax::frontend::Windowing* node) { NOT_SUPPORT(); }

std::any PatternGraphMaker::visit(geax::frontend::MkList* node) {
    for (auto elem : node->elems()) {
        ACCEPT_AND_CHECK_WITH_ERROR_MSG(elem);
    }
    return geax::frontend::GEAXErrorCode::GEAX_SUCCEED;
}

std::any PatternGraphMaker::visit(geax::frontend::MkMap* node) {
    for (auto [elem1, elem2] : node->elems()) {
        ACCEPT_AND_CHECK_WITH_ERROR_MSG(elem1);
        ACCEPT_AND_CHECK_WITH_ERROR_MSG(elem2);
    }
    return geax::frontend::GEAXErrorCode::GEAX_SUCCEED;
}

std::any PatternGraphMaker::visit(geax::frontend::MkRecord* node) {
    for (auto [elem1, elem2] : node->elems()) {
        ACCEPT_AND_CHECK_WITH_ERROR_MSG(elem2);
    }
    return geax::frontend::GEAXErrorCode::GEAX_SUCCEED;
}

std::any PatternGraphMaker::visit(geax::frontend::MkSet* node) {
    for (auto elem : node->elems()) {
        ACCEPT_AND_CHECK_WITH_ERROR_MSG(elem);
    }
    return geax::frontend::GEAXErrorCode::GEAX_SUCCEED;
}

std::any PatternGraphMaker::visit(geax::frontend::MkTuple* node) {
    for (auto elem : node->elems()) {
        ACCEPT_AND_CHECK_WITH_ERROR_MSG(elem);
    }
    return geax::frontend::GEAXErrorCode::GEAX_SUCCEED;
}

std::any PatternGraphMaker::visit(geax::frontend::VBool* node) {
    return geax::frontend::GEAXErrorCode::GEAX_SUCCEED;
}

std::any PatternGraphMaker::visit(geax::frontend::VInt* node) {
    return geax::frontend::GEAXErrorCode::GEAX_SUCCEED;
}

std::any PatternGraphMaker::visit(geax::frontend::VDouble* node) {
    return geax::frontend::GEAXErrorCode::GEAX_SUCCEED;
}

std::any PatternGraphMaker::visit(geax::frontend::VString* node) {
    return geax::frontend::GEAXErrorCode::GEAX_SUCCEED;
}

std::any PatternGraphMaker::visit(geax::frontend::VDate* node) {
    return geax::frontend::GEAXErrorCode::GEAX_SUCCEED;
}

std::any PatternGraphMaker::visit(geax::frontend::VDatetime* node) {
    return geax::frontend::GEAXErrorCode::GEAX_SUCCEED;
}

std::any PatternGraphMaker::visit(geax::frontend::VDuration* node) {
    return geax::frontend::GEAXErrorCode::GEAX_SUCCEED;
}

std::any PatternGraphMaker::visit(geax::frontend::VTime* node) {
    return geax::frontend::GEAXErrorCode::GEAX_SUCCEED;
}

std::any PatternGraphMaker::visit(geax::frontend::VNull* node) {
    return geax::frontend::GEAXErrorCode::GEAX_SUCCEED;
}

std::any PatternGraphMaker::visit(geax::frontend::VNone* node) {
    return geax::frontend::GEAXErrorCode::GEAX_SUCCEED;
}

std::any PatternGraphMaker::visit(geax::frontend::Ref* node) {
    auto& symbols = pattern_graphs_[cur_pattern_graph_].symbol_table.symbols;
    if (symbols.find(node->name()) == symbols.end()) {
        throw lgraph::CypherException("Unknown variable: " + node->name());
    }
    return geax::frontend::GEAXErrorCode::GEAX_SUCCEED;
}

std::any PatternGraphMaker::visit(geax::frontend::Param* node) {
    AddSymbol(node->name(), SymbolNode::Type::PARAMETER, cypher::SymbolNode::LOCAL);
    return geax::frontend::GEAXErrorCode::GEAX_SUCCEED;
}

std::any PatternGraphMaker::visit(geax::frontend::IsNull* node) {
    ACCEPT_AND_CHECK_WITH_ERROR_MSG(node->expr());
    return geax::frontend::GEAXErrorCode::GEAX_SUCCEED;
}

std::any PatternGraphMaker::visit(geax::frontend::IsDirected* node) { NOT_SUPPORT(); }

std::any PatternGraphMaker::visit(geax::frontend::IsNormalized* node) { NOT_SUPPORT(); }

std::any PatternGraphMaker::visit(geax::frontend::IsSourceOf* node) { NOT_SUPPORT(); }

std::any PatternGraphMaker::visit(geax::frontend::IsDestinationOf* node) { NOT_SUPPORT(); }

std::any PatternGraphMaker::visit(geax::frontend::IsLabeled* node) {
    ClauseGuard cg(node->type(), cur_types_);
    ACCEPT_AND_CHECK_WITH_ERROR_MSG(node->expr());
    ACCEPT_AND_CHECK_WITH_ERROR_MSG(node->labelTree());
    return geax::frontend::GEAXErrorCode::GEAX_SUCCEED;
}

std::any PatternGraphMaker::visit(geax::frontend::Same* node) { NOT_SUPPORT(); }

std::any PatternGraphMaker::visit(geax::frontend::AllDifferent* node) { NOT_SUPPORT(); }

std::any PatternGraphMaker::visit(geax::frontend::Exists* node) { NOT_SUPPORT(); }

std::any PatternGraphMaker::visit(geax::frontend::ExplainActivity* node) { NOT_SUPPORT(); }

std::any PatternGraphMaker::visit(geax::frontend::SessionActivity* node) { NOT_SUPPORT(); }

std::any PatternGraphMaker::visit(geax::frontend::TransactionActivity* node) {
    ACCEPT_AND_CHECK_WITH_ERROR_MSG(node->transaction());
    return geax::frontend::GEAXErrorCode::GEAX_SUCCEED;
}

std::any PatternGraphMaker::visit(geax::frontend::FullTransaction* node) { NOT_SUPPORT(); }

std::any PatternGraphMaker::visit(geax::frontend::NormalTransaction* node) {
    if (node->endTransaction().has_value()) {
        NOT_SUPPORT();
    }
    ACCEPT_AND_CHECK_WITH_ERROR_MSG(node->query());
    return geax::frontend::GEAXErrorCode::GEAX_SUCCEED;
}

std::any PatternGraphMaker::visit(geax::frontend::StartTransaction* node) { NOT_SUPPORT(); }

std::any PatternGraphMaker::visit(geax::frontend::CommitTransaction* node) { NOT_SUPPORT(); }

std::any PatternGraphMaker::visit(geax::frontend::RollBackTransaction* node) { NOT_SUPPORT(); }

std::any PatternGraphMaker::visit(geax::frontend::SessionSet* node) { NOT_SUPPORT(); }

std::any PatternGraphMaker::visit(geax::frontend::SessionReset* node) { NOT_SUPPORT(); }

std::any PatternGraphMaker::visit(geax::frontend::ProcedureBody* node) {
    pattern_graphs_.resize(node->statements().size());
    symbols_idx_.resize(node->statements().size(), 0);
    for (auto stmt : node->statements()) {
        cur_pattern_graph_ += 1;
        ACCEPT_AND_CHECK_WITH_ERROR_MSG(stmt);
    }
    /* Introduce argument nodes & relationships */
    // todo: revisit when arguments also in MATCH
    for (auto& graph : pattern_graphs_) {
        int invisible_node_idx = 0;
        for (auto& a : graph.symbol_table.symbols) {
            if (a.second.scope == SymbolNode::ARGUMENT) {
                if (a.second.type == SymbolNode::NODE && graph.GetNode(a.first).Empty()) {
                    graph.AddNode("", a.first, Node::ARGUMENT);
                } else if (a.second.type == SymbolNode::RELATIONSHIP &&
                           graph.GetRelationship(a.first).Empty()) {
                    auto src_alias = std::string(parser::INVISIBLE)
                                         .append("NODE_")
                                         .append(std::to_string(invisible_node_idx++));
                    auto dst_alias = std::string(parser::INVISIBLE)
                                         .append("NODE_")
                                         .append(std::to_string(invisible_node_idx++));
                    auto src_nid = graph.AddNode("", src_alias, Node::ARGUMENT);
                    auto dst_nid = graph.AddNode("", dst_alias, Node::ARGUMENT);
                    graph.AddRelationship(std::set<std::string>{}, src_nid, dst_nid,
                                          parser::LinkDirection::UNKNOWN, a.first,
                                          Relationship::ARGUMENT, {});
                    auto& src_node = graph.GetNode(src_nid);
                    auto& dst_node = graph.GetNode(dst_nid);
                    src_node.Visited() = true;
                    dst_node.Visited() = true;
                }
            }
        }
    }
    return geax::frontend::GEAXErrorCode::GEAX_SUCCEED;
}

std::any PatternGraphMaker::visit(geax::frontend::SchemaFromPath* node) { NOT_SUPPORT(); }

std::any PatternGraphMaker::visit(geax::frontend::BindingValue* node) { NOT_SUPPORT(); }

std::any PatternGraphMaker::visit(geax::frontend::BindingGraph* node) { NOT_SUPPORT(); }

std::any PatternGraphMaker::visit(geax::frontend::BindingTable* node) { NOT_SUPPORT(); }

std::any PatternGraphMaker::visit(geax::frontend::BindingTableInnerQuery* node) { NOT_SUPPORT(); }

std::any PatternGraphMaker::visit(geax::frontend::BindingTableInnerExpr* node) { NOT_SUPPORT(); }

std::any PatternGraphMaker::visit(geax::frontend::StatementWithYield* node) {
    auto stmt = node->statement();
    ACCEPT_AND_CHECK_WITH_ERROR_MSG(stmt);
    return geax::frontend::GEAXErrorCode::GEAX_SUCCEED;
}

std::any PatternGraphMaker::visit(geax::frontend::QueryStatement* node) {
    auto join_query = node->joinQuery();
    ACCEPT_AND_CHECK_WITH_ERROR_MSG(join_query);
    return geax::frontend::GEAXErrorCode::GEAX_SUCCEED;
}

std::any PatternGraphMaker::visit(geax::frontend::StandaloneCallStatement* node) {
    return geax::frontend::GEAXErrorCode::GEAX_SUCCEED;
}

std::any PatternGraphMaker::visit(geax::frontend::JoinQueryExpression* node) {
    auto head = node->head();
    ACCEPT_AND_CHECK_WITH_ERROR_MSG(head);
    return geax::frontend::GEAXErrorCode::GEAX_SUCCEED;
}

std::any PatternGraphMaker::visit(geax::frontend::JoinRightPart* node) { NOT_SUPPORT(); }

std::any PatternGraphMaker::visit(geax::frontend::CompositeQueryStatement* node) {
    auto head = node->head();
    ACCEPT_AND_CHECK_WITH_ERROR_MSG(head);
    return geax::frontend::GEAXErrorCode::GEAX_SUCCEED;
}

std::any PatternGraphMaker::visit(geax::frontend::AmbientLinearQueryStatement* node) {
    execution_plan_->SetReadOnly(true);
    auto& query_stmts = node->queryStatements();
    for (auto query_stmt : query_stmts) {
        ACCEPT_AND_CHECK_WITH_ERROR_MSG(query_stmt);
    }
    auto projection = node->resultStatement();
    ACCEPT_AND_CHECK_WITH_ERROR_MSG(projection);
    return geax::frontend::GEAXErrorCode::GEAX_SUCCEED;
}

std::any PatternGraphMaker::visit(geax::frontend::SelectStatement* node) { NOT_SUPPORT(); }

std::any PatternGraphMaker::visit(geax::frontend::FocusedQueryStatement* node) { NOT_SUPPORT(); }

std::any PatternGraphMaker::visit(geax::frontend::FocusedResultStatement* node) { NOT_SUPPORT(); }

std::any PatternGraphMaker::visit(geax::frontend::MatchStatement* node) {
    ClauseGuard cg(node->type(), cur_types_);
    auto graph = node->graphPattern();
    ACCEPT_AND_CHECK_WITH_ERROR_MSG(graph);
    return geax::frontend::GEAXErrorCode::GEAX_SUCCEED;
}

std::any PatternGraphMaker::visit(geax::frontend::FilterStatement* node) {
    ClauseGuard cg(node->type(), cur_types_);
    auto predicate = node->predicate();
    ACCEPT_AND_CHECK_WITH_ERROR_MSG(predicate);
    return geax::frontend::GEAXErrorCode::GEAX_SUCCEED;
}

std::any PatternGraphMaker::visit(geax::frontend::CallQueryStatement* node) {
    auto procedureStatement = node->procedureStatement();
    ACCEPT_AND_CHECK_WITH_ERROR_MSG(procedureStatement);
    return geax::frontend::GEAXErrorCode::GEAX_SUCCEED;
}

std::any PatternGraphMaker::visit(geax::frontend::CallProcedureStatement* node) {
    auto procedure = node->procedureCall();
    ACCEPT_AND_CHECK_WITH_ERROR_MSG(procedure);
    return geax::frontend::GEAXErrorCode::GEAX_SUCCEED;
}

std::any PatternGraphMaker::visit(geax::frontend::InlineProcedureCall* node) { NOT_SUPPORT(); }

std::any PatternGraphMaker::visit(geax::frontend::NamedProcedureCall* node) {
    curr_procedure_name_ = std::get<std::string>(node->name());
    if (node->yield().has_value()) {
        ACCEPT_AND_CHECK_WITH_ERROR_MSG(node->yield().value());
    }
    for (auto& expr : node->args()) {
        ACCEPT_AND_CHECK_WITH_ERROR_MSG(expr);
    }
    return geax::frontend::GEAXErrorCode::GEAX_SUCCEED;
}

std::any PatternGraphMaker::visit(geax::frontend::ForStatement* node) { NOT_SUPPORT(); }

std::any PatternGraphMaker::visit(geax::frontend::PrimitiveResultStatement* node) {
    auto& items = node->items();
    auto& pattern_graph = pattern_graphs_[cur_pattern_graph_];
    for (auto item : items) {
        auto alias = std::get<0>(item);
        auto expr = std::get<1>(item);
        ACCEPT_AND_CHECK_WITH_ERROR_MSG(expr);
        SymbolNode::Type symbol_type = SymbolNode::Type::CONSTANT;
        if (auto ref = dynamic_cast<geax::frontend::Ref*>(expr)) {
            auto ref_symbol = pattern_graph.symbol_table.symbols.find(ref->name());
            if (ref_symbol != pattern_graph.symbol_table.symbols.end()) {
                symbol_type = ref_symbol->second.type;
            }
        }
        if (pattern_graph.symbol_table.symbols.find(alias) ==
            pattern_graph.symbol_table.symbols.end()) {
            pattern_graph.symbol_table.symbols.emplace(
                alias,
                SymbolNode(symbols_idx_[cur_pattern_graph_]++, symbol_type, SymbolNode::LOCAL));
        }
        if (cur_pattern_graph_ < pattern_graphs_.size() - 1 &&
            pattern_graphs_[cur_pattern_graph_ + 1].symbol_table.symbols.find(alias) ==
                pattern_graphs_[cur_pattern_graph_ + 1].symbol_table.symbols.end()) {
            pattern_graphs_[cur_pattern_graph_ + 1].symbol_table.symbols.emplace(
                alias, SymbolNode(symbols_idx_[cur_pattern_graph_ + 1]++, symbol_type,
                                  SymbolNode::ARGUMENT));
        }
    }
    return geax::frontend::GEAXErrorCode::GEAX_SUCCEED;
}

std::any PatternGraphMaker::visit(geax::frontend::CatalogModifyStatement* node) { NOT_SUPPORT(); }

std::any PatternGraphMaker::visit(geax::frontend::LinearDataModifyingStatement* node) {
<<<<<<< HEAD
    execution_plan_->SetReadOnly(false);
=======
>>>>>>> a1b2d9a0
    auto& queryStatements = node->queryStatements();
    for (auto queryStatement : queryStatements) {
        ACCEPT_AND_CHECK_WITH_ERROR_MSG(queryStatement);
    }
    auto& modifyStatements_ = node->modifyStatements();
    for (auto modifyStatement : modifyStatements_) {
        ACCEPT_AND_CHECK_WITH_ERROR_MSG(modifyStatement);
    }
    if (node->resultStatement().has_value()) {
        auto resultStatement = node->resultStatement().value();
        ACCEPT_AND_CHECK_WITH_ERROR_MSG(resultStatement);
    }
    return geax::frontend::GEAXErrorCode::GEAX_SUCCEED;
}

std::any PatternGraphMaker::visit(geax::frontend::InsertStatement* node) {
    ClauseGuard cg(node->type(), cur_types_);
    auto& paths = node->paths();
    for (auto path : paths) {
        ACCEPT_AND_CHECK_WITH_ERROR_MSG(path);
    }
    return geax::frontend::GEAXErrorCode::GEAX_SUCCEED;
}

std::any PatternGraphMaker::visit(geax::frontend::ReplaceStatement* node) { NOT_SUPPORT(); }

std::any PatternGraphMaker::visit(geax::frontend::SetStatement* node) {
    return geax::frontend::GEAXErrorCode::GEAX_SUCCEED;
}

std::any PatternGraphMaker::visit(geax::frontend::DeleteStatement* node) {
    return geax::frontend::GEAXErrorCode::GEAX_SUCCEED;
}

std::any PatternGraphMaker::visit(geax::frontend::RemoveStatement* node) { NOT_SUPPORT(); }

std::any PatternGraphMaker::visit(geax::frontend::MergeStatement* node) {
    ClauseGuard cg(node->type(), cur_types_);
    ACCEPT_AND_CHECK_WITH_ERROR_MSG(node->pathPattern());
    for (auto& match : node->onMatch()) {
        ACCEPT_AND_CHECK_WITH_ERROR_MSG(match);
    }
    for (auto& create : node->onCreate()) {
        ACCEPT_AND_CHECK_WITH_ERROR_MSG(create);
    }
    return geax::frontend::GEAXErrorCode::GEAX_SUCCEED;
}

std::any PatternGraphMaker::visit(geax::frontend::OtherWise* node) { NOT_SUPPORT(); }

std::any PatternGraphMaker::visit(geax::frontend::Union* node) { NOT_SUPPORT(); }

std::any PatternGraphMaker::visit(geax::frontend::Except* node) { NOT_SUPPORT(); }

std::any PatternGraphMaker::visit(geax::frontend::Intersect* node) { NOT_SUPPORT(); }

std::any PatternGraphMaker::visit(geax::frontend::ShowProcessListStatement* node) { NOT_SUPPORT(); }

std::any PatternGraphMaker::visit(geax::frontend::KillStatement* node) { NOT_SUPPORT(); }

std::any PatternGraphMaker::visit(geax::frontend::ManagerStatement* node) { NOT_SUPPORT(); }

std::any PatternGraphMaker::visit(geax::frontend::UnwindStatement* node) {
    const std::string& variable = node->variable();
    auto list = node->list();
    ACCEPT_AND_CHECK_WITH_ERROR_MSG(list);
    auto var_scope = cypher::SymbolNode::Scope::LOCAL;
    if (typeid(*list) == typeid(geax::frontend::Ref)) {
        geax::frontend::Ref* ref = (geax::frontend::Ref*)list;
        if (pattern_graphs_[cur_pattern_graph_].symbol_table.symbols.find(ref->name()) !=
            pattern_graphs_[cur_pattern_graph_].symbol_table.symbols.end()) {
            var_scope = cypher::SymbolNode::Scope::DERIVED_ARGUMENT;
        }
    }
    AddSymbol(variable, SymbolNode::Type::CONSTANT, var_scope);
    return geax::frontend::GEAXErrorCode::GEAX_SUCCEED;
}

std::any PatternGraphMaker::visit(geax::frontend::InQueryProcedureCall* node) {
    curr_procedure_name_ = std::get<std::string>(node->name());
    if (node->yield().has_value()) {
        ACCEPT_AND_CHECK_WITH_ERROR_MSG(node->yield().value());
    }
    for (auto& expr : node->args()) {
        ACCEPT_AND_CHECK_WITH_ERROR_MSG(expr);
    }
    return geax::frontend::GEAXErrorCode::GEAX_SUCCEED;
}

std::any PatternGraphMaker::visit(geax::frontend::DummyNode* node) { NOT_SUPPORT(); }

std::any PatternGraphMaker::reportError() { return error_msg_; }

void PatternGraphMaker::AddSymbol(const std::string& symbol_alias, cypher::SymbolNode::Type type,
                                  cypher::SymbolNode::Scope scope) {
    auto& table = pattern_graphs_[cur_pattern_graph_].symbol_table.symbols;
    if (table.find(symbol_alias) != table.end()) return;
    table.emplace(symbol_alias, SymbolNode(symbols_idx_[cur_pattern_graph_]++, type, scope));
}

void PatternGraphMaker::AddNode(Node* node) {
    auto& pattern_graph = pattern_graphs_[cur_pattern_graph_];
    if (!pattern_graph.GetNode(node->Alias()).Empty()) {
<<<<<<< HEAD
        if (node->Visited())
            pattern_graph.GetNode(node->Alias()).Visited() = true;
=======
>>>>>>> a1b2d9a0
        return;
    }
    pattern_graph.AddNode(node);
}

void PatternGraphMaker::AddRelationship(Relationship* rel) {
    auto& pattern_graph = pattern_graphs_[cur_pattern_graph_];
    if (!pattern_graph.GetRelationship(rel->Alias()).Empty()) {
        return;
    }
    pattern_graph.AddRelationship(rel);
}

}  // namespace cypher<|MERGE_RESOLUTION|>--- conflicted
+++ resolved
@@ -16,11 +16,8 @@
 #include "cypher/utils/geax_util.h"
 #include "cypher/execution_plan/clause_guard.h"
 #include "cypher/execution_plan/pattern_graph_maker.h"
-<<<<<<< HEAD
 #include "cypher/procedure/procedure_v2.h"
 #include "db/galaxy.h"
-=======
->>>>>>> a1b2d9a0
 
 namespace cypher {
 
@@ -34,12 +31,6 @@
 
 std::any PatternGraphMaker::visit(geax::frontend::GraphPattern* node) {
     auto& path_patterns = node->pathPatterns();
-<<<<<<< HEAD
-    // if (path_patterns.size() > 1) {
-    //     NOT_SUPPORT();
-    // }
-=======
->>>>>>> a1b2d9a0
     for (auto path_pattern : path_patterns) {
         ACCEPT_AND_CHECK_WITH_ERROR_MSG(path_pattern);
     }
@@ -195,12 +186,9 @@
                 } else if (ClauseGuard::InClause(geax::frontend::AstNodeType::kInsertStatement,
                                                  cur_types_)) {
                     node_t_->derivation_ = Node::Derivation::CREATED;
-<<<<<<< HEAD
                 } else if (ClauseGuard::InClause(geax::frontend::AstNodeType::kMergeStatement,
                                                  cur_types_)) {
                     node_t_->derivation_ = Node::Derivation::MERGED;
-=======
->>>>>>> a1b2d9a0
                 } else {
                     NOT_SUPPORT();
                 }
@@ -209,14 +197,11 @@
             if (it->second.scope == cypher::SymbolNode::ARGUMENT) {
                 node_t_->derivation_ = Node::Derivation::ARGUMENT;
             }
-<<<<<<< HEAD
             if (ClauseGuard::InClause(geax::frontend::AstNodeType::kMergeStatement, cur_types_)) {
                 if (it->second.scope == cypher::SymbolNode::LOCAL) {
                     node_t_->Visited() = true;
                 }
             }
-=======
->>>>>>> a1b2d9a0
         }
     } else if (ClauseGuard::InClause(geax::frontend::AstNodeType::kEdge, cur_types_)) {
         relp_t_->SetAlias(variable.value());
@@ -230,12 +215,9 @@
                 } else if (ClauseGuard::InClause(geax::frontend::AstNodeType::kInsertStatement,
                                                  cur_types_)) {
                     relp_t_->derivation_ = Relationship::Derivation::CREATED;
-<<<<<<< HEAD
                 } else if (ClauseGuard::InClause(geax::frontend::AstNodeType::kMergeStatement,
                                                  cur_types_)) {
                     relp_t_->derivation_ = Relationship::Derivation::MERGED;
-=======
->>>>>>> a1b2d9a0
                 } else {
                     NOT_SUPPORT();
                 }
@@ -290,13 +272,8 @@
 }
 
 std::any PatternGraphMaker::visit(geax::frontend::LabelOr* node) {
-<<<<<<< HEAD
-    if (node->left()) ACCEPT_AND_CHECK_WITH_ERROR_MSG(node->left());
-    if (node->right()) ACCEPT_AND_CHECK_WITH_ERROR_MSG(node->right());
-=======
-    ACCEPT_AND_CHECK_WITH_ERROR_MSG(node->left());
-    ACCEPT_AND_CHECK_WITH_ERROR_MSG(node->right());
->>>>>>> a1b2d9a0
+    ACCEPT_AND_CHECK_WITH_ERROR_MSG(node->left());
+    ACCEPT_AND_CHECK_WITH_ERROR_MSG(node->right());
     return geax::frontend::GEAXErrorCode::GEAX_SUCCEED;
 }
 
@@ -305,12 +282,8 @@
 std::any PatternGraphMaker::visit(geax::frontend::LabelNot* node) { NOT_SUPPORT(); }
 
 std::any PatternGraphMaker::visit(geax::frontend::PropStruct* node) {
-<<<<<<< HEAD
     if (ClauseGuard::InClause(geax::frontend::AstNodeType::kMatchStatement, cur_types_) ||
         ClauseGuard::InClause(geax::frontend::AstNodeType::kMergeStatement, cur_types_)) {
-=======
-    if (ClauseGuard::InClause(geax::frontend::AstNodeType::kMatchStatement, cur_types_)) {
->>>>>>> a1b2d9a0
         auto& properties = node->properties();
         if (properties.size() != 1) {
             NOT_SUPPORT();
@@ -325,15 +298,12 @@
         } else if (value->type() == geax::frontend::AstNodeType::kVInt) {
             p.type = Property::VALUE;
             p.value = lgraph::FieldData(((geax::frontend::VInt*)value)->val());
-<<<<<<< HEAD
         } else if (value->type() == geax::frontend::AstNodeType::kVBool) {
             p.type = Property::VALUE;
             p.value = lgraph::FieldData(((geax::frontend::VBool*)value)->val());
         } else if (value->type() == geax::frontend::AstNodeType::kVDouble) {
             p.type = Property::VALUE;
             p.value = lgraph::FieldData(((geax::frontend::VDouble*)value)->val());
-=======
->>>>>>> a1b2d9a0
         } else if (value->type() == geax::frontend::AstNodeType::kRef) {
             p.type = Property::VARIABLE;
             p.value = lgraph::FieldData(((geax::frontend::Ref*)value)->name());
@@ -349,11 +319,7 @@
             node_t_->SetProperty(p);
             return geax::frontend::GEAXErrorCode::GEAX_SUCCEED;
         } else if (ClauseGuard::InClause(geax::frontend::AstNodeType::kEdge, cur_types_)) {
-<<<<<<< HEAD
             return geax::frontend::GEAXErrorCode::GEAX_SUCCEED;
-=======
-            NOT_SUPPORT();
->>>>>>> a1b2d9a0
         }
         NOT_SUPPORT();
     } else if (ClauseGuard::InClause(geax::frontend::AstNodeType::kInsertStatement, cur_types_)) {
@@ -528,12 +494,6 @@
 }
 
 std::any PatternGraphMaker::visit(geax::frontend::BSafeEqual* node) {
-    ACCEPT_AND_CHECK_WITH_ERROR_MSG(node->left());
-    ACCEPT_AND_CHECK_WITH_ERROR_MSG(node->right());
-    return geax::frontend::GEAXErrorCode::GEAX_SUCCEED;
-}
-
-std::any PatternGraphMaker::visit(geax::frontend::BSquare* node) {
     ACCEPT_AND_CHECK_WITH_ERROR_MSG(node->left());
     ACCEPT_AND_CHECK_WITH_ERROR_MSG(node->right());
     return geax::frontend::GEAXErrorCode::GEAX_SUCCEED;
@@ -934,7 +894,6 @@
 }
 
 std::any PatternGraphMaker::visit(geax::frontend::AmbientLinearQueryStatement* node) {
-    execution_plan_->SetReadOnly(true);
     auto& query_stmts = node->queryStatements();
     for (auto query_stmt : query_stmts) {
         ACCEPT_AND_CHECK_WITH_ERROR_MSG(query_stmt);
@@ -1025,10 +984,6 @@
 std::any PatternGraphMaker::visit(geax::frontend::CatalogModifyStatement* node) { NOT_SUPPORT(); }
 
 std::any PatternGraphMaker::visit(geax::frontend::LinearDataModifyingStatement* node) {
-<<<<<<< HEAD
-    execution_plan_->SetReadOnly(false);
-=======
->>>>>>> a1b2d9a0
     auto& queryStatements = node->queryStatements();
     for (auto queryStatement : queryStatements) {
         ACCEPT_AND_CHECK_WITH_ERROR_MSG(queryStatement);
@@ -1132,11 +1087,8 @@
 void PatternGraphMaker::AddNode(Node* node) {
     auto& pattern_graph = pattern_graphs_[cur_pattern_graph_];
     if (!pattern_graph.GetNode(node->Alias()).Empty()) {
-<<<<<<< HEAD
         if (node->Visited())
             pattern_graph.GetNode(node->Alias()).Visited() = true;
-=======
->>>>>>> a1b2d9a0
         return;
     }
     pattern_graph.AddNode(node);
