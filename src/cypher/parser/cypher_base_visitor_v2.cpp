﻿/**
 * Copyright 2022 AntGroup CO., Ltd.
 *
 * Licensed under the Apache License, Version 2.0 (the "License");
 * you may not use this file except in compliance with the License.
 * You may obtain a copy of the License at
 *
 * http://www.apache.org/licenses/LICENSE-2.0
 *
 * Unless required by applicable law or agreed to in writing, software
 * distributed under the License is distributed on an "AS IS" BASIS,
 * WITHOUT WARRANTIES OR CONDITIONS OF ANY KIND, either express or implied.
 */
#include "cypher/parser/cypher_base_visitor_v2.h"
#include "cypher/utils/geax_util.h"
#include "cypher/parser/data_typedef.h"
#include "cypher/cypher_exception.h"
#include "geax-front-end/ast/AstNodeVisitor.h"
#include "cypher/parser/generated/LcypherParser.h"
#include "lgraph/lgraph_exceptions.h"

namespace parser {

#ifndef ALLOC_GEAOBJECT
#define ALLOC_GEAOBJECT(obj) objAlloc_.allocate<obj>()
#endif  // !ALLOC_GEAOBJECT

#ifndef SWITCH_CONTEXT_VISIT
#define SWITCH_CONTEXT_VISIT(ctx, current)     \
    ({                                         \
        geax::frontend::AstNode *prev = node_; \
        node_ = current;                       \
        ctx->accept(this);                     \
        node_ = prev;                          \
    })
#endif  // !SWITCH_CONTEXT_VISIT

#ifndef SWITCH_CONTEXT_VISIT_CHILDREN
#define SWITCH_CONTEXT_VISIT_CHILDREN(ctx, current) \
    ({                                              \
        geax::frontend::AstNode *prev = node_;      \
        node_ = current;                            \
        visitChildren(ctx);                         \
        node_ = prev;                               \
    })
#endif  // !SWITCH_CONTEXT_VISIT_CHILDREN

template <typename Base, typename Drive>
void checkedCast(Base *b, Drive *&d) {
    static_assert(std::is_base_of<Base, Drive>::value,
                  "type `Base` must be the base of type `Drive`");
    d = dynamic_cast<Drive *>(b);
    assert(d);
}

template <typename TargetType>
void checkedAnyCast(const std::any &s, TargetType *&d) {
    try {
        d = std::any_cast<TargetType *>(s);
    } catch (...) {
        // TODO(lingsu): remove in future
        assert(false);
    }
}
template <typename TargetType>
void checkedAnyCast(const std::any &s, TargetType &d) {
    try {
        d = std::any_cast<TargetType>(s);
    } catch (...) {
        // TODO(lingsu): remove in future
        assert(false);
    }
}

const std::unordered_map<std::string, geax::frontend::GeneralSetFunction>
    CypherBaseVisitorV2::S_AGG_LIST = {
        {"avg", geax::frontend::GeneralSetFunction::kAvg},
        {"count", geax::frontend::GeneralSetFunction::kCount},
        {"max", geax::frontend::GeneralSetFunction::kMax},
        {"min", geax::frontend::GeneralSetFunction::kMin},
        {"sum", geax::frontend::GeneralSetFunction::kSum},
        {"collect", geax::frontend::GeneralSetFunction::kCollect},
        {"stdDevSamp", geax::frontend::GeneralSetFunction::kStdDevSamp},
        {"stdDevPop", geax::frontend::GeneralSetFunction::kStdDevPop},
        {"groutConcat", geax::frontend::GeneralSetFunction::kGroupConcat},
        {"stDev", geax::frontend::GeneralSetFunction::kStDev},
        {"stDevP", geax::frontend::GeneralSetFunction::kStDevP},
        {"variance", geax::frontend::GeneralSetFunction::kVariance},
        {"varianceP", geax::frontend::GeneralSetFunction::kVarianceP}};

const std::unordered_map<std::string, geax::frontend::BinarySetFunction>
    CypherBaseVisitorV2::S_BAGG_LIST = {
        {"percentileCont", geax::frontend::BinarySetFunction::kPercentileCont},
        {"percentileDisc", geax::frontend::BinarySetFunction::kPercentileDisc},
};

std::string CypherBaseVisitorV2::GetFullText(antlr4::ParserRuleContext *ruleCtx) const {
    if (ruleCtx->children.size() == 0) {
        return "";
    }
    auto *startToken = ruleCtx->getStart();
    auto *stopToken = ruleCtx->getStop();
    antlr4::misc::Interval interval(startToken->getStartIndex(), stopToken->getStopIndex());
    return ruleCtx->getStart()->getInputStream()->getText(interval);
}

CypherBaseVisitorV2::CypherBaseVisitorV2(geax::common::ObjectArenaAllocator &objAlloc,
                                         antlr4::tree::ParseTree *tree)
    : objAlloc_(objAlloc),
      node_(ALLOC_GEAOBJECT(geax::frontend::NormalTransaction)),
      anonymous_idx_(0),
      visit_types_(),
      path_chain_(nullptr),
      filter_in_with_clause_(nullptr) {
    tree->accept(this);
}

std::any CypherBaseVisitorV2::visitOC_Cypher(LcypherParser::OC_CypherContext *ctx) {
    return visitChildren(ctx);
}

std::string CypherBaseVisitorV2::GenAnonymousAlias(bool is_node) {
    std::string alias(ANONYMOUS);
    if (is_node) {
        alias.append("N").append(std::to_string(anonymous_idx_));
    } else {
        alias.append("R").append(std::to_string(anonymous_idx_));
    }
    anonymous_idx_++;
    return alias;
}

// TODO(lingsu): support EXPLAIN
std::any CypherBaseVisitorV2::visitOC_Statement(LcypherParser::OC_StatementContext *ctx) {
    geax::frontend::NormalTransaction *node = nullptr;
    checkedCast(node_, node);
    cmd_type_ = ctx->EXPLAIN() ? parser::CmdType::EXPLAIN
                : ctx->PROFILE() ? parser::CmdType::PROFILE
                : parser::CmdType::QUERY;
    auto body = ALLOC_GEAOBJECT(geax::frontend::ProcedureBody);
    node->setProcedureBody(body);
    SWITCH_CONTEXT_VISIT_CHILDREN(ctx, body);
    return 0;
}

std::any CypherBaseVisitorV2::visitOC_Query(LcypherParser::OC_QueryContext *ctx) {
    return visitChildren(ctx);
    geax::frontend::ProcedureBody *node = nullptr;
    checkedCast(node_, node);
    auto headStmt = ALLOC_GEAOBJECT(geax::frontend::StatementWithYield);
    node->appendStatement(headStmt);
    SWITCH_CONTEXT_VISIT_CHILDREN(ctx, headStmt);
    return 0;
}

std::any CypherBaseVisitorV2::visitOC_RegularQuery(LcypherParser::OC_RegularQueryContext *ctx) {
    geax::frontend::ProcedureBody *body = nullptr;
    checkedCast(node_, body);
    SWITCH_CONTEXT_VISIT(ctx->oC_SingleQuery(), body);
    if (!ctx->oC_Union().empty()) {
        VisitGuard guard(VisitType::kUnionClause, visit_types_);
        for (auto token : ctx->oC_Union()) {
            SWITCH_CONTEXT_VISIT(token, body);
        }
    }
    return 0;
}

std::any CypherBaseVisitorV2::visitOC_Union(LcypherParser::OC_UnionContext *ctx) {
    return visitChildren(ctx);
}

std::any CypherBaseVisitorV2::visitOC_SingleQuery(LcypherParser::OC_SingleQueryContext *ctx) {
    if (ctx->oC_MultiPartQuery()) {
        return visit(ctx->oC_MultiPartQuery());
    } else {
        return visit(ctx->oC_SinglePartQuery());
    }
}

std::any CypherBaseVisitorV2::visitOC_SinglePartQuery(
    LcypherParser::OC_SinglePartQueryContext *ctx) {
    if (ctx->oC_ReadingClause().size() > 2) NOT_SUPPORT_AND_THROW();
    geax::frontend::ProcedureBody *body = nullptr;
    checkedCast(node_, body);
    geax::frontend::StatementWithYield* node;
    if (ctx->oC_UpdatingClause().empty()) {
        VisitGuard guard(VisitType::kReadingClause, visit_types_);
        auto l = ALLOC_GEAOBJECT(geax::frontend::AmbientLinearQueryStatement);
        if (!VisitGuard::InClause(VisitType::kUnionClause, visit_types_)) {
            node = ALLOC_GEAOBJECT(geax::frontend::StatementWithYield);
            body->appendStatement(node);
            auto stmt = ALLOC_GEAOBJECT(geax::frontend::QueryStatement);
            node->setStatement(stmt);
            auto join = ALLOC_GEAOBJECT(geax::frontend::JoinQueryExpression);
            stmt->setJoinQuery(join);
            auto co = ALLOC_GEAOBJECT(geax::frontend::CompositeQueryStatement);
            join->setHead(co);
            co->setHead(l);
        } else {
            node = body->statements().back();
            auto stmt = (geax::frontend::QueryStatement*)node->statement();
            stmt->joinQuery()->head()->appendBody(ALLOC_GEAOBJECT(geax::frontend::Union), l);
        }
        SWITCH_CONTEXT_VISIT_CHILDREN(ctx, l);
        if (VisitGuard::InClause(VisitType::kSinglePartQuery, visit_types_) &&
            filter_in_with_clause_) {
            l->appendQueryStatement(filter_in_with_clause_);
        }
    } else {
        VisitGuard guard(VisitType::kUpdatingClause, visit_types_);
        node = ALLOC_GEAOBJECT(geax::frontend::StatementWithYield);
        body->appendStatement(node);
        auto stmt = ALLOC_GEAOBJECT(geax::frontend::LinearDataModifyingStatement);
        node->setStatement(stmt);
        SWITCH_CONTEXT_VISIT_CHILDREN(ctx, stmt);
        if (VisitGuard::InClause(VisitType::kSinglePartQuery, visit_types_) &&
            filter_in_with_clause_) {
            stmt->appendQueryStatement(filter_in_with_clause_);
        }
    }
    return 0;
}

std::any CypherBaseVisitorV2::visitOC_MultiPartQuery(LcypherParser::OC_MultiPartQueryContext *ctx) {
    geax::frontend::ProcedureBody *body = nullptr;
    checkedCast(node_, body);
    std::vector<std::vector<antlr4::tree::ParseTree *>> clause;
    std::vector<antlr4::tree::ParseTree *> temp;
    for (auto child : ctx->children) {
        if (typeid(*child) == typeid(parser::LcypherParser::OC_ReadingClauseContext)) {
            temp.push_back(child);
        } else if (typeid(*child) == typeid(parser::LcypherParser::OC_UpdatingClauseContext)) {
            temp.push_back(child);
        } else if (typeid(*child) == typeid(parser::LcypherParser::OC_WithContext)) {
            temp.push_back(child);
            clause.emplace_back(temp);
            temp.clear();
        }
    }
    if (ctx->oC_UpdatingClause().empty()) {
        VisitGuard guard(VisitType::kReadingClause, visit_types_);
        for (auto &level_clause : clause) {
            auto node = ALLOC_GEAOBJECT(geax::frontend::StatementWithYield);
            body->appendStatement(node);
            auto stmt = ALLOC_GEAOBJECT(geax::frontend::QueryStatement);
            node->setStatement(stmt);
            auto join = ALLOC_GEAOBJECT(geax::frontend::JoinQueryExpression);
            stmt->setJoinQuery(join);
            auto co = ALLOC_GEAOBJECT(geax::frontend::CompositeQueryStatement);
            join->setHead(co);
            auto l = ALLOC_GEAOBJECT(geax::frontend::AmbientLinearQueryStatement);
            co->setHead(l);
            for (auto c : level_clause) {
                SWITCH_CONTEXT_VISIT(c, l);
            }
        }
    } else {
        VisitGuard guard(VisitType::kUpdatingClause, visit_types_);
        for (auto &level_clause : clause) {
            auto node = ALLOC_GEAOBJECT(geax::frontend::StatementWithYield);
            body->appendStatement(node);
            auto stmt = ALLOC_GEAOBJECT(geax::frontend::LinearDataModifyingStatement);
            node->setStatement(stmt);
            for (auto c : level_clause) {
                SWITCH_CONTEXT_VISIT(c, stmt);
            }
        }
    }
    VisitGuard guard(VisitType::kSinglePartQuery, visit_types_);
    SWITCH_CONTEXT_VISIT(ctx->oC_SinglePartQuery(), body);
    return 0;
}

std::any CypherBaseVisitorV2::visitOC_UpdatingClause(LcypherParser::OC_UpdatingClauseContext *ctx) {
    return visitChildren(ctx);
}

std::any CypherBaseVisitorV2::visitOC_ReadingClause(LcypherParser::OC_ReadingClauseContext *ctx) {
    return visitChildren(ctx);
}

std::any CypherBaseVisitorV2::visitOC_Match(LcypherParser::OC_MatchContext *ctx) {
    if (VisitGuard::InClause(VisitType::kReadingClause, visit_types_)) {
        geax::frontend::AmbientLinearQueryStatement *node = nullptr;
        checkedCast(node_, node);
        auto match = ALLOC_GEAOBJECT(geax::frontend::MatchStatement);
        node->appendQueryStatement(match);
        if (ctx->OPTIONAL_()) match->setStatementMode(geax::frontend::StatementMode::kOptional);
        auto graph_pattern = ALLOC_GEAOBJECT(geax::frontend::GraphPattern);
        match->setGraphPattern(graph_pattern);
        VisitGuard guard(VisitType::kReadingPattern, visit_types_);
        SWITCH_CONTEXT_VISIT(ctx->oC_Pattern(), graph_pattern);
        if (ctx->oC_Where()) {
            SWITCH_CONTEXT_VISIT(ctx->oC_Where(), graph_pattern);
        }

    } else if (VisitGuard::InClause(VisitType::kUpdatingClause, visit_types_)) {
        geax::frontend::LinearDataModifyingStatement *node = nullptr;
        checkedCast(node_, node);
        VisitGuard guard(VisitType::kMatchPattern, visit_types_);
        auto match = ALLOC_GEAOBJECT(geax::frontend::MatchStatement);
        node->appendQueryStatement(match);
        auto graph_pattern = ALLOC_GEAOBJECT(geax::frontend::GraphPattern);
        match->setGraphPattern(graph_pattern);
        SWITCH_CONTEXT_VISIT(ctx->oC_Pattern(), graph_pattern);
        if (ctx->oC_Where()) {
            SWITCH_CONTEXT_VISIT(ctx->oC_Where(), graph_pattern);
        }
    }

    return 0;
}

std::any CypherBaseVisitorV2::visitOC_Unwind(LcypherParser::OC_UnwindContext *ctx) {
    geax::frontend::UnwindStatement *unwind = nullptr;
    if (VisitGuard::InClause(VisitType::kReadingClause, visit_types_)) {
        geax::frontend::AmbientLinearQueryStatement *node = nullptr;
        checkedCast(node_, node);
        unwind = ALLOC_GEAOBJECT(geax::frontend::UnwindStatement);
        node->appendQueryStatement(unwind);

    } else if (VisitGuard::InClause(VisitType::kUpdatingClause, visit_types_)) {
        geax::frontend::LinearDataModifyingStatement *node = nullptr;
        checkedCast(node_, node);
        unwind = ALLOC_GEAOBJECT(geax::frontend::UnwindStatement);
        node->appendQueryStatement(unwind);
    }
    geax::frontend::Expr *expr = nullptr;
    checkedAnyCast(visit(ctx->oC_Expression()), expr);
    unwind->setList(expr);
    geax::frontend::Expr *name_expr = nullptr;
    checkedAnyCast(visit(ctx->oC_Variable()), name_expr);
    geax::frontend::VString *vstr = nullptr;
    checkedCast(name_expr, vstr);
    std::string variable = vstr->val();
    unwind->setVariable(std::move(variable));
    return 0;
}

std::any CypherBaseVisitorV2::visitOC_Merge(LcypherParser::OC_MergeContext *ctx) {
    geax::frontend::LinearDataModifyingStatement *node = nullptr;
    checkedCast(node_, node);
    auto merge = ALLOC_GEAOBJECT(geax::frontend::MergeStatement);
    node->appendModifyStatement(merge);
    auto path_pattern = ALLOC_GEAOBJECT(geax::frontend::PathPattern);
    merge->setPathPattern(path_pattern);
    VisitGuard guard(VisitType::kMergeClause, visit_types_);
    SWITCH_CONTEXT_VISIT(ctx->oC_PatternPart(), path_pattern);
    for (auto action : ctx->oC_MergeAction()) {
        SWITCH_CONTEXT_VISIT(action, merge);
    }
    return 0;
}

std::any CypherBaseVisitorV2::visitOC_MergeAction(LcypherParser::OC_MergeActionContext *ctx) {
    if (ctx->MATCH()) {
        VisitGuard guard(VisitType::kMergeOnMatch, visit_types_);
        return visit(ctx->oC_Set());
    } else if (ctx->CREATE()) {
        VisitGuard guard(VisitType::kMergeOnCreate, visit_types_);
        return visit(ctx->oC_Set());
    }
    NOT_SUPPORT_AND_THROW();
    return 0;
}

std::any CypherBaseVisitorV2::visitOC_Create(LcypherParser::OC_CreateContext *ctx) {
    if (VisitGuard::InClause(VisitType::kReadingClause, visit_types_)) {
        NOT_SUPPORT_AND_THROW();
    } else if (VisitGuard::InClause(VisitType::kUpdatingClause, visit_types_)) {
        geax::frontend::LinearDataModifyingStatement *node = nullptr;
        checkedCast(node_, node);
        auto insert = ALLOC_GEAOBJECT(geax::frontend::InsertStatement);
        node->appendModifyStatement(insert);
        VisitGuard guard(VisitType::kUpdatingPattern, visit_types_);
        SWITCH_CONTEXT_VISIT(ctx->oC_Pattern(), insert);
    }
    return 0;
}

std::any CypherBaseVisitorV2::visitOC_Set(LcypherParser::OC_SetContext *ctx) {
    if (VisitGuard::InClause(VisitType::kMergeClause, visit_types_)) {
        geax::frontend::MergeStatement *node = nullptr;
        checkedCast(node_, node);
        if (VisitGuard::InClause(VisitType::kMergeOnMatch, visit_types_)) {
            for (auto &item : ctx->oC_SetItem()) {
                auto stmt = ALLOC_GEAOBJECT(geax::frontend::SetStatement);
                node->appendOnMatch(stmt);
                SWITCH_CONTEXT_VISIT(item, stmt);
            }
        } else if (VisitGuard::InClause(VisitType::kMergeOnCreate, visit_types_)) {
            for (auto &item : ctx->oC_SetItem()) {
                auto stmt = ALLOC_GEAOBJECT(geax::frontend::SetStatement);
                node->appendOnCreate(stmt);
                SWITCH_CONTEXT_VISIT(item, stmt);
            }
        }
    } else if (VisitGuard::InClause(VisitType::kUpdatingClause, visit_types_)) {
        geax::frontend::LinearDataModifyingStatement *node = nullptr;
        checkedCast(node_, node);
        for (auto &item : ctx->oC_SetItem()) {
            auto stmt = ALLOC_GEAOBJECT(geax::frontend::SetStatement);
            node->appendModifyStatement(stmt);
            SWITCH_CONTEXT_VISIT(item, stmt);
        }
    } else {
        NOT_SUPPORT_AND_THROW();
    }
    return 0;
}

std::any CypherBaseVisitorV2::visitOC_SetItem(LcypherParser::OC_SetItemContext *ctx) {
    geax::frontend::SetStatement *node = nullptr;
    checkedCast(node_, node);
    if (ctx->oC_PropertyExpression()) {
        auto update = ALLOC_GEAOBJECT(geax::frontend::UpdateProperties);
        node->appendItem(update);
        VisitGuard guard(VisitType::kSetVariable, visit_types_);
        SWITCH_CONTEXT_VISIT(ctx->oC_PropertyExpression(), update);
        geax::frontend::Expr *expr = nullptr;
        VisitGuard guardNull(VisitType::kSetNull, visit_types_);
        checkedAnyCast(visit(ctx->oC_Expression()), expr);
        auto &prop = update->structs()->properties();
        // so ugly！！！
        geax::frontend::Expr **src = const_cast<geax::frontend::Expr **>(&(std::get<1>(prop[0])));
        *src = expr;
    } else {
        geax::frontend::Expr *name_expr = nullptr;
        checkedAnyCast(visit(ctx->oC_Variable()), name_expr);
        geax::frontend::VString *vstr = nullptr;
        checkedCast(name_expr, vstr);
        std::string variable = vstr->val();
        auto update = ALLOC_GEAOBJECT(geax::frontend::UpdateProperties);
        node->appendItem(update);
        update->setV(std::move(variable));
        if (ctx->oC_Expression()) {
            VisitGuard guard(VisitType::kSetVariable, visit_types_);
            SWITCH_CONTEXT_VISIT(ctx->oC_Expression(), update);
        } else {
            THROW_CODE(InputError, FMA_FMT("Variable `{}` not defined", vstr->val()));
        }
    }
    return 0;
}

std::any CypherBaseVisitorV2::visitOC_Delete(LcypherParser::OC_DeleteContext *ctx) {
    if (VisitGuard::InClause(VisitType::kReadingClause, visit_types_)) {
        NOT_SUPPORT_AND_THROW();
    } else if (VisitGuard::InClause(VisitType::kUpdatingClause, visit_types_)) {
        geax::frontend::LinearDataModifyingStatement *node = nullptr;
        checkedCast(node_, node);
        auto del = ALLOC_GEAOBJECT(geax::frontend::DeleteStatement);
        node->appendModifyStatement(del);
        for (auto e : ctx->oC_Expression()) {
            VisitGuard guard(VisitType::kDeleteVariable, visit_types_);
            geax::frontend::Expr *expr = nullptr;
            checkedAnyCast(visit(e), expr);
<<<<<<< HEAD
            if (expr->type() != geax::frontend::AstNodeType::kVString) {
                THROW_CODE(InputError, "Type mismatch: expected Node, Path or Relationship");
            }
            geax::frontend::VString *str;
            checkedCast(expr, str);
            std::string field = str->val();
=======
            if (expr->type() != geax::frontend::AstNodeType::kRef) {
                THROW_CODE(InputError, "Type mismatch: expected Node, Path or Relationship");
            }
            std::string field = ((geax::frontend::Ref *)expr)->name();
>>>>>>> c61ff195
            del->appendItem(std::move(field));
        }
    }
    return 0;
}

std::any CypherBaseVisitorV2::visitOC_Remove(LcypherParser::OC_RemoveContext *ctx) {
    VisitGuard::InClause(VisitType::kUpdatingClause, visit_types_);
    geax::frontend::LinearDataModifyingStatement *node = nullptr;
    checkedCast(node_, node);
    for (auto &item : ctx->oC_RemoveItem()) {
        auto stmt = ALLOC_GEAOBJECT(geax::frontend::RemoveStatement);
        node->appendModifyStatement(stmt);
        SWITCH_CONTEXT_VISIT(item, stmt);
    }
    return 0;
}

std::any CypherBaseVisitorV2::visitOC_RemoveItem(LcypherParser::OC_RemoveItemContext *ctx) {
    geax::frontend::RemoveStatement *node = nullptr;
    checkedCast(node_, node);
    if (ctx->oC_PropertyExpression()) {
        geax::frontend::Expr *name_expr = nullptr, *property_expr = nullptr;
        auto pe_ctx = ctx->oC_PropertyExpression();
        checkedAnyCast(visit(ctx->oC_PropertyExpression()->oC_Atom()), name_expr);
        if (pe_ctx->oC_PropertyLookup().empty())
            CYPHER_TODO();
        checkedAnyCast(visit(pe_ctx->oC_PropertyLookup(0)), property_expr);
        geax::frontend::Ref *vstr = nullptr;
        geax::frontend::VString *pstr = nullptr;
        checkedCast(name_expr, vstr);
        checkedCast(property_expr, pstr);
        std::string variable = vstr->name(), property = pstr->val();
        auto remove = ALLOC_GEAOBJECT(geax::frontend::RemoveSingleProperty);
        node->appendItem(remove);
        remove->setV(std::move(variable));
        remove->setProperty(std::move(property));
    } else {
        CYPHER_TODO();
    }
    return 0;
}

std::any CypherBaseVisitorV2::visitOC_InQueryCall(LcypherParser::OC_InQueryCallContext *ctx) {
    geax::frontend::AmbientLinearQueryStatement *node = nullptr;
    checkedCast(node_, node);
    auto query_call = ALLOC_GEAOBJECT(geax::frontend::CallQueryStatement);
    node->appendQueryStatement(query_call);
    auto procedure = ALLOC_GEAOBJECT(geax::frontend::CallProcedureStatement);
    query_call->setProcedureStatement(procedure);
    auto inquery_query = ALLOC_GEAOBJECT(geax::frontend::InQueryProcedureCall);
    procedure->setProcedureCall(inquery_query);
    VisitGuard guard(VisitType::kInQueryCall, visit_types_);
    SWITCH_CONTEXT_VISIT(ctx->oC_ExplicitProcedureInvocation(), inquery_query);
    if (ctx->oC_YieldItems()) {
        auto yield_fields = ALLOC_GEAOBJECT(geax::frontend::YieldField);
        inquery_query->setYield(yield_fields);
        SWITCH_CONTEXT_VISIT(ctx->oC_YieldItems(), yield_fields);
    }
    return 0;
}

std::any CypherBaseVisitorV2::visitOC_StandaloneCall(LcypherParser::OC_StandaloneCallContext *ctx) {
    geax::frontend::ProcedureBody *body = nullptr;
    checkedCast(node_, body);
    auto node = ALLOC_GEAOBJECT(geax::frontend::StatementWithYield);
    body->appendStatement(node);
    auto stand = ALLOC_GEAOBJECT(geax::frontend::StandaloneCallStatement);
    node->setStatement(stand);
    auto procedure = ALLOC_GEAOBJECT(geax::frontend::CallProcedureStatement);
    stand->setProcedureStatement(procedure);
    auto named_procedure = ALLOC_GEAOBJECT(geax::frontend::NamedProcedureCall);
    procedure->setProcedureCall(named_procedure);
    VisitGuard guard(VisitType::kStandaloneCall, visit_types_);
    if (ctx->oC_ExplicitProcedureInvocation()) {
        SWITCH_CONTEXT_VISIT(ctx->oC_ExplicitProcedureInvocation(), named_procedure);
    } else if (ctx->oC_ImplicitProcedureInvocation()) {
        SWITCH_CONTEXT_VISIT(ctx->oC_ImplicitProcedureInvocation(), named_procedure);
    }
    if (ctx->oC_YieldItems()) {
        auto yield_fields = ALLOC_GEAOBJECT(geax::frontend::YieldField);
        named_procedure->setYield(yield_fields);
        SWITCH_CONTEXT_VISIT(ctx->oC_YieldItems(), yield_fields);
    }
    return 0;
}

std::any CypherBaseVisitorV2::visitOC_YieldItems(LcypherParser::OC_YieldItemsContext *ctx) {
    if (ctx->oC_Where()) {
        visit(ctx->oC_Where());
    }
    for (auto &item : ctx->oC_YieldItem()) {
        visit(item);
    }
    return 0;
}

std::any CypherBaseVisitorV2::visitOC_YieldItem(LcypherParser::OC_YieldItemContext *ctx) {
    if (ctx->AS()) NOT_SUPPORT_AND_THROW();
    geax::frontend::YieldField *yield_fields = nullptr;
    checkedCast(node_, yield_fields);
    yield_fields->appendItem(ctx->oC_Variable()->getText(), ctx->oC_Variable()->getText());
    return 0;
}

std::any CypherBaseVisitorV2::visitOC_With(LcypherParser::OC_WithContext *ctx) {
    if (VisitGuard::InClause(VisitType::kReadingClause, visit_types_)) {
        geax::frontend::AmbientLinearQueryStatement *node = nullptr;
        checkedCast(node_, node);
        auto result = ALLOC_GEAOBJECT(geax::frontend::PrimitiveResultStatement);
        result->setDistinct(ctx->DISTINCT() != nullptr);
        node->setResultStatement(result);
        VisitGuard guard(VisitType::kWithClause, visit_types_);
        SWITCH_CONTEXT_VISIT(ctx->oC_ReturnBody(), result);
        if (ctx->oC_Where()) {
            SWITCH_CONTEXT_VISIT(ctx->oC_Where(), node);
        }
    } else if (VisitGuard::InClause(VisitType::kUpdatingClause, visit_types_)) {
        geax::frontend::LinearDataModifyingStatement *node = nullptr;
        checkedCast(node_, node);
        auto result = ALLOC_GEAOBJECT(geax::frontend::PrimitiveResultStatement);
        result->setDistinct(ctx->DISTINCT() != nullptr);
        node->setResultStatement(result);
        VisitGuard guard(VisitType::kWithClause, visit_types_);
        SWITCH_CONTEXT_VISIT(ctx->oC_ReturnBody(), result);
        if (ctx->oC_Where()) {
            SWITCH_CONTEXT_VISIT(ctx->oC_Where(), node);
        }
    }
    return 0;
}

std::any CypherBaseVisitorV2::visitOC_Return(LcypherParser::OC_ReturnContext *ctx) {
    if (VisitGuard::InClause(VisitType::kReadingClause, visit_types_)) {
        geax::frontend::AmbientLinearQueryStatement *node = nullptr;
        checkedCast(node_, node);
        auto result = ALLOC_GEAOBJECT(geax::frontend::PrimitiveResultStatement);
        result->setDistinct(ctx->DISTINCT() != nullptr);
        node->setResultStatement(result);
        SWITCH_CONTEXT_VISIT(ctx->oC_ReturnBody(), result);
    } else if (VisitGuard::InClause(VisitType::kUpdatingClause, visit_types_)) {
        geax::frontend::LinearDataModifyingStatement *node = nullptr;
        checkedCast(node_, node);
        auto result = ALLOC_GEAOBJECT(geax::frontend::PrimitiveResultStatement);
        result->setDistinct(ctx->DISTINCT() != nullptr);
        node->setResultStatement(result);
        SWITCH_CONTEXT_VISIT(ctx->oC_ReturnBody(), result);
    }
    return 0;
}

std::any CypherBaseVisitorV2::visitOC_ReturnBody(LcypherParser::OC_ReturnBodyContext *ctx) {
    visit(ctx->oC_ReturnItems());
    if (ctx->oC_Order()) {
        visit(ctx->oC_Order());
    }
    if (ctx->oC_Limit()) {
        visit(ctx->oC_Limit());
    }
    if (ctx->oC_Skip()) {
        visit(ctx->oC_Skip());
    }
    return 0;
}

std::any CypherBaseVisitorV2::visitOC_ReturnItems(LcypherParser::OC_ReturnItemsContext *ctx) {
    if (VisitGuard::InClause(VisitType::kWithClause, visit_types_)) {
        if (ctx->children[0]->getText() == "*")
            THROW_CODE(CypherException, "WITH * syntax is not implemented now");
    }
    for (auto &item : ctx->oC_ReturnItem()) {
        visit(item);
    }
    return 0;
}

std::any CypherBaseVisitorV2::visitOC_ReturnItem(LcypherParser::OC_ReturnItemContext *ctx) {
    geax::frontend::PrimitiveResultStatement *node = nullptr;
    checkedCast(node_, node);
    geax::frontend::Expr *expr = nullptr;
    checkedAnyCast(visit(ctx->oC_Expression()), expr);
    std::string variable;
    if (ctx->oC_Variable()) {
        variable = ctx->oC_Variable()->getText();
    } else {
        if (VisitGuard::InClause(VisitType::kWithClause, visit_types_)) {
            geax::frontend::Expr *with_expr = nullptr;
            checkedAnyCast(visit(ctx->oC_Expression()), with_expr);
            if (with_expr->type() != geax::frontend::AstNodeType::kRef) {
                THROW_CODE(ParserException, "Non-variable expression in WITH must be aliased");
            }
        }
        variable = GetFullText(ctx->oC_Expression());
    }
    node->appendItem(std::move(variable), expr);
    return 0;
}

std::any CypherBaseVisitorV2::visitOC_Order(LcypherParser::OC_OrderContext *ctx) {
    for (size_t idx = 0; idx < ctx->oC_SortItem().size(); ++idx) {
        visit(ctx->oC_SortItem(idx));
    }
    return 0;
}

std::any CypherBaseVisitorV2::visitOC_Skip(LcypherParser::OC_SkipContext *ctx) {
    geax::frontend::PrimitiveResultStatement *node = nullptr;
    checkedCast(node_, node);
    geax::frontend::Expr *expr = nullptr;
    checkedAnyCast(visit(ctx->oC_Expression()), expr);
    geax::frontend::VInt *integer = nullptr;
    checkedCast(expr, integer);
    node->setOffset(integer->val());
    return 0;
}

std::any CypherBaseVisitorV2::visitOC_Limit(LcypherParser::OC_LimitContext *ctx) {
    geax::frontend::PrimitiveResultStatement *node = nullptr;
    checkedCast(node_, node);
    geax::frontend::Expr *expr = nullptr;
    checkedAnyCast(visit(ctx->oC_Expression()), expr);
    geax::frontend::VInt *integer = nullptr;
    checkedCast(expr, integer);
    node->setLimit(integer->val());
    return 0;
}

std::any CypherBaseVisitorV2::visitOC_SortItem(LcypherParser::OC_SortItemContext *ctx) {
    geax::frontend::PrimitiveResultStatement *node = nullptr;
    checkedCast(node_, node);
    auto order = ALLOC_GEAOBJECT(geax::frontend::OrderByField);
    node->appendOrderBy(order);
    geax::frontend::Expr *expr = nullptr;
    checkedAnyCast(visit(ctx->oC_Expression()), expr);
    bool ascending = ctx->ASCENDING() != nullptr || ctx->ASC() != nullptr ||
                     (ctx->DESCENDING() == nullptr && ctx->DESC() == nullptr);
    order->setField(expr);
    order->setOrder(!ascending);
    return 0;
}

std::any CypherBaseVisitorV2::visitOC_Hint(LcypherParser::OC_HintContext *ctx) {
    NOT_SUPPORT_AND_THROW();
    return 0;
}

std::any CypherBaseVisitorV2::visitOC_Where(LcypherParser::OC_WhereContext *ctx) {
    if (VisitGuard::InClause(VisitType::kWithClause, visit_types_)) {
        if (VisitGuard::InClause(VisitType::kReadingClause, visit_types_) ||
            VisitGuard::InClause(VisitType::kUpdatingClause, visit_types_)) {
            filter_in_with_clause_ = ALLOC_GEAOBJECT(geax::frontend::FilterStatement);
            geax::frontend::Expr *where = nullptr;
            checkedAnyCast(visit(ctx->oC_Expression()), where);
            filter_in_with_clause_->setPredicate(where);
        } else {
            NOT_SUPPORT_AND_THROW();
        }
    } else if (VisitGuard::InClause(VisitType::kInQueryCall, visit_types_)) {
        geax::frontend::YieldField *yield_fields = nullptr;
        checkedCast(node_, yield_fields);
        geax::frontend::Expr *expr = nullptr;
        checkedAnyCast(visit(ctx->oC_Expression()), expr);
        yield_fields->setPredicate(expr);
    } else {
        geax::frontend::GraphPattern *node = nullptr;
        checkedCast(node_, node);
        geax::frontend::Expr *where = nullptr;
        checkedAnyCast(visit(ctx->oC_Expression()), where);
        node->setWhere(where);
    }
    return 0;
}

std::any CypherBaseVisitorV2::visitOC_Pattern(LcypherParser::OC_PatternContext *ctx) {
    if (VisitGuard::InClause(VisitType::kReadingPattern, visit_types_)) {
        geax::frontend::GraphPattern *node = nullptr;
        checkedCast(node_, node);
        for (auto &ctx_part : ctx->oC_PatternPart()) {
            auto pp = ALLOC_GEAOBJECT(geax::frontend::PathPattern);
            node->appendPathPattern(pp);
            SWITCH_CONTEXT_VISIT(ctx_part, pp);
        }
    } else if (VisitGuard::InClause(VisitType::kUpdatingPattern, visit_types_)) {
        for (auto &ctx_part : ctx->oC_PatternPart()) {
            visit(ctx_part);
        }
    } else if (VisitGuard::InClause(VisitType::kMatchPattern, visit_types_)) {
        geax::frontend::GraphPattern *node = nullptr;
        checkedCast(node_, node);
        for (auto &ctx_part : ctx->oC_PatternPart()) {
            auto pp = ALLOC_GEAOBJECT(geax::frontend::PathPattern);
            node->appendPathPattern(pp);
            SWITCH_CONTEXT_VISIT(ctx_part, pp);
        }
    }
    return 0;
}

std::any CypherBaseVisitorV2::visitOC_PatternPart(LcypherParser::OC_PatternPartContext *ctx) {
    if (VisitGuard::InClause(VisitType::kReadingPattern, visit_types_) ||
        VisitGuard::InClause(VisitType::kMergeClause, visit_types_)) {
        geax::frontend::PathPattern *node = nullptr;
        checkedCast(node_, node);
        if (ctx->oC_Variable() != nullptr) {
            // named path
            geax::frontend::Expr *name_expr = nullptr;
            checkedAnyCast(visit(ctx->oC_Variable()), name_expr);
            geax::frontend::VString *vstr = nullptr;
            checkedCast(name_expr, vstr);
            std::string variable = vstr->val();
            node->setAlias(std::move(variable));
        }
        auto pc = ALLOC_GEAOBJECT(geax::frontend::PathChain);
        node->appendChain(pc);
        SWITCH_CONTEXT_VISIT(ctx->oC_AnonymousPatternPart(), pc);
    } else if (VisitGuard::InClause(VisitType::kUpdatingPattern, visit_types_)) {
        geax::frontend::InsertStatement *node = nullptr;
        checkedCast(node_, node);
        auto pc = ALLOC_GEAOBJECT(geax::frontend::PathChain);
        node->appendPath(pc);
        SWITCH_CONTEXT_VISIT(ctx->oC_AnonymousPatternPart(), pc);
    } else if (VisitGuard::InClause(VisitType::kMatchPattern, visit_types_)) {
        geax::frontend::PathPattern *node = nullptr;
        checkedCast(node_, node);
        if (ctx->oC_Variable() != nullptr) {
            // named path
            geax::frontend::Expr *name_expr = nullptr;
            checkedAnyCast(visit(ctx->oC_Variable()), name_expr);
            geax::frontend::VString *vstr = nullptr;
            checkedCast(name_expr, vstr);
            std::string variable = vstr->val();
            node->setAlias(std::move(variable));
        }
        auto pc = ALLOC_GEAOBJECT(geax::frontend::PathChain);
        node->appendChain(pc);
        SWITCH_CONTEXT_VISIT(ctx->oC_AnonymousPatternPart(), pc);
    } else {
        NOT_SUPPORT_AND_THROW();
    }
    return 0;
}

std::any CypherBaseVisitorV2::visitOC_AnonymousPatternPart(
    LcypherParser::OC_AnonymousPatternPartContext *ctx) {
    return visit(ctx->oC_PatternElement());
}

std::any CypherBaseVisitorV2::visitOC_PatternElement(LcypherParser::OC_PatternElementContext *ctx) {
    if (ctx->oC_NodePattern() == nullptr) NOT_SUPPORT_AND_THROW();
    geax::frontend::PathChain *pathChain = nullptr;
    checkedCast(node_, pathChain);
    auto node = ALLOC_GEAOBJECT(geax::frontend::Node);
    pathChain->setHead(node);
    SWITCH_CONTEXT_VISIT(ctx->oC_NodePattern(), node);
    for (auto &chain : ctx->oC_PatternElementChain()) {
        SWITCH_CONTEXT_VISIT(chain, pathChain);
    }
    return 0;
}

std::any CypherBaseVisitorV2::visitOC_NodePattern(LcypherParser::OC_NodePatternContext *ctx) {
    geax::frontend::Node *node = nullptr;
    checkedCast(node_, node);
    auto filler = ALLOC_GEAOBJECT(geax::frontend::ElementFiller);
    node->setFiller(filler);
    if (ctx->oC_Variable() != nullptr) {
        geax::frontend::Expr *name_expr = nullptr;
        checkedAnyCast(visit(ctx->oC_Variable()), name_expr);
        geax::frontend::VString *vstr = nullptr;
        checkedCast(name_expr, vstr);
        std::string alias = vstr->val();
        filler->setV(std::move(alias));
    } else {
        // if alias is absent, generate an alias for the node
        filler->setV(GenAnonymousAlias(true));
    }

    if (ctx->oC_NodeLabels() != nullptr) {
        std::vector<std::string> labels;
        checkedAnyCast(visit(ctx->oC_NodeLabels()), labels);
        if (labels.size() == 1) {
            auto l = ALLOC_GEAOBJECT(geax::frontend::SingleLabel);
            l->setLabel(std::move(labels[0]));
            filler->setLabel(l);
        } else if (labels.size() == 2) {
            auto root = ALLOC_GEAOBJECT(geax::frontend::LabelOr);
            auto l = ALLOC_GEAOBJECT(geax::frontend::SingleLabel);
            auto r = ALLOC_GEAOBJECT(geax::frontend::SingleLabel);
            l->setLabel(std::move(labels[0]));
            r->setLabel(std::move(labels[1]));
            root->setLeft(l);
            root->setRight(r);
            filler->setLabel(root);
        } else {
            auto root = ALLOC_GEAOBJECT(geax::frontend::LabelOr);
            auto label = root;
            for (size_t idx = 0; idx < labels.size() - 2; ++idx) {
                auto o = ALLOC_GEAOBJECT(geax::frontend::LabelOr);
                auto l = ALLOC_GEAOBJECT(geax::frontend::SingleLabel);
                l->setLabel(std::move(labels[idx]));
                label->setLeft(l);
                label->setRight(o);
                label = o;
            }
            auto l = ALLOC_GEAOBJECT(geax::frontend::SingleLabel);
            auto r = ALLOC_GEAOBJECT(geax::frontend::SingleLabel);
            l->setLabel(std::move(labels[labels.size() - 2]));
            r->setLabel(std::move(labels[labels.size() - 1]));
            label->setLeft(l);
            label->setRight(r);
            filler->setLabel(root);
        }
    }

    if (ctx->oC_Properties() != nullptr) {
        SWITCH_CONTEXT_VISIT(ctx->oC_Properties(), filler);
    }
    return 0;
}

std::any CypherBaseVisitorV2::visitOC_PatternElementChain(
    LcypherParser::OC_PatternElementChainContext *ctx) {
    geax::frontend::PathChain *pathChain = nullptr;
    checkedCast(node_, pathChain);
    if (ctx->oC_RelationshipPattern() && ctx->oC_NodePattern()) {
        auto edge = ALLOC_GEAOBJECT(geax::frontend::Edge);
        SWITCH_CONTEXT_VISIT(ctx->oC_RelationshipPattern(), edge);
        auto node = ALLOC_GEAOBJECT(geax::frontend::Node);
        SWITCH_CONTEXT_VISIT(ctx->oC_NodePattern(), node);
        pathChain->appendTail(edge, node);
    }
    return 0;
}

std::any CypherBaseVisitorV2::visitOC_RelationshipPattern(
    LcypherParser::OC_RelationshipPatternContext *ctx) {
    geax::frontend::Edge *edge = nullptr;
    checkedCast(node_, edge);
    geax::frontend::EdgeDirection direction;
    if (ctx->oC_LeftArrowHead() != nullptr && ctx->oC_RightArrowHead() == nullptr) {
        direction = geax::frontend::EdgeDirection::kPointLeft;
    } else if (ctx->oC_RightArrowHead() != nullptr && ctx->oC_LeftArrowHead() == nullptr) {
        direction = geax::frontend::EdgeDirection::kPointRight;
    } else {
        direction = geax::frontend::EdgeDirection::kAnyDirected;
    }
    edge->setDirection(direction);
    if (ctx->oC_RelationshipDetail()) {
        geax::frontend::AstNode *prev = node_;
        visit(ctx->oC_RelationshipDetail());
        node_ = prev;
    } else {
        auto filler = ALLOC_GEAOBJECT(geax::frontend::ElementFiller);
        edge->setFiller(filler);
        std::string variable = GenAnonymousAlias(false);
        filler->setV(std::move(variable));
        edge->setHopRange(-1, -1);
    }
    return 0;
}

std::any CypherBaseVisitorV2::visitOC_RelationshipDetail(
    LcypherParser::OC_RelationshipDetailContext *ctx) {
    geax::frontend::Edge *edge = nullptr;
    checkedCast(node_, edge);
    auto filler = ALLOC_GEAOBJECT(geax::frontend::ElementFiller);
    edge->setFiller(filler);

    std::string variable;
    if (ctx->oC_Variable() != nullptr) {
        geax::frontend::Expr *name_expr = nullptr;
        checkedAnyCast(visit(ctx->oC_Variable()), name_expr);
        geax::frontend::VString *vstr = nullptr;
        checkedCast(name_expr, vstr);
        variable = vstr->val();
    } else {
        // if alias is absent, generate an alias for the relationship
        variable = GenAnonymousAlias(false);
    }
    filler->setV(std::move(variable));

    if (ctx->oC_RelationshipTypes() != nullptr) {
        SWITCH_CONTEXT_VISIT(ctx->oC_RelationshipTypes(), filler);
    }

    if (ctx->oC_Properties() != nullptr) {
        SWITCH_CONTEXT_VISIT(ctx->oC_Properties(), filler);
    }

    if (ctx->oC_RangeLiteral() != nullptr) {
        SWITCH_CONTEXT_VISIT(ctx->oC_RangeLiteral(), edge);
    }

    return 0;
}

std::any CypherBaseVisitorV2::visitOC_Properties(LcypherParser::OC_PropertiesContext *ctx) {
    if (ctx->oC_MapLiteral() == nullptr) {
        NOT_SUPPORT_AND_THROW();
    }
    if (ctx->oC_MapLiteral()) {
        return visit(ctx->oC_MapLiteral());
    }
    if (ctx->oC_Parameter()) {
        NOT_SUPPORT_AND_THROW();
    }
    return 0;
}

std::any CypherBaseVisitorV2::visitOC_RelationshipTypes(
    LcypherParser::OC_RelationshipTypesContext *ctx) {
    geax::frontend::ElementFiller *node = nullptr;
    checkedCast(node_, node);
    std::vector<std::string> label_strs;
    for (auto &ctx_label : ctx->oC_RelTypeName()) {
        geax::frontend::Expr *name_expr = nullptr;
        checkedAnyCast(visit(ctx_label), name_expr);
        geax::frontend::VString *vstr = nullptr;
        checkedCast(name_expr, vstr);
        std::string name = vstr->val();
        label_strs.emplace_back(name);
    }
    if (label_strs.size() == 1) {
        auto l = ALLOC_GEAOBJECT(geax::frontend::SingleLabel);
        l->setLabel(std::move(label_strs[0]));
        node->setLabel(l);
        return 0;
    }
    if (label_strs.size() == 2) {
        auto root = ALLOC_GEAOBJECT(geax::frontend::LabelOr);
        auto l = ALLOC_GEAOBJECT(geax::frontend::SingleLabel);
        l->setLabel(std::move(label_strs[0]));
        auto r = ALLOC_GEAOBJECT(geax::frontend::SingleLabel);
        r->setLabel(std::move(label_strs[1]));
        root->setLeft(l);
        root->setRight(r);
        node->setLabel(root);
        return 0;
    }
    auto root = ALLOC_GEAOBJECT(geax::frontend::LabelOr);
    auto label = root;
    for (size_t idx = 0; idx < label_strs.size() - 2; ++idx) {
        auto o = ALLOC_GEAOBJECT(geax::frontend::LabelOr);
        auto l = ALLOC_GEAOBJECT(geax::frontend::SingleLabel);
        l->setLabel(std::move(label_strs[idx]));
        label->setLeft(l);
        label->setRight(o);
        label = o;
    }
    auto l = ALLOC_GEAOBJECT(geax::frontend::SingleLabel);
    l->setLabel(std::move(label_strs[label_strs.size() - 2]));
    auto r = ALLOC_GEAOBJECT(geax::frontend::SingleLabel);
    r->setLabel(std::move(label_strs[label_strs.size() - 1]));
    label->setLeft(l);
    label->setRight(r);
    node->setLabel(root);
    return 0;
}

std::any CypherBaseVisitorV2::visitOC_NodeLabels(LcypherParser::OC_NodeLabelsContext *ctx) {
    std::vector<std::string> label_strs;
    for (auto &ctx_label : ctx->oC_NodeLabel()) {
        geax::frontend::Expr *name_expr = nullptr;
        checkedAnyCast(visit(ctx_label), name_expr);
        geax::frontend::VString *vstr = nullptr;
        checkedCast(name_expr, vstr);
        std::string name = vstr->val();
        label_strs.emplace_back(name);
    }
    return label_strs;
}

std::any CypherBaseVisitorV2::visitOC_NodeLabel(LcypherParser::OC_NodeLabelContext *ctx) {
    return visit(ctx->oC_LabelName());
}

std::any CypherBaseVisitorV2::visitOC_RangeLiteral(LcypherParser::OC_RangeLiteralContext *ctx) {
    geax::frontend::Edge *edge = nullptr;
    checkedCast(node_, edge);
    int low = 0, hight = 0;
    std::vector<antlr4::tree::ParseTree *> valid_children;
    for (const auto &it : ctx->children) {
        const auto &text = it->getText();
        if (!std::all_of(text.cbegin(), text.cend(), ::isspace)) {
            valid_children.emplace_back(it);
        }
    }
    switch (valid_children.size()) {
    case 2:
        {
            if (!ctx->oC_IntegerLiteral().empty()) {
                low = std::stoi(ctx->oC_IntegerLiteral(0)->getText());
                hight = low;
            } else {
                CYPHER_THROW_ASSERT(valid_children.at(1)->getText() == "..");
                low = 1;
                hight = VAR_LEN_EXPAND_MAX_HOP;
            }
            break;
        }
    case 3:
        {
            if (valid_children.at(2)->getText() == "..") {
                low = std::stoi(ctx->oC_IntegerLiteral(0)->getText());
                hight = VAR_LEN_EXPAND_MAX_HOP;
            } else {
                CYPHER_THROW_ASSERT(valid_children.at(1)->getText() == "..");
                low = 1;
                hight = std::stoi(ctx->oC_IntegerLiteral(0)->getText());
            }
            break;
        }
    case 4:
        {
            CYPHER_THROW_ASSERT(ctx->oC_IntegerLiteral().size() == 2);
            low = std::stoi(ctx->oC_IntegerLiteral(0)->getText());
            hight = std::stoi(ctx->oC_IntegerLiteral(1)->getText());
            break;
        }
    default:
        CYPHER_TODO();
    }
    edge->setHopRange(low, hight);
    return 0;
}

std::any CypherBaseVisitorV2::visitOC_LabelName(LcypherParser::OC_LabelNameContext *ctx) {
    return visit(ctx->oC_SchemaName());
}

std::any CypherBaseVisitorV2::visitOC_RelTypeName(LcypherParser::OC_RelTypeNameContext *ctx) {
    return visit(ctx->oC_SchemaName());
}

std::any CypherBaseVisitorV2::visitOC_Expression(LcypherParser::OC_ExpressionContext *ctx) {
    return ctx->oC_OrExpression()->accept(this);
}

std::any CypherBaseVisitorV2::visitOC_OrExpression(LcypherParser::OC_OrExpressionContext *ctx) {
    geax::frontend::Expr *left = nullptr, *right = nullptr;
    for (size_t idx = 0; idx < ctx->oC_XorExpression().size(); ++idx) {
        left = right;
        checkedAnyCast(visit(ctx->oC_XorExpression(idx)), right);
        if (idx > 0) {
            auto op = ALLOC_GEAOBJECT(geax::frontend::BOr);
            op->setLeft(left);
            op->setRight(right);
            right = op;
        }
    }
    return right;
}

std::any CypherBaseVisitorV2::visitOC_XorExpression(LcypherParser::OC_XorExpressionContext *ctx) {
    geax::frontend::Expr *left = nullptr, *right = nullptr;
    for (size_t idx = 0; idx < ctx->oC_AndExpression().size(); ++idx) {
        left = right;
        checkedAnyCast(visit(ctx->oC_AndExpression(idx)), right);
        if (idx > 0) {
            auto op = ALLOC_GEAOBJECT(geax::frontend::BXor);
            op->setLeft(left);
            op->setRight(right);
            right = op;
        }
    }
    return right;
}

std::any CypherBaseVisitorV2::visitOC_AndExpression(LcypherParser::OC_AndExpressionContext *ctx) {
    geax::frontend::Expr *left = nullptr, *right = nullptr;
    for (size_t idx = 0; idx < ctx->oC_NotExpression().size(); ++idx) {
        left = right;
        checkedAnyCast(visit(ctx->oC_NotExpression(idx)), right);
        if (idx > 0) {
            auto op = ALLOC_GEAOBJECT(geax::frontend::BAnd);
            op->setLeft(left);
            op->setRight(right);
            right = op;
        }
    }
    return right;
}

std::any CypherBaseVisitorV2::visitOC_NotExpression(LcypherParser::OC_NotExpressionContext *ctx) {
    if (ctx->NOT().size() % 2) {
        auto op = ALLOC_GEAOBJECT(geax::frontend::Not);
        geax::frontend::Expr *expr = nullptr;
        checkedAnyCast(visit(ctx->oC_ComparisonExpression()), expr);
        op->setExpr(expr);
        return (geax::frontend::Expr *)op;
    } else {
        return visit(ctx->oC_ComparisonExpression());
    }
}

std::any CypherBaseVisitorV2::visitOC_ComparisonExpression(
    LcypherParser::OC_ComparisonExpressionContext *ctx) {
    geax::frontend::Expr *expr = nullptr;
    checkedAnyCast(visit(ctx->oC_AddOrSubtractExpression()), expr);
    if (ctx->oC_PartialComparisonExpression().empty()) return expr;
    if (ctx->oC_PartialComparisonExpression().size() > 1) NOT_SUPPORT_AND_THROW();
    geax::frontend::BinaryOp *bi = nullptr;
    checkedAnyCast(visit(ctx->oC_PartialComparisonExpression(0)), bi);
    bi->setLeft(expr);
    return (geax::frontend::Expr *)bi;
}

std::any CypherBaseVisitorV2::visitOC_AddOrSubtractExpression(
    LcypherParser::OC_AddOrSubtractExpressionContext *ctx) {
    std::vector<std::string> ops;
    ops.reserve(ctx->children.size());
    for (auto c : ctx->children) {
        if (c->getText() == "+" || c->getText() == "-") {
            ops.emplace_back(c->getText());
        }
    }
    if (ops.size() != ctx->oC_MultiplyDivideModuloExpression().size() - 1) {
        NOT_SUPPORT_AND_THROW();
    }
    geax::frontend::Expr *left = nullptr, *right = nullptr;
    for (size_t idx = 0; idx < ctx->oC_MultiplyDivideModuloExpression().size(); ++idx) {
        left = right;
        checkedAnyCast(visit(ctx->oC_MultiplyDivideModuloExpression(idx)), right);
        if (idx > 0) {
            geax::frontend::BinaryOp *op = nullptr;
            if (ops[idx - 1] == "+") {
                op = ALLOC_GEAOBJECT(geax::frontend::BAdd);
            } else if (ops[idx - 1] == "-") {
                op = ALLOC_GEAOBJECT(geax::frontend::BSub);
            }
            op->setLeft(left);
            op->setRight(right);
            right = op;
        }
    }
    return right;
}

std::any CypherBaseVisitorV2::visitOC_MultiplyDivideModuloExpression(
    LcypherParser::OC_MultiplyDivideModuloExpressionContext *ctx) {
    std::vector<std::string> ops;
    ops.reserve(ctx->children.size());
    for (auto c : ctx->children) {
        if (c->getText() == "*" || c->getText() == "/" || c->getText() == "%") {
            ops.emplace_back(c->getText());
        }
    }
    if (ops.size() != ctx->oC_PowerOfExpression().size() - 1) {
        NOT_SUPPORT_AND_THROW();
    }
    geax::frontend::Expr *left = nullptr, *right = nullptr;
    for (size_t idx = 0; idx < ctx->oC_PowerOfExpression().size(); ++idx) {
        left = right;
        checkedAnyCast(visit(ctx->oC_PowerOfExpression(idx)), right);
        if (idx > 0) {
            geax::frontend::BinaryOp *op = nullptr;
            if (ops[idx - 1] == "*") {
                op = ALLOC_GEAOBJECT(geax::frontend::BMul);
            } else if (ops[idx - 1] == "/") {
                op = ALLOC_GEAOBJECT(geax::frontend::BDiv);
            } else if (ops[idx - 1] == "%") {
                op = ALLOC_GEAOBJECT(geax::frontend::BMod);
            }
            op->setLeft(left);
            op->setRight(right);
            right = op;
        }
    }
    return right;
}

std::any CypherBaseVisitorV2::visitOC_PowerOfExpression(
    LcypherParser::OC_PowerOfExpressionContext *ctx) {
    std::vector<std::string> ops;
    ops.reserve(ctx->children.size());
    for (auto c : ctx->children) {
        if (c->getText() == "^") {
            ops.emplace_back(c->getText());
        }
    }
    if (ops.size() != ctx->oC_UnaryAddOrSubtractExpression().size() - 1) {
        NOT_SUPPORT_AND_THROW();
    }
    geax::frontend::Expr *left = nullptr, *right = nullptr;
    for (size_t idx = 0; idx < ctx->oC_UnaryAddOrSubtractExpression().size(); ++idx) {
        left = right;
        checkedAnyCast(visit(ctx->oC_UnaryAddOrSubtractExpression(idx)), right);
        if (idx > 0) {
            geax::frontend::BinaryOp *op = nullptr;
            if (ops[idx - 1] == "^") {
                op = ALLOC_GEAOBJECT(geax::frontend::BSquare);
            }
            op->setLeft(left);
            op->setRight(right);
            right = op;
        }
    }
    return right;
}

std::any CypherBaseVisitorV2::visitOC_UnaryAddOrSubtractExpression(
    LcypherParser::OC_UnaryAddOrSubtractExpressionContext *ctx) {
    int sign = 0;
    if (ctx->children.size() > 1) {
        for (auto &child : ctx->children) {
            // TODO(anyone) not elegant
            if (child->getText() == "-") sign ^= 0x1;
        }
    }
    geax::frontend::Expr *expr = nullptr;
    checkedAnyCast(visit(ctx->oC_StringListNullOperatorExpression()), expr);
    if (sign) {
        auto neg = ALLOC_GEAOBJECT(geax::frontend::Neg);
        neg->setExpr(expr);
        expr = neg;
    }
    return expr;
}

std::any CypherBaseVisitorV2::visitOC_StringListNullOperatorExpression(
    LcypherParser::OC_StringListNullOperatorExpressionContext *ctx) {
    geax::frontend::Expr *expr = nullptr;
    checkedAnyCast(visit(ctx->oC_PropertyOrLabelsExpression()), expr);
    if (!ctx->oC_NullOperatorExpression().empty()) {
        if (ctx->oC_NullOperatorExpression().size() > 1) NOT_SUPPORT_AND_THROW();
        geax::frontend::Expr *is_null_expr = nullptr;
        checkedAnyCast(visit(ctx->oC_NullOperatorExpression()[0]), is_null_expr);
        if (typeid(*is_null_expr) == typeid(geax::frontend::IsNull)) {
            geax::frontend::IsNull *is_null = nullptr;
            checkedCast(is_null_expr, is_null);
            is_null->setExpr(expr);
        } else if (typeid(*is_null_expr) == typeid(geax::frontend::Not)) {
            geax::frontend::Not *not_expr = nullptr;
            checkedCast(is_null_expr, not_expr);
            geax::frontend::Expr *inner = not_expr->expr();
            geax::frontend::IsNull *is_null = nullptr;
            checkedCast(inner, is_null);
            is_null->setExpr(expr);
        } else {
            NOT_SUPPORT_AND_THROW();
        }
        return is_null_expr;
    } else if (!ctx->oC_StringOperatorExpression().empty()) {
        if (ctx->oC_StringOperatorExpression().size() > 1) NOT_SUPPORT_AND_THROW();
        for (auto e : ctx->oC_StringOperatorExpression()) {
            geax::frontend::Expr *func_expr = nullptr;
            checkedAnyCast(visit(e), func_expr);
            geax::frontend::Function *func = nullptr;
            checkedCast(func_expr, func);
            func->appendArg(expr);
            return (geax::frontend::Expr *)func;
        }
    } else if (!ctx->oC_ListOperatorExpression().empty()) {
        if (ctx->oC_ListOperatorExpression().size() > 1) NOT_SUPPORT_AND_THROW();
        auto list_op_expr = ctx->oC_ListOperatorExpression(0);
        if (list_op_expr->IN()) {
            CYPHER_THROW_ASSERT(list_op_expr->oC_PropertyOrLabelsExpression());
            geax::frontend::Expr *right = nullptr;
            checkedAnyCast(visit(list_op_expr->oC_PropertyOrLabelsExpression()), right);
            auto bin = ALLOC_GEAOBJECT(geax::frontend::BIn);
            bin->setLeft(expr);
            bin->setRight(right);
            return (geax::frontend::Expr *)bin;
        } else {
            CYPHER_THROW_ASSERT(!list_op_expr->oC_Expression().empty());
            auto func = ALLOC_GEAOBJECT(geax::frontend::Function);
            func->setName("subscript");
            func->appendArg(expr);
            for (size_t idx = 0; idx < list_op_expr->oC_Expression().size(); ++idx) {
                geax::frontend::Expr *expr = nullptr;
                checkedAnyCast(visit(list_op_expr->oC_Expression(idx)), expr);
                func->appendArg(expr);
            }
            return (geax::frontend::Expr *)func;
        }
    }
    return expr;
}

std::any CypherBaseVisitorV2::visitOC_ListOperatorExpression(
    LcypherParser::OC_ListOperatorExpressionContext *ctx) {
    return visitChildren(ctx);
}

std::any CypherBaseVisitorV2::visitOC_StringOperatorExpression(
    LcypherParser::OC_StringOperatorExpressionContext *ctx) {
    std::string name = ctx->STARTS()     ? "StartsWith"
                       : ctx->ENDS()     ? "EndsWith"
                       : ctx->CONTAINS() ? "Contains"
                                         : "Regexp";
    auto func = ALLOC_GEAOBJECT(geax::frontend::Function);
    func->setName(std::move(name));
    geax::frontend::Expr *expr = nullptr;
    checkedAnyCast(visit(ctx->oC_PropertyOrLabelsExpression()), expr);
    func->appendArg(expr);
    return (geax::frontend::Expr *)func;
}

std::any CypherBaseVisitorV2::visitOC_NullOperatorExpression(
    LcypherParser::OC_NullOperatorExpressionContext *ctx) {
    if (ctx->NOT()) {
        auto nl = ALLOC_GEAOBJECT(geax::frontend::IsNull);
        auto nt = ALLOC_GEAOBJECT(geax::frontend::Not);
        nt->setExpr(nl);
        return (geax::frontend::Expr *)nt;
    } else {
        auto nul = ALLOC_GEAOBJECT(geax::frontend::IsNull);
        return (geax::frontend::Expr *)nul;
    }
    NOT_SUPPORT_AND_THROW();
}

std::any CypherBaseVisitorV2::visitOC_PropertyOrLabelsExpression(
    LcypherParser::OC_PropertyOrLabelsExpressionContext *ctx) {
    if (ctx->children.size() == 1) return visit(ctx->oC_Atom());

    if (!ctx->oC_PropertyLookup().empty()) {
        if (ctx->oC_PropertyLookup().size() > 1) NOT_SUPPORT_AND_THROW();
        auto field = ALLOC_GEAOBJECT(geax::frontend::GetField);
        geax::frontend::Expr *name_expr = nullptr;
        checkedAnyCast(visit(ctx->oC_PropertyLookup(0)), name_expr);
        geax::frontend::VString *vstr = nullptr;
        checkedCast(name_expr, vstr);
        std::string field_name = vstr->val();
        field->setFieldName(std::move(field_name));
        geax::frontend::Expr *expr = nullptr;
        checkedAnyCast(visit(ctx->oC_Atom()), expr);
        field->setExpr(expr);
        return (geax::frontend::Expr *)field;
    }
    if (ctx->oC_NodeLabels()) {
        std::vector<std::string> labels;
        checkedAnyCast(visit(ctx->oC_NodeLabels()), labels);
        auto is_labeled = ALLOC_GEAOBJECT(geax::frontend::IsLabeled);
        geax::frontend::Expr *expr = nullptr;
        checkedAnyCast(visit(ctx->oC_Atom()), expr);
        is_labeled->setExpr(expr);
        if (labels.size() == 1) {
            auto l = ALLOC_GEAOBJECT(geax::frontend::SingleLabel);
            l->setLabel(std::move(labels[0]));
            is_labeled->setLabelTree(l);
        } else if (labels.size() == 2) {
            auto root = ALLOC_GEAOBJECT(geax::frontend::LabelOr);
            auto l = ALLOC_GEAOBJECT(geax::frontend::SingleLabel);
            auto r = ALLOC_GEAOBJECT(geax::frontend::SingleLabel);
            l->setLabel(std::move(labels[0]));
            r->setLabel(std::move(labels[1]));
            root->setLeft(l);
            root->setRight(r);
            is_labeled->setLabelTree(root);
        } else {
            auto root = ALLOC_GEAOBJECT(geax::frontend::LabelOr);
            auto label = root;
            for (size_t idx = 0; idx < labels.size() - 2; ++idx) {
                auto o = ALLOC_GEAOBJECT(geax::frontend::LabelOr);
                auto l = ALLOC_GEAOBJECT(geax::frontend::SingleLabel);
                l->setLabel(std::move(labels[idx]));
                label->setLeft(l);
                label->setRight(o);
                label = o;
            }
            auto l = ALLOC_GEAOBJECT(geax::frontend::SingleLabel);
            auto r = ALLOC_GEAOBJECT(geax::frontend::SingleLabel);
            l->setLabel(std::move(labels[labels.size() - 2]));
            r->setLabel(std::move(labels[labels.size() - 1]));
            label->setLeft(l);
            label->setRight(r);
            is_labeled->setLabelTree(root);
        }
        return (geax::frontend::Expr *)is_labeled;
    }
    return 0;
}

std::any CypherBaseVisitorV2::visitOC_Atom(LcypherParser::OC_AtomContext *ctx) {
    if (ctx->oC_Variable()) {
        geax::frontend::Expr *name_expr = nullptr;
        checkedAnyCast(visit(ctx->oC_Variable()), name_expr);
        geax::frontend::VString *vstr = nullptr;
        checkedCast(name_expr, vstr);
        std::string name = vstr->val();
        auto expr = ALLOC_GEAOBJECT(geax::frontend::Ref);
        expr->setName(std::move(name));
        return (geax::frontend::Expr *)expr;
    } else if (ctx->oC_Literal()) {
        return visit(ctx->oC_Literal());
    } else if (ctx->oC_FunctionInvocation()) {
        return visit(ctx->oC_FunctionInvocation());
    } else if (ctx->oC_ParenthesizedExpression()) {
        return visit(ctx->oC_ParenthesizedExpression());
    } else if (ctx->oC_RelationshipsPattern()) {
        return visit(ctx->oC_RelationshipsPattern());
    } else if (ctx->oC_CaseExpression()) {
        return visit(ctx->oC_CaseExpression());
    } else if (ctx->oC_FilterExpression()) {
        return visit(ctx->oC_FilterExpression());
    } else if (ctx->oC_ListComprehension()) {
        return visit(ctx->oC_ListComprehension());
    } else if (ctx->oC_PatternComprehension()) {
        return visit(ctx->oC_PatternComprehension());
    } else if (ctx->oC_Parameter()) {
        return visit(ctx->oC_Parameter());
    } else if (ctx->COUNT()) {
        auto func = ALLOC_GEAOBJECT(geax::frontend::AggFunc);
        func->setFuncName(geax::frontend::GeneralSetFunction::kCount);
        func->setDistinct(false);
        auto param = ALLOC_GEAOBJECT(geax::frontend::VString);
        param->setVal(std::string("*"));
        func->setExpr(param);
        return (geax::frontend::Expr *)func;
    }
    NOT_SUPPORT_AND_THROW();
}

std::any CypherBaseVisitorV2::visitOC_Literal(LcypherParser::OC_LiteralContext *ctx) {
    if (ctx->StringLiteral()) {
        std::string str = ctx->StringLiteral()->getText();
        CYPHER_THROW_ASSERT(!str.empty() && (str[0] == '\'' || str[0] == '\"') &&
                            (str[str.size() - 1] == '\'' || str[str.size() - 1] == '\"'));
        str = str.substr(1, str.size() - 2);
        auto expr = ALLOC_GEAOBJECT(geax::frontend::VString);
        expr->setVal(std::move(str));
        return (geax::frontend::Expr *)expr;
    } else if (ctx->oC_NumberLiteral()) {
        return visit(ctx->oC_NumberLiteral());
    } else if (ctx->oC_BooleanLiteral()) {
        return visit(ctx->oC_BooleanLiteral());
    } else if (ctx->oC_MapLiteral()) {
        return visit(ctx->oC_MapLiteral());
    } else if (ctx->NULL_()) {
        if (VisitGuard::InClause(VisitType::kSetNull, visit_types_)) {
            auto n = ALLOC_GEAOBJECT(geax::frontend::VNull);
            return (geax::frontend::Expr *)n;
        } else if (VisitGuard::InClause(VisitType::kSetVariable, visit_types_)) {
            geax::frontend::UpdateProperties *up = nullptr;
            checkedCast(node_, up);
            auto prop = ALLOC_GEAOBJECT(geax::frontend::PropStruct);
            up->setStructs(prop);
            auto n = ALLOC_GEAOBJECT(geax::frontend::VNull);
            prop->appendProperty("", n);
            return (geax::frontend::Expr *)n;
        } else {
            auto n = ALLOC_GEAOBJECT(geax::frontend::VNull);
            return (geax::frontend::Expr *)n;
        }
    } else if (ctx->oC_ListLiteral()) {
        return visit(ctx->oC_ListLiteral());
    }
    NOT_SUPPORT_AND_THROW();
    return 0;
}

std::any CypherBaseVisitorV2::visitOC_BooleanLiteral(LcypherParser::OC_BooleanLiteralContext *ctx) {
    auto d = ALLOC_GEAOBJECT(geax::frontend::VBool);
    if (ctx->TRUE_()) {
        d->setVal(true);
    } else {
        d->setVal(false);
    }
    return (geax::frontend::Expr *)d;
}

std::any CypherBaseVisitorV2::visitOC_ListLiteral(LcypherParser::OC_ListLiteralContext *ctx) {
    auto list = ALLOC_GEAOBJECT(geax::frontend::MkList);
    for (auto &ctx_expr : ctx->oC_Expression()) {
        geax::frontend::Expr *expr = nullptr;
        checkedAnyCast(visit(ctx_expr), expr);
        list->appendElem(expr);
    }
    return (geax::frontend::Expr *)list;
}

std::any CypherBaseVisitorV2::visitOC_PartialComparisonExpression(
    LcypherParser::OC_PartialComparisonExpressionContext *ctx) {
    geax::frontend::Expr *expr = nullptr;
    checkedAnyCast(visit(ctx->oC_AddOrSubtractExpression()), expr);
    geax::frontend::BinaryOp *bi = nullptr;
    auto predicate = ctx->getStart()->getText();
    if (predicate == "=") {
        bi = ALLOC_GEAOBJECT(geax::frontend::BEqual);
    } else if (predicate == "<>") {
        bi = ALLOC_GEAOBJECT(geax::frontend::BNotEqual);
    } else if (predicate == "<") {
        bi = ALLOC_GEAOBJECT(geax::frontend::BSmallerThan);
    } else if (predicate == ">") {
        bi = ALLOC_GEAOBJECT(geax::frontend::BGreaterThan);
    } else if (predicate == "<=") {
        bi = ALLOC_GEAOBJECT(geax::frontend::BNotGreaterThan);
    } else if (predicate == ">=") {
        bi = ALLOC_GEAOBJECT(geax::frontend::BNotSmallerThan);
    }
    bi->setRight(expr);
    return bi;
}

std::any CypherBaseVisitorV2::visitOC_ParenthesizedExpression(
    LcypherParser::OC_ParenthesizedExpressionContext *ctx) {
    return visit(ctx->oC_Expression());
}

std::any CypherBaseVisitorV2::visitOC_RelationshipsPattern(
    LcypherParser::OC_RelationshipsPatternContext *ctx) {
    path_chain_ = ALLOC_GEAOBJECT(geax::frontend::PathChain);
    auto node = ALLOC_GEAOBJECT(geax::frontend::Node);
    path_chain_->setHead(node);
    SWITCH_CONTEXT_VISIT(ctx->oC_NodePattern(), node);
    for (auto &chain : ctx->oC_PatternElementChain()) {
        SWITCH_CONTEXT_VISIT(chain, path_chain_);
    }
    return (geax::frontend::Expr *)node;
}

std::any CypherBaseVisitorV2::visitOC_FilterExpression(
    LcypherParser::OC_FilterExpressionContext *ctx) {
    return visitChildren(ctx);
}

std::any CypherBaseVisitorV2::visitOC_IdInColl(LcypherParser::OC_IdInCollContext *ctx) {
    geax::frontend::ListComprehension *listComprehension = nullptr;
    checkedCast(node_, listComprehension);
    auto var = ctx->oC_Variable()->getText();
    auto variable_ref = ALLOC_GEAOBJECT(geax::frontend::Ref);
    variable_ref->setName(std::move(var));
    listComprehension->setVariable(variable_ref);
    geax::frontend::Expr *in_expr;
    checkedAnyCast(visit(ctx->oC_Expression()), in_expr);
    listComprehension->setInExpression(in_expr);
    return 0;
}

std::any CypherBaseVisitorV2::visitOC_FunctionInvocation(
    LcypherParser::OC_FunctionInvocationContext *ctx) {
    std::string name;
    checkedAnyCast(visit(ctx->oC_FunctionName()), name);
    geax::frontend::Expr *res = nullptr;
    auto it = S_AGG_LIST.find(name);
    auto bit = S_BAGG_LIST.find(name);
    if (name == "EXISTS") {
        if (ctx->oC_Expression().size() > 1) NOT_SUPPORT_AND_THROW();
        geax::frontend::Expr *expr = nullptr;
        checkedAnyCast(visit(ctx->oC_Expression(0)), expr);
        if (typeid(*expr) == typeid(geax::frontend::GetField)) {
            auto func = ALLOC_GEAOBJECT(geax::frontend::Function);
            func->setName(std::move(name));
            func->appendArg(expr);
            res = func;
        } else if (typeid(*expr) == typeid(geax::frontend::Node)) {
            auto exists = ALLOC_GEAOBJECT(geax::frontend::Exists);
            exists->appendPathChain(path_chain_);
            exists->setExpr((geax::frontend::Expr *)path_chain_->head());
            res = exists;
        } else {
            NOT_SUPPORT_AND_THROW();
        }
    } else if (it != S_AGG_LIST.end()) {
        CYPHER_THROW_ASSERT(ctx->oC_Expression().size() == 1);
        auto func = ALLOC_GEAOBJECT(geax::frontend::AggFunc);
        func->setFuncName(it->second);
        if (ctx->DISTINCT()) {
            func->setDistinct(true);
        } else {
            func->setDistinct(false);
        }
        geax::frontend::Expr *expr = nullptr;
        checkedAnyCast(visit(ctx->oC_Expression(0)), expr);
        func->setExpr(expr);
        res = func;
    } else if (bit != S_BAGG_LIST.end()) {
        CYPHER_THROW_ASSERT(ctx->oC_Expression().size() == 2);
        auto func = ALLOC_GEAOBJECT(geax::frontend::BAggFunc);
        func->setFuncName(bit->second);
        geax::frontend::Expr *left = nullptr, *right = nullptr;
        checkedAnyCast(visit(ctx->oC_Expression(0)), left);
        checkedAnyCast(visit(ctx->oC_Expression(1)), right);
        bool distinct = ctx->DISTINCT() ? true : false;
        func->setLExpr(distinct, left);
        func->setRExpr(right);
        res = func;
    } else {
        auto func = ALLOC_GEAOBJECT(geax::frontend::Function);
        func->setName(std::move(name));
        for (size_t idx = 0; idx < ctx->oC_Expression().size(); ++idx) {
            geax::frontend::Expr *expr = nullptr;
            checkedAnyCast(visit(ctx->oC_Expression(idx)), expr);
            func->appendArg(expr);
        }
        res = func;
    }
    return res;
}

std::any CypherBaseVisitorV2::visitOC_FunctionName(LcypherParser::OC_FunctionNameContext *ctx) {
    if (ctx->EXISTS()) {
        return std::string("EXISTS");
    }
    std::string name;
    if (ctx->oC_Namespace()) {
        checkedAnyCast(visit(ctx->oC_Namespace()), name);
    }
    name.append(ctx->oC_SymbolicName()->getText());
    return name;
}

std::any CypherBaseVisitorV2::visitOC_ExplicitProcedureInvocation(
    LcypherParser::OC_ExplicitProcedureInvocationContext *ctx) {
    if (VisitGuard::InClause(VisitType::kStandaloneCall, visit_types_)) {
        geax::frontend::NamedProcedureCall *node = nullptr;
        checkedCast(node_, node);
        std::string fun_name;
        checkedAnyCast(visit(ctx->oC_ProcedureName()), fun_name);
        geax::frontend::StringParam name = fun_name;
        node->setName(std::move(name));
        for (auto oc : ctx->oC_Expression()) {
            geax::frontend::Expr *expr = nullptr;
            checkedAnyCast(visit(oc), expr);
            node->appendArg(expr);
        }
    } else if (VisitGuard::InClause(VisitType::kInQueryCall, visit_types_)) {
        geax::frontend::InQueryProcedureCall *node = nullptr;
        checkedCast(node_, node);
        std::string fun_name;
        checkedAnyCast(visit(ctx->oC_ProcedureName()), fun_name);
        geax::frontend::StringParam name = fun_name;
        node->setName(std::move(name));
        for (auto oc : ctx->oC_Expression()) {
            geax::frontend::Expr *expr = nullptr;
            checkedAnyCast(visit(oc), expr);
            node->appendArg(expr);
        }
    } else {
        NOT_SUPPORT_AND_THROW();
    }
    return 0;
}

std::any CypherBaseVisitorV2::visitOC_ImplicitProcedureInvocation(
    LcypherParser::OC_ImplicitProcedureInvocationContext *ctx) {
    geax::frontend::NamedProcedureCall *node = nullptr;
    checkedCast(node_, node);
    std::string fun_name;
    checkedAnyCast(visit(ctx->oC_ProcedureName()), fun_name);
    geax::frontend::StringParam name = fun_name;
    node->setName(std::move(name));
    return 0;
}

std::any CypherBaseVisitorV2::visitOC_ProcedureResultField(
    LcypherParser::OC_ProcedureResultFieldContext *ctx) {
    NOT_SUPPORT_AND_THROW();
    return 0;
}

std::any CypherBaseVisitorV2::visitOC_ProcedureName(LcypherParser::OC_ProcedureNameContext *ctx) {
    std::string name;
    if (ctx->oC_Namespace()) {
        checkedAnyCast(visit(ctx->oC_Namespace()), name);
    }
    name.append(ctx->oC_SymbolicName()->getText());
    return name;
}

std::any CypherBaseVisitorV2::visitOC_Namespace(LcypherParser::OC_NamespaceContext *ctx) {
    std::string name_space;
    for (auto &s : ctx->oC_SymbolicName()) name_space.append(s->getText()).append(".");
    return name_space;
}

std::any CypherBaseVisitorV2::visitOC_ListComprehension(
    LcypherParser::OC_ListComprehensionContext *ctx) {
    auto listComprehension = ALLOC_GEAOBJECT(geax::frontend::ListComprehension);
    SWITCH_CONTEXT_VISIT(ctx->oC_FilterExpression(), listComprehension);
    geax::frontend::Expr *op_expr;
    if (ctx->oC_Expression()) {
        checkedAnyCast(visit(ctx->oC_Expression()), op_expr);
    } else {
        CYPHER_TODO();
    }
    listComprehension->setOpExpression(op_expr);
    return (geax::frontend::Expr*)listComprehension;
}

std::any CypherBaseVisitorV2::visitOC_PatternComprehension(
    LcypherParser::OC_PatternComprehensionContext *ctx) {
    NOT_SUPPORT_AND_THROW();
    return 0;
}

std::any CypherBaseVisitorV2::visitOC_PropertyLookup(LcypherParser::OC_PropertyLookupContext *ctx) {
    return visit(ctx->oC_PropertyKeyName());
}

std::any CypherBaseVisitorV2::visitOC_CaseExpression(LcypherParser::OC_CaseExpressionContext *ctx) {
    auto case_clause = ALLOC_GEAOBJECT(geax::frontend::Case);
    if (ctx->oC_Expression().empty()) {
        for (auto caseAlternatives : ctx->oC_CaseAlternatives()) {
            SWITCH_CONTEXT_VISIT(caseAlternatives, case_clause);
        }
    } else if (ctx->oC_Expression().size() == 2) {
        for (auto caseAlternatives : ctx->oC_CaseAlternatives()) {
            SWITCH_CONTEXT_VISIT(caseAlternatives, case_clause);
        }
        geax::frontend::Expr *head = nullptr;
        checkedAnyCast(visit(ctx->oC_Expression()[0]), head);
        case_clause->setInput(head);
        geax::frontend::Expr *tail = nullptr;
        checkedAnyCast(visit(ctx->oC_Expression()[1]), tail);
        case_clause->setElseBody(tail);
    } else if (ctx->ELSE() != nullptr) {
        if (ctx->oC_Expression().size() != 1) CYPHER_TODO();
        for (auto caseAlternatives : ctx->oC_CaseAlternatives()) {
            SWITCH_CONTEXT_VISIT(caseAlternatives, case_clause);
        }
        geax::frontend::Expr *expr = nullptr;
        checkedAnyCast(visit(ctx->oC_Expression()[0]), expr);
        case_clause->setElseBody(expr);
    } else {
        for (auto caseAlternatives : ctx->oC_CaseAlternatives()) {
            SWITCH_CONTEXT_VISIT(caseAlternatives, case_clause);
        }
        geax::frontend::Expr *head = nullptr;
        checkedAnyCast(visit(ctx->oC_Expression()[0]), head);
        case_clause->setInput(head);
    }
    return (geax::frontend::Expr *)case_clause;
}

std::any CypherBaseVisitorV2::visitOC_CaseAlternatives(
    LcypherParser::OC_CaseAlternativesContext *ctx) {
    geax::frontend::Case *node = nullptr;
    checkedCast(node_, node);
    geax::frontend::Expr *left = nullptr;
    if (ctx->oC_Expression().size() != 2) CYPHER_TODO();
    checkedAnyCast(visit(ctx->oC_Expression()[0]), left);
    geax::frontend::Expr *right = nullptr;
    checkedAnyCast(visit(ctx->oC_Expression()[1]), right);
    node->appendCaseBody(left, right);
    return 0;
}

std::any CypherBaseVisitorV2::visitOC_Variable(LcypherParser::OC_VariableContext *ctx) {
    return visit(ctx->oC_SymbolicName());
}

std::any CypherBaseVisitorV2::visitOC_NumberLiteral(LcypherParser::OC_NumberLiteralContext *ctx) {
    if (ctx->oC_DoubleLiteral()) {
        return visit(ctx->oC_DoubleLiteral());
    } else if (ctx->oC_IntegerLiteral()) {
        return visit(ctx->oC_IntegerLiteral());
    }
    return 0;
}

std::any CypherBaseVisitorV2::visitOC_MapLiteral(LcypherParser::OC_MapLiteralContext *ctx) {
    geax::frontend::Expr *res = nullptr;
    // this must be the fist condition， don't move!!!
    if (VisitGuard::InClause(VisitType::kSetVariable, visit_types_)) {
        geax::frontend::UpdateProperties *node = nullptr;
        checkedCast(node_, node);
        if (ctx->oC_Expression().size() != ctx->oC_PropertyKeyName().size())
            NOT_SUPPORT_AND_THROW();
        auto ps = ALLOC_GEAOBJECT(geax::frontend::PropStruct);
        node->setStructs(ps);
        for (size_t idx = 0; idx < ctx->oC_PropertyKeyName().size(); ++idx) {
            geax::frontend::Expr *expr = nullptr;
            checkedAnyCast(visit(ctx->oC_Expression(idx)), expr);
            geax::frontend::Expr *name_expr = nullptr;
            checkedAnyCast(visit(ctx->oC_PropertyKeyName(idx)), name_expr);
            geax::frontend::VString *vstr = nullptr;
            checkedCast(name_expr, vstr);
            std::string name = vstr->val();
            ps->appendProperty(std::move(name), expr);
        }
    } else if (VisitGuard::InClause(VisitType::kReadingPattern, visit_types_) ||
               VisitGuard::InClause(VisitType::kUpdatingClause, visit_types_)) {
        geax::frontend::ElementFiller *filler = nullptr;
        checkedCast(node_, filler);
        if (ctx->oC_Expression().size() != ctx->oC_PropertyKeyName().size())
            NOT_SUPPORT_AND_THROW();
        auto ps = ALLOC_GEAOBJECT(geax::frontend::PropStruct);
        filler->appendPredicate(ps);
        for (size_t idx = 0; idx < ctx->oC_PropertyKeyName().size(); ++idx) {
            geax::frontend::Expr *expr = nullptr;
            checkedAnyCast(visit(ctx->oC_Expression(idx)), expr);
            geax::frontend::Expr *name_expr = nullptr;
            checkedAnyCast(visit(ctx->oC_PropertyKeyName(idx)), name_expr);
            geax::frontend::VString *vstr = nullptr;
            checkedCast(name_expr, vstr);
            std::string name = vstr->val();
            ps->appendProperty(std::move(name), expr);
        }
    } else if (VisitGuard::InClause(VisitType::kStandaloneCall, visit_types_) ||
               VisitGuard::InClause(VisitType::kInQueryCall, visit_types_)) {
        auto map = ALLOC_GEAOBJECT(geax::frontend::MkMap);
        if (ctx->oC_Expression().size() != ctx->oC_PropertyKeyName().size())
            NOT_SUPPORT_AND_THROW();
        for (size_t idx = 0; idx < ctx->oC_PropertyKeyName().size(); ++idx) {
            geax::frontend::Expr *expr = nullptr;
            checkedAnyCast(visit(ctx->oC_Expression(idx)), expr);
            geax::frontend::Expr *name_expr = nullptr;
            checkedAnyCast(visit(ctx->oC_PropertyKeyName(idx)), name_expr);
            map->appendElem(name_expr, expr);
        }
        res = map;
    } else {
        NOT_SUPPORT_AND_THROW();
    }
    return res;
}

std::any CypherBaseVisitorV2::visitOC_Parameter(LcypherParser::OC_ParameterContext *ctx) {
    auto param = ALLOC_GEAOBJECT(geax::frontend::Param);
    param->setName(ctx->getText());
    return (geax::frontend::Expr *)param;
}

std::any CypherBaseVisitorV2::visitOC_PropertyExpression(
    LcypherParser::OC_PropertyExpressionContext *ctx) {
    geax::frontend::Expr *ret = nullptr;
    if (VisitGuard::InClause(VisitType::kSetVariable, visit_types_)) {
        if (ctx->oC_PropertyLookup().size() > 1) NOT_SUPPORT_AND_THROW();
        geax::frontend::UpdateProperties *node = nullptr;
        checkedCast(node_, node);
        geax::frontend::Expr *name_expr = nullptr;
        checkedAnyCast(visit(ctx->oC_Atom()), name_expr);
        geax::frontend::Ref *ref = nullptr;
        checkedCast(name_expr, ref);
        std::string var = ref->name();
        node->setV(std::move(var));

        auto ps = ALLOC_GEAOBJECT(geax::frontend::PropStruct);
        node->setStructs(ps);
        geax::frontend::Expr *prop = nullptr;
        checkedAnyCast(visit(ctx->oC_PropertyLookup(0)), prop);
        geax::frontend::VString *prop_str = nullptr;
        checkedCast(prop, prop_str);
        std::string property = prop_str->val();
        ps->appendProperty(std::move(property), nullptr);
    }
    return ret;
}

std::any CypherBaseVisitorV2::visitOC_PropertyKeyName(
    LcypherParser::OC_PropertyKeyNameContext *ctx) {
    return visit(ctx->oC_SchemaName());
}

std::any CypherBaseVisitorV2::visitOC_IntegerLiteral(LcypherParser::OC_IntegerLiteralContext *ctx) {
    auto integer = ALLOC_GEAOBJECT(geax::frontend::VInt);
    integer->setVal(std::stol(ctx->getText()));
    return (geax::frontend::Expr *)integer;
}

std::any CypherBaseVisitorV2::visitOC_DoubleLiteral(LcypherParser::OC_DoubleLiteralContext *ctx) {
    auto d = ALLOC_GEAOBJECT(geax::frontend::VDouble);
    d->setVal(std::stod(ctx->getText()));
    return (geax::frontend::Expr *)d;
}

std::any CypherBaseVisitorV2::visitOC_SchemaName(LcypherParser::OC_SchemaNameContext *ctx) {
    if (ctx->oC_ReservedWord()) {
        auto s = ALLOC_GEAOBJECT(geax::frontend::VString);
        s->setVal(ctx->getText());
        return (geax::frontend::Expr *)s;
    } else {
        return visitOC_SymbolicName(ctx->oC_SymbolicName());
    }
    return visitChildren(ctx);
}

std::any CypherBaseVisitorV2::visitOC_ReservedWord(LcypherParser::OC_ReservedWordContext *ctx) {
    NOT_SUPPORT_AND_THROW();
    return 0;
}

std::any CypherBaseVisitorV2::visitOC_SymbolicName(LcypherParser::OC_SymbolicNameContext *ctx) {
    auto s = ALLOC_GEAOBJECT(geax::frontend::VString);
    s->setVal(ctx->getText());
    return (geax::frontend::Expr *)s;
}

std::any CypherBaseVisitorV2::visitOC_LeftArrowHead(LcypherParser::OC_LeftArrowHeadContext *ctx) {
    NOT_SUPPORT_AND_THROW();
    return 0;
}

std::any CypherBaseVisitorV2::visitOC_RightArrowHead(LcypherParser::OC_RightArrowHeadContext *ctx) {
    NOT_SUPPORT_AND_THROW();
    return 0;
}

std::any CypherBaseVisitorV2::visitOC_Dash(LcypherParser::OC_DashContext *ctx) {
    NOT_SUPPORT_AND_THROW();
    return 0;
}

}  //  end of namespace parser<|MERGE_RESOLUTION|>--- conflicted
+++ resolved
@@ -456,19 +456,10 @@
             VisitGuard guard(VisitType::kDeleteVariable, visit_types_);
             geax::frontend::Expr *expr = nullptr;
             checkedAnyCast(visit(e), expr);
-<<<<<<< HEAD
-            if (expr->type() != geax::frontend::AstNodeType::kVString) {
-                THROW_CODE(InputError, "Type mismatch: expected Node, Path or Relationship");
-            }
-            geax::frontend::VString *str;
-            checkedCast(expr, str);
-            std::string field = str->val();
-=======
             if (expr->type() != geax::frontend::AstNodeType::kRef) {
                 THROW_CODE(InputError, "Type mismatch: expected Node, Path or Relationship");
             }
             std::string field = ((geax::frontend::Ref *)expr)->name();
->>>>>>> c61ff195
             del->appendItem(std::move(field));
         }
     }
