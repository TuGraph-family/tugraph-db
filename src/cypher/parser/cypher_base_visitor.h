--- conflicted
+++ resolved
@@ -1830,12 +1830,9 @@
         // VARIABLE IT SHOULD BE PARSED AS KEYWORD. THIS IS A WORKAROUND WAY. SEE ISSUE: #164
         static const std::vector<std::string> excluded_set = {
             "INT8",   "INT16", "INT32",    "INT64", "FLOAT", "DOUBLE",
-<<<<<<< HEAD
-            "STRING", "DATE",  "DATETIME", "BLOB",  "BOOL",  "FLOAT_VECTOR",
-=======
-            "STRING", "DATE",  "DATETIME", "BLOB",  "BOOL",
-            "POINT", "LINESTRING", "POLYGON", "SPATIAL"
->>>>>>> 70a6ed85
+            "STRING", "DATE",  "DATETIME", "BLOB",  "BOOL",  
+            "POINT", "LINESTRING", "POLYGON", "SPATIAL",
+            "FLOAT_VECTOR",
         };
         if (std::find_if(excluded_set.begin(), excluded_set.end(), [&var](const std::string &kw) {
                 std::string upper_var(var.size(), ' ');
