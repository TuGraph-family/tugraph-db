﻿/**
 * Copyright 2022 AntGroup CO., Ltd.
 *
 * Licensed under the Apache License, Version 2.0 (the "License");
 * you may not use this file except in compliance with the License.
 * You may obtain a copy of the License at
 *
 * http://www.apache.org/licenses/LICENSE-2.0
 *
 * Unless required by applicable law or agreed to in writing, software
 * distributed under the License is distributed on an "AS IS" BASIS,
 * WITHOUT WARRANTIES OR CONDITIONS OF ANY KIND, either express or implied.
 */

// Generated from Lcypher.g4 by ANTLR 4.9.2

#pragma once

#include <cassert>
#include <tuple>
#include "antlr4-runtime/antlr4-runtime.h"
#include "parser/expression.h"
#include "parser/generated/LcypherVisitor.h"
#include "fma-common/utils.h"
#include "parser/clause.h"
#include "cypher/cypher_exception.h"
#include "procedure/procedure.h"
#include "core/defs.h"
#include "db/galaxy.h"

#if __APPLE__
#ifdef TRUE
#undef TRUE
#endif
#ifdef FALSE
#undef FALSE
#endif
#endif  // #if __APPLE__

namespace parser {

/**
 * This class provides an empty implementation of LcypherVisitor, which can be
 * extended to create a visitor which only needs to handle a subset of the available methods.
 */
class CypherBaseVisitor : public LcypherVisitor {
    cypher::RTContext *ctx_;
    CmdType _cmd_type;
    std::vector<SglQuery> _query;
    size_t _curr_query = 0;
    size_t _curr_part = 0;
    std::string _curr_procedure_name;
    /* alias carry between query parts */
    std::vector<std::pair<std::string, cypher::SymbolNode::Type>> _carry;
    std::string _listcompr_placeholder = "";
    enum _ClauseType : uint32_t {
        NA = 0x0,
        MATCH = 0x1,
        RETURN = 0x2,
        WITH = 0x4,
        UNWIND = 0x8,
        WHERE = 0x10,
        ORDERBY = 0x20,
        CREATE = 0x40,
        DELETE = 0x80,
        SET = 0x100,
        REMOVE = 0x200,
        MERGE = 0x400,
        INQUERYCALL = 0x800,
    } _curr_clause_type = NA;
    /* Symbol is one of the following:
     * defined entity (node & relationship, eg. MATCH (n)-[r]->(m))
     * alias (eg. RETURN n.name AS name)
     * parameter (eg. MATCH (n {name:$name}))
     */
    size_t _symbol_idx = 0;
    /* Anonymous entity are not in symbol table:
     * MATCH (n) RETURN exists((n)-->()-->())  */
    size_t _anonymous_idx = 0;

    std::string GenAnonymousAlias(bool is_node) {
        std::string alias(ANONYMOUS);
        if (is_node) {
            alias.append("N").append(std::to_string(_anonymous_idx));
        } else {
            alias.append("R").append(std::to_string(_anonymous_idx));
        }
        _anonymous_idx++;
        return alias;
    }

    bool AddSymbol(const std::string &symbol_alias, cypher::SymbolNode::Type type,
                   cypher::SymbolNode::Scope scope) {
        if (_InClauseRETURN() ||
            (_InClauseWHERE() && !symbol_alias.empty() && symbol_alias[0] != '$')) {
            // TODO(anyone): more situations
            // where not((n)-[]->(newNodeVar))
            // where n.name = $name
            // RETURN 100 as x, [x IN range(0,10) | x] AS result
            return false;
        }
        /* add carry whether the symbol showed up or not. eg:
         * match (m) with m as m */
        if (_InClauseWITH()) _carry.emplace_back(symbol_alias, type);
        auto &alias_id_map = _query[_curr_query].parts[_curr_part].symbol_table.symbols;
        if (alias_id_map.find(symbol_alias) == alias_id_map.end()) {
            alias_id_map.emplace(symbol_alias, cypher::SymbolNode(_symbol_idx, type, scope));
            _symbol_idx++;
            return true;
        }
        return false;
    }

 public:
    CypherBaseVisitor() = default;
    // TODO(anyone): consider yield items after parser visit
    CypherBaseVisitor(cypher::RTContext *ctx, antlr4::tree::ParseTree *tree) : ctx_(ctx) {
        // The default implementation of visit()
        tree->accept(this);
        // build annotations
        for (auto &q : _query) {
            for (auto &p : q.parts) p.Enrich();
        }
    }

    /**
     * Override this method to avoid clone childResults. When the childResult is
     * !is_nothrow_copy_constructible (such as std::string), the default implementation
     * treats it as constant reference and wont'd clone its content.
     */
    std::any visitChildren(antlr4::tree::ParseTree *node) override {
        std::any result = defaultResult();
        size_t n = node->children.size();
        for (size_t i = 0; i < n; i++) {
            if (!shouldVisitNextChild(node, result)) {
                break;
            }

            std::any childResult = node->children[i]->accept(this);
            result = std::move(childResult);
        }

        return result;
    }

    const std::vector<SglQuery> &GetQuery() const { return _query; }

    CmdType CommandType() const { return _cmd_type; }

    std::any visitOC_Cypher(LcypherParser::OC_CypherContext *ctx) override {
        _query.clear();
        return visitChildren(ctx);
    }

    std::any visitOC_Statement(LcypherParser::OC_StatementContext *ctx) override {
        _cmd_type = ctx->EXPLAIN()   ? CmdType::EXPLAIN
                    : ctx->PROFILE() ? CmdType::PROFILE
                                     : CmdType::QUERY;
        return visitChildren(ctx);
    }

    std::any visitOC_Query(LcypherParser::OC_QueryContext *ctx) override {
        return visitChildren(ctx);
    }

    std::any visitOC_RegularQuery(LcypherParser::OC_RegularQueryContext *ctx) override {
        // reserve for single_queries
        _query.resize(ctx->oC_Union().size() + 1);
        _curr_query = 0;
        _curr_part = 0;
        _symbol_idx = 0;
        _anonymous_idx = 0;
        visit(ctx->oC_SingleQuery());
        for (auto u : ctx->oC_Union()) {
            // initialize for the next single_query
            _curr_query++;
            _curr_part = 0;
            _symbol_idx = 0;
            _anonymous_idx = 0;
            visit(u);
        }
        return 0;
    }

    std::any visitOC_Union(LcypherParser::OC_UnionContext *ctx) override {
        return visitChildren(ctx);
    }

    std::any visitOC_SingleQuery(LcypherParser::OC_SingleQueryContext *ctx) override {
        // reserve for query parts
        if (ctx->oC_SinglePartQuery()) {
            _query[_curr_query].parts.resize(1);
        } else {
            int part_num = ctx->oC_MultiPartQuery()->oC_With().size() + 1;
            _query[_curr_query].parts.resize(part_num);
        }
        return visitChildren(ctx);
    }

    std::any visitOC_SinglePartQuery(
        LcypherParser::OC_SinglePartQueryContext *ctx) override {
        if (ctx->oC_ReadingClause().size() > 2) CYPHER_TODO();
        return visitChildren(ctx);
    }

    std::any visitOC_MultiPartQuery(LcypherParser::OC_MultiPartQueryContext *ctx) override {
        return visitChildren(ctx);
    }

    std::any visitOC_UpdatingClause(LcypherParser::OC_UpdatingClauseContext *ctx) override {
        return visitChildren(ctx);
    }

    std::any visitOC_ReadingClause(LcypherParser::OC_ReadingClauseContext *ctx) override {
        return visitChildren(ctx);
    }

    std::any visitOC_Match(LcypherParser::OC_MatchContext *ctx) override {
        _EnterClauseMATCH();
        bool optional = ctx->OPTIONAL_() != nullptr;
        std::vector<TUP_PATTERN_PART> pattern =
            std::any_cast<std::vector<TUP_PATTERN_PART>>(visit(ctx->oC_Pattern()));
        VEC_STR hints;
        for (auto &hint : ctx->oC_Hint()) {
            std::string h = std::any_cast<std::string>(visit(hint));
            hints.emplace_back(h);
        }
        Expression where;
        if (ctx->oC_Where()) where = std::any_cast<Expression>(visit(ctx->oC_Where()));
        Clause clause;
        clause.type = Clause::MATCH;
        clause.data = std::make_shared<Clause::TYPE_MATCH>(std::move(pattern), std::move(hints),
                                                           std::move(where), optional);
        _query[_curr_query].parts[_curr_part].AddClause(clause);
        _LeaveClauseMATCH();
        return 0;
    }

    std::any visitOC_Unwind(LcypherParser::OC_UnwindContext *ctx) override {
        _EnterClauseUNWIND();
        Expression e = std::any_cast<Expression>(visit(ctx->oC_Expression()));
        std::string variable = std::any_cast<std::string>(visit(ctx->oC_Variable()));
        CYPHER_THROW_ASSERT(!variable.empty());
        /* Set scope flag according to the list expression. e.g.:
         * WITH ['Shanghai','Beijing'] AS cids
         * UNWIND cids AS cid MATCH (n {id:cid}) RETURN n
         */
        auto var_scope = cypher::SymbolNode::Scope::LOCAL;
        auto &alias_id_map = _query[_curr_query].parts[_curr_part].symbol_table.symbols;
        std::unordered_set<std::string> alias_id_set;
        for (auto &alias_pair : alias_id_map) {
            alias_id_set.emplace(alias_pair.first);
        }
        if (e.ContainAlias(alias_id_set)) {
            var_scope = cypher::SymbolNode::DERIVED_ARGUMENT;
        }
        AddSymbol(variable, cypher::SymbolNode::CONSTANT, var_scope);
        Clause clause;
        clause.type = Clause::UNWIND;
        clause.data = std::make_shared<Clause::TYPE_UNWIND>(e, variable);
        _query[_curr_query].parts[_curr_part].AddClause(clause);
        _LeaveClauseUNWIND();
        return 0;
    }

    std::any visitOC_Merge(LcypherParser::OC_MergeContext *ctx) override {
        _EnterClauseMERGE();
        TUP_PATTERN_PART pattern_part;
        VEC_SET on_match_items;
        VEC_SET on_create_items;
        pattern_part = std::any_cast<TUP_PATTERN_PART>(visit(ctx->oC_PatternPart()));
        for (auto act : ctx->oC_MergeAction()) {
            TUP_SET_ITEM item;
            for (auto &set_item : (act->oC_Set())->oC_SetItem()) {
                item = std::any_cast<TUP_SET_ITEM>(visit(set_item));
                if (act->MATCH()) {
                    on_match_items.emplace_back(item);
                }
                if (act->CREATE()) {
                    on_create_items.emplace_back(item);
                }
            }
        }
        Clause::TYPE_MERGE merge_pattern_part_action =
            std::make_tuple(pattern_part, on_match_items, on_create_items);
        Clause clause;
        clause.type = Clause::MERGE;
        clause.data = std::make_shared<Clause::TYPE_MERGE>(std::move(merge_pattern_part_action));
        _query[_curr_query].parts[_curr_part].AddClause(clause);
        _LeaveClauseMERGE();
        return 0;
    }

    std::any visitOC_MergeAction(LcypherParser::OC_MergeActionContext *ctx) override {
        return visitChildren(ctx);
    }

    std::any visitOC_Create(LcypherParser::OC_CreateContext *ctx) override {
        _EnterClauseCREATE();
        std::vector<TUP_PATTERN_PART> pattern =
            std::any_cast<std::vector<TUP_PATTERN_PART>>(visit(ctx->oC_Pattern()));
        Clause clause;
        clause.type = Clause::CREATE;
        clause.data = std::make_shared<Clause::TYPE_CREATE>(std::move(pattern));
        _query[_curr_query].parts[_curr_part].AddClause(clause);
        _LeaveClauseCREATE();
        return 0;
    }

    std::any visitOC_Set(LcypherParser::OC_SetContext *ctx) override {
        _EnterClauseSET();
        VEC_SET pattern;
        for (auto &item : ctx->oC_SetItem()) {
            TUP_SET_ITEM set_item = std::any_cast<TUP_SET_ITEM>(visit(item));
            pattern.emplace_back(set_item);
        }
        Clause clause;
        clause.type = Clause::SET;
        clause.data = std::make_shared<VEC_SET>(std::move(pattern));
        _query[_curr_query].parts[_curr_part].AddClause(clause);
        _LeaveClauseSET();
        return 0;
    }

    std::any visitOC_SetItem(LcypherParser::OC_SetItemContext *ctx) override {
        std::string variable;
        Expression property_expr;
        std::string sign;
        Expression expr;
        VEC_STR node_labels;
        if (ctx->oC_PropertyExpression()) {
            property_expr = std::any_cast<Expression>(visit(ctx->oC_PropertyExpression()));
            sign = "=";
            expr = std::any_cast<Expression>(visit(ctx->oC_Expression()));
        } else {
            variable = ctx->oC_Variable()->getText();
            if (!_IsVariableDefined(variable)) {
                THROW_CODE(InputError, "Variable `{}` not defined", variable);
            }
            for (auto &c : ctx->children) {
                if (c->getText() == "+=" || c->getText() == "=") {
                    sign = c->getText();
                    break;
                }
            }
            if (ctx->oC_Expression()) {
                expr = std::any_cast<Expression>(visit(ctx->oC_Expression()));
            } else {
                VEC_STR tmp = std::any_cast<VEC_STR>(visit(ctx->oC_NodeLabels()));
                node_labels = std::move(tmp);
            }
        }
        TUP_SET_ITEM set_item = std::make_tuple(variable, property_expr, sign, expr, node_labels);
        return set_item;
    }

    std::any visitOC_Delete(LcypherParser::OC_DeleteContext *ctx) override {
        _EnterClauseDELETE();
        std::vector<Expression> expr;
        for (auto &ex : ctx->oC_Expression()) {
            expr.emplace_back(std::any_cast<Expression>(visit(ex)));
            if (expr.back().type != Expression::VARIABLE) {
                THROW_CODE(InputError, "Type mismatch: expected Node, Path or Relationship");
            }
            const auto &variable = expr.back().ToString();
            const auto &symbols = _query[_curr_query].parts[_curr_part].symbol_table.symbols;
            // variable not defined should be handled as a exception in visitOC_Atom()
            // so assert that variable must be found in symbols
            auto it = symbols.find(variable);
            CYPHER_THROW_ASSERT(it != symbols.end());
            auto variable_type = it->second.type;
            if (variable_type != cypher::SymbolNode::NODE &&
                variable_type != cypher::SymbolNode::RELATIONSHIP &&
                variable_type != cypher::SymbolNode::NAMED_PATH) {
                THROW_CODE(InputError, "Type mismatch: expected Node, Path or Relationship");
            }
        }
        Clause clause;
        clause.type = Clause::DELETE_;
        clause.data = std::make_shared<VEC_DEL>(std::move(expr));
        _query[_curr_query].parts[_curr_part].AddClause(clause);
        _LeaveClauseDELETE();
        return 0;
    }

    std::any visitOC_Remove(LcypherParser::OC_RemoveContext *ctx) override {
        _EnterClauseREMOVE();
        std::vector<Expression> items;
        for (auto &ri : ctx->oC_RemoveItem()) {
            items.emplace_back(std::any_cast<Expression>(visit(ri)));
        }
        Clause clause;
        clause.type = Clause::REMOVE;
        clause.data = std::make_shared<Clause::TYPE_REMOVE>(std::move(items));
        _query[_curr_query].parts[_curr_part].AddClause(clause);
        _LeaveClauseREMOVE();
        return 0;
    }

    std::any visitOC_RemoveItem(LcypherParser::OC_RemoveItemContext *ctx) override {
        if (ctx->oC_PropertyExpression()) {
            auto pe_ctx = ctx->oC_PropertyExpression();
            Expression atom = std::any_cast<Expression>(visit(pe_ctx->oC_Atom()));
            if (atom.type != Expression::VARIABLE || pe_ctx->oC_PropertyLookup().empty())
                CYPHER_TODO();
            std::string property = std::any_cast<std::string>(visit(pe_ctx->oC_PropertyLookup(0)));
            Expression expr;
            expr.type = Expression::PROPERTY;
            expr.data = std::make_shared<Expression::EXPR_TYPE_PROPERTY>(std::move(atom),
                                                                         std::move(property));
            return expr;
        } else {
            CYPHER_TODO();
        }
    }

    std::any visitOC_InQueryCall(LcypherParser::OC_InQueryCallContext *ctx) override {
        _EnterClauseINQUERYCALL();
        std::tuple<std::string, std::vector<Expression>> invocation =
            std::any_cast<std::tuple<std::string, std::vector<Expression>>>(
                visit(ctx->oC_ExplicitProcedureInvocation()));
        _curr_procedure_name = std::get<0>(invocation);
        std::vector<std::pair<std::string, lgraph_api::LGraphType>> yield_items;
        Expression where;

        if (ctx->oC_YieldItems()) {
            auto yield_items_and_where = std::any_cast<std::tuple<
                std::vector<std::pair<std::string, lgraph_api::LGraphType>>, Expression>>(
                visit(ctx->oC_YieldItems()));
            yield_items = std::get<0>(yield_items_and_where);
            where = std::get<1>(yield_items_and_where);
        }
        std::string procedure_name = std::get<0>(invocation);
        TUP_CALL call = std::make_tuple(std::get<0>(invocation), std::get<1>(invocation),
                                        std::move(yield_items), where);
        Clause clause;
        clause.type = Clause::INQUERYCALL;
        clause.data = std::make_shared<Clause::TYPE_CALL>(std::move(call));
        _query[_curr_query].parts[_curr_part].AddClause(clause);
        _curr_procedure_name = "";
        _LeaveClauseINQUERYCALL();
        return 0;
    }

    std::any visitOC_StandaloneCall(LcypherParser::OC_StandaloneCallContext *ctx) override {
        // reserve for the 1st query
        _query.resize(1);
        // reserve for the 1st part
        _query[0].parts.resize(1);
        _curr_query = 0;
        _curr_part = 0;
        _symbol_idx = 0;
        _anonymous_idx = 0;

        std::tuple<std::string, std::vector<Expression>> invocation;
        if (ctx->oC_ImplicitProcedureInvocation()) {
            invocation = std::any_cast<std::tuple<std::string, std::vector<Expression>>>(
                visit(ctx->oC_ImplicitProcedureInvocation()));
        } else {
            invocation = std::any_cast<std::tuple<std::string, std::vector<Expression>>>(
                visit(ctx->oC_ExplicitProcedureInvocation()));
        }
        _curr_procedure_name = std::get<0>(invocation);
        std::vector<std::pair<std::string, lgraph_api::LGraphType>> yield_items;
        Expression where;

        if (ctx->oC_YieldItems()) {
            auto yield_items_and_where = std::any_cast<std::tuple<
                std::vector<std::pair<std::string, lgraph_api::LGraphType>>, Expression>>(
                visit(ctx->oC_YieldItems()));
            yield_items = std::get<0>(yield_items_and_where);
            where = std::get<1>(yield_items_and_where);
        }
        TUP_CALL call = std::make_tuple(std::get<0>(invocation), std::get<1>(invocation),
                                        std::move(yield_items), where);
        Clause clause;
        clause.type = Clause::STANDALONECALL;
        clause.data = std::make_shared<Clause::TYPE_CALL>(std::move(call));
        _query[_curr_query].parts[_curr_part].AddClause(clause);
        _curr_procedure_name = "";
        return 0;
    }

    std::any visitOC_YieldItems(LcypherParser::OC_YieldItemsContext *ctx) override {
        std::vector<std::string> yield_items;
        for (auto item : ctx->oC_YieldItem()) {
            if (item->AS()) CYPHER_TODO();
            yield_items.emplace_back(item->oC_Variable()->getText());
        }

        std::vector<std::pair<std::string, lgraph_api::LGraphType>> _yield_items;
        CYPHER_THROW_ASSERT(!_curr_procedure_name.empty());
        auto pp = cypher::global_ptable.GetProcedure(_curr_procedure_name);
        if (pp) {
            auto concat_str = [](const cypher::Procedure *pp) {
                if (pp->signature.result_list.empty()) return std::string("[]");
                std::string args = "[";
                for (auto &arg : pp->signature.result_list) {
                    args += arg.name;
                    args += ", ";
                }
                return args.substr(0, args.size() - 2) + "]";
            };
            for (auto &yield_item : yield_items) {
                if (!pp->ContainsYieldItem(yield_item)) {
                    THROW_CODE(InputError,
                        "yield item [{}] is not exsit, should be one of {}", yield_item,
                                concat_str(pp));
                }
                auto type = lgraph_api::LGraphType::NUL;
                for (auto &r : pp->signature.result_list) {
                    if (r.name == yield_item) {
                        type = r.type;
                        _yield_items.emplace_back(yield_item, r.type);
                    }
                }
                switch (type) {
                case lgraph_api::LGraphType::NODE:
                    AddSymbol(yield_item, cypher::SymbolNode::NODE, cypher::SymbolNode::LOCAL);
                    break;
                default:
                    AddSymbol(yield_item, cypher::SymbolNode::CONSTANT, cypher::SymbolNode::LOCAL);
                    break;
                }
            }
        } else {
            // plugin
            auto names = fma_common::Split(_curr_procedure_name, ".");
            if (names.size() > 2 && names[0] == "plugin") {
                std::string input, output;
                auto type = names[1] == "cpp" ? lgraph::PluginManager::PluginType::CPP
                                              : lgraph::PluginManager::PluginType::PYTHON;
                if (type == lgraph::PluginManager::PluginType::PYTHON) {
                    throw lgraph::EvaluationException(
                        "Calling python plugin in CYPHER is disabled in this release.");
                }
                auto db = ctx_->galaxy_->OpenGraph(ctx_->user_, ctx_->graph_);
                auto pm = db.GetLightningGraph()->GetPluginManager();
                lgraph_api::SigSpec *sig_spec = nullptr;
                if (!pm->GetPluginSignature(type, ctx_->user_, names[2], &sig_spec) ||
                    sig_spec == nullptr) {
                    THROW_CODE(InputError, "cannot find procedure name {}", names[2]);
                }
                for (auto &yield_item : yield_items) {
                    const auto iter = std::find_if(
                        sig_spec->result_list.cbegin(), sig_spec->result_list.cend(),
                        [&yield_item](const auto &param) { return yield_item == param.name; });
                    if (iter == sig_spec->result_list.cend()) {
                        THROW_CODE(InputError,
                            "yield item [{}] is not exist", yield_item);
                    }
                    auto type = lgraph_api::LGraphType::NUL;
                    for (auto &r : sig_spec->result_list) {
                        if (r.name == yield_item) {
                            type = r.type;
                            _yield_items.emplace_back(yield_item, r.type);
                        }
                    }
                    switch (type) {
                    case lgraph_api::LGraphType::NODE:
                        AddSymbol(yield_item, cypher::SymbolNode::NODE, cypher::SymbolNode::LOCAL);
                        break;
                    default:
                        AddSymbol(yield_item, cypher::SymbolNode::CONSTANT,
                                  cypher::SymbolNode::LOCAL);
                        break;
                    }
                }
            } else {
                CYPHER_TODO();
            }
        }
        Expression where;
        if (ctx->oC_Where()) {
            where = std::any_cast<Expression>(visit(ctx->oC_Where()));
        }
        return std::make_tuple(_yield_items, where);
    }

    std::any visitOC_YieldItem(LcypherParser::OC_YieldItemContext *ctx) override {
        return visitChildren(ctx);
    }

    std::any visitOC_With(LcypherParser::OC_WithContext *ctx) override {
        // set add_carry flag
        _EnterClauseWITH();
        TUP_RETURN_BODY return_body = std::any_cast<TUP_RETURN_BODY>(visit(ctx->oC_ReturnBody()));
        bool distinct = ctx->DISTINCT() != nullptr;
        Expression where;
        if (ctx->oC_Where()) where = std::any_cast<Expression>(visit(ctx->oC_Where()));
        Clause clause;
        clause.type = Clause::WITH;
        clause.data = std::make_shared<Clause::TYPE_WITH>(
            std::make_tuple(distinct, std::move(return_body), std::move(where)));
        _query[_curr_query].parts[_curr_part].AddClause(clause);
        /* now we finish one query part, start the next part */
        _curr_part++;
        // take carry
        _symbol_idx = _carry.size();
        auto &aim = _query[_curr_query].parts[_curr_part].symbol_table;
        for (int i = 0; i < (int)_carry.size(); i++) {
            aim.symbols.emplace(_carry[i].first, cypher::SymbolNode(i, _carry[i].second,
                                                                    cypher::SymbolNode::ARGUMENT));
        }
        _carry.clear();
        _LeaveClauseWITH();
        return 0;
    }

    std::any visitOC_Return(LcypherParser::OC_ReturnContext *ctx) override {
        _EnterClauseRETURN();
        TUP_RETURN_BODY return_body = std::any_cast<TUP_RETURN_BODY>(visit(ctx->oC_ReturnBody()));
        bool distinct = (ctx->DISTINCT() != nullptr);
        Clause clause;
        clause.type = Clause::RETURN;
        clause.data = std::make_shared<Clause::TYPE_RETURN>(
            std::make_tuple(distinct, std::move(return_body)));
        _query[_curr_query].parts[_curr_part].AddClause(clause);
        _LeaveClauseRETURN();
        return 0;
    }

    std::any visitOC_ReturnBody(LcypherParser::OC_ReturnBodyContext *ctx) override {
        std::vector<TUP_RETURN_ITEM> return_items =
            std::any_cast<std::vector<TUP_RETURN_ITEM>>(visit(ctx->oC_ReturnItems()));
        std::vector<std::pair<int, bool>> sort_items_idx;
        if (ctx->oC_Order()) {
            std::vector<std::pair<Expression, bool>> sort_items =
                std::any_cast<std::vector<std::pair<Expression, bool>>>(visit(ctx->oC_Order()));
            for (auto &sort_item : sort_items) {
                bool sort_idx_found = false;
                for (int i = 0; i < (int)return_items.size(); i++) {
                    auto &expr = std::get<0>(return_items[i]);
                    auto &alias = std::get<1>(return_items[i]);
                    CYPHER_THROW_ASSERT(sort_item.first.type == Expression::VARIABLE ||
                                        sort_item.first.type == Expression::PROPERTY);
                    if (sort_item.first == expr || sort_item.first.ToString() == alias) {
                        sort_items_idx.emplace_back(i, sort_item.second);
                        sort_idx_found = true;
                        break;
                    }
                }
                // sort_item alias is not in return_item
                if (!sort_idx_found) {
                    THROW_CODE(InputError,
                        "Variable `{}` not defined", sort_item.first.ToString());
                }
            }
            CYPHER_THROW_ASSERT(sort_items_idx.size() == sort_items.size());
        }
        Expression skip, limit;
        if (ctx->oC_Skip()) {
            auto tmp = std::any_cast<Expression>(visit(ctx->oC_Skip()));
            skip = tmp;
        }
        if (ctx->oC_Limit()) {
            auto tmp = std::any_cast<Expression>(visit(ctx->oC_Limit()));
            limit = tmp;
        }
        return std::make_tuple(return_items, sort_items_idx, skip, limit);
    }

    std::any visitOC_ReturnItems(LcypherParser::OC_ReturnItemsContext *ctx) override {
        // `WITH *` is prevented, since it will make ambiguity and some bugs
        //
        // ambiguity example: WITH * RETURN *
        //
        // bug example: WITH * MERGE (n:Person) RETURN n
        // this example will build a plan like: PROJECT(root: RETURN) --> OpMerge --> PROJECT(leaf:
        // WITH) `OpMerge` plan node will take record from PROJECT(leaf: WITH), but without no
        // values since `WITH *` specifies no any return items `OpMerge` with parent node
        // PROJECT(root: RETURN) will index its record->values to modifies value type and data, see
        // more: OpMerge::Initialize
        CYPHER_THROW_ASSERT(!ctx->children.empty());
        if (_InClauseWITH() && (ctx->children[0]->getText() == "*")) {
            throw lgraph::CypherException("WITH * syntax is not implemented now");
        }

        std::vector<TUP_RETURN_ITEM> return_items;
        for (auto &item : ctx->oC_ReturnItem()) {
            TUP_RETURN_ITEM return_item = std::any_cast<TUP_RETURN_ITEM>(visit(item));
            return_items.emplace_back(return_item);
        }
        return return_items;
    }

    std::any visitOC_ReturnItem(LcypherParser::OC_ReturnItemContext *ctx) override {
        Expression expr = std::any_cast<Expression>(visit(ctx->oC_Expression()));
        std::string as_variable, variable;
        if (expr.type == Expression::VARIABLE) variable = expr.String();
        if (ctx->oC_Variable()) as_variable = ctx->oC_Variable()->getText();
        if (_InClauseWITH()) {
            if (as_variable.empty() && variable.empty()) {
                throw lgraph::ParserException("Non-variable expression in WITH must be aliased");
            }
            auto it = _query[_curr_query].parts[_curr_part].symbol_table.symbols.find(variable);
            auto type = it == _query[_curr_query].parts[_curr_part].symbol_table.symbols.end()
                            ? cypher::SymbolNode::CONSTANT
                            : it->second.type;
            AddSymbol(as_variable.empty() ? variable : as_variable, type,
                      cypher::SymbolNode::LOCAL);
        }
        return std::make_tuple(expr, as_variable);
    }

    std::any visitOC_Order(LcypherParser::OC_OrderContext *ctx) override {
        _EnterClauseORDERBY();
        std::vector<std::pair<Expression, bool>> sort_items;
        for (auto item : ctx->oC_SortItem()) {
            std::pair<Expression, bool> sort_item =
                std::any_cast<std::pair<Expression, bool>>(visit(item));
            sort_items.emplace_back(sort_item);
        }
        _LeaveClauseORDERBY();
        return sort_items;
    }

    std::any visitOC_Skip(LcypherParser::OC_SkipContext *ctx) override {
        return visitChildren(ctx);
    }

    std::any visitOC_Limit(LcypherParser::OC_LimitContext *ctx) override {
        return visit(ctx->oC_Expression());
    }

    std::any visitOC_SortItem(LcypherParser::OC_SortItemContext *ctx) override {
        Expression expr = std::any_cast<Expression>(visit(ctx->oC_Expression()));
        bool ascending = ctx->ASCENDING() != nullptr || ctx->ASC() != nullptr ||
                         (ctx->DESCENDING() == nullptr && ctx->DESC() == nullptr);
        return std::make_pair(expr, ascending);
    }

    std::any visitOC_Hint(LcypherParser::OC_HintContext *ctx) override {
        const auto &var = ctx->oC_Variable()->getText();
        if (!_IsVariableDefined(var)) {
            THROW_CODE(InputError, "Variable `{}` not defined", var);
        }

        if (ctx->JOIN() && ctx->ON()) {
            return ctx->oC_Variable()->getText().append("@J");
        } else if (ctx->START() && ctx->ON()) {
            return ctx->oC_Variable()->getText().append("@S");
        } else {
            CYPHER_TODO();
        }
    }

    std::any visitOC_Where(LcypherParser::OC_WhereContext *ctx) override {
        _EnterClauseWHERE();
        Expression expr = std::any_cast<Expression>(visit(ctx->oC_Expression()));
        if (expr.type == Expression::LABEL) expr.Label2Filter();
        CYPHER_THROW_ASSERT(expr.type == Expression::FILTER);
        _LeaveClauseWHERE();
        return expr;
    }

    std::any visitOC_Pattern(LcypherParser::OC_PatternContext *ctx) override {
        std::vector<TUP_PATTERN_PART> pattern;
        for (auto &ctx_part : ctx->oC_PatternPart()) {
            TUP_PATTERN_PART pattern_part = std::any_cast<TUP_PATTERN_PART>(visit(ctx_part));
            pattern.emplace_back(pattern_part);
        }
        return pattern;
    }

    std::any visitOC_PatternPart(LcypherParser::OC_PatternPartContext *ctx) override {
        std::string variable;
        if (ctx->oC_Variable() != nullptr) {
            // named path
            variable = ctx->oC_Variable()->getText();
            AddSymbol(variable, cypher::SymbolNode::NAMED_PATH, cypher::SymbolNode::LOCAL);
        }
        TUP_PATTERN_ELEMENT anonymous_pattern_part =
            std::any_cast<TUP_PATTERN_ELEMENT>(visit(ctx->oC_AnonymousPatternPart()));
        return std::make_tuple(variable, anonymous_pattern_part);
    }

    std::any visitOC_AnonymousPatternPart(
        LcypherParser::OC_AnonymousPatternPartContext *ctx) override {
        return visitChildren(ctx);
    }

    std::any visitOC_PatternElement(LcypherParser::OC_PatternElementContext *ctx) override {
        if (ctx->oC_NodePattern() == nullptr) {
            return visitChildren(ctx);
        }
        TUP_NODE_PATTERN node_pattern =
            std::any_cast<TUP_NODE_PATTERN>(visit(ctx->oC_NodePattern()));
        std::vector<TUP_PATTERN_ELEMENT_CHAIN> pattern_element_chains;
        auto pecs = ctx->oC_PatternElementChain();
        if (pecs.empty()) {
        } else {
            for (auto &p : pecs) {
                TUP_PATTERN_ELEMENT_CHAIN pattern_element_chain =
                    std::any_cast<TUP_PATTERN_ELEMENT_CHAIN>(visit(p));
                pattern_element_chains.push_back(pattern_element_chain);
            }
        }
        return std::make_tuple(node_pattern, pattern_element_chains);
    }

    std::any visitOC_NodePattern(LcypherParser::OC_NodePatternContext *ctx) override {
        std::string variable;
        VEC_STR node_labels;
        TUP_PROPERTIES properties;
        /* NOTE: 'variable = std::any_cast<>(visit(ctx->oC_Variable()));' goes wrong!
         * For it uses 'operator =' instead of copy constructor.  */
        if (ctx->oC_Variable() != nullptr) {
            std::string tmp = std::any_cast<std::string>(visit(ctx->oC_Variable()));
            variable = tmp;
        } else {
            // if alias is absent, generate an alias for the node
            variable = GenAnonymousAlias(true);
        }
        if (ctx->oC_NodeLabels() != nullptr) {
            VEC_STR tmp = std::any_cast<VEC_STR>(visit(ctx->oC_NodeLabels()));
            node_labels = std::move(tmp);
        }
        if (ctx->oC_Properties() != nullptr) {
            TUP_PROPERTIES tmp = std::any_cast<TUP_PROPERTIES>(visit(ctx->oC_Properties()));
            properties = std::move(tmp);
        }
        AddSymbol(variable, cypher::SymbolNode::NODE, cypher::SymbolNode::LOCAL);
        return std::make_tuple(variable, node_labels, properties);
    }

    std::any visitOC_PatternElementChain(
        LcypherParser::OC_PatternElementChainContext *ctx) override {
        TUP_RELATIONSHIP_PATTERN relationship_pattern =
            std::any_cast<TUP_RELATIONSHIP_PATTERN>(visit(ctx->oC_RelationshipPattern()));
        TUP_NODE_PATTERN node_pattern =
            std::any_cast<TUP_NODE_PATTERN>(visit(ctx->oC_NodePattern()));
        return std::make_tuple(relationship_pattern, node_pattern);
    }

    std::any visitOC_RelationshipPattern(
        LcypherParser::OC_RelationshipPatternContext *ctx) override {
        LinkDirection direction;
        if (ctx->oC_LeftArrowHead() != nullptr && ctx->oC_RightArrowHead() == nullptr) {
            direction = LinkDirection::RIGHT_TO_LEFT;
        } else if (ctx->oC_RightArrowHead() != nullptr && ctx->oC_LeftArrowHead() == nullptr) {
            direction = LinkDirection::LEFT_TO_RIGHT;
        } else {
            direction = LinkDirection::DIR_NOT_SPECIFIED;
        }
        TUP_RELATIONSHIP_DETAIL relationship_detail;
        if (ctx->oC_RelationshipDetail() != nullptr) {
            relationship_detail =
                std::any_cast<TUP_RELATIONSHIP_DETAIL>(visit(ctx->oC_RelationshipDetail()));
        } else {
            // set anonymous relationship's alias, range_literal
            auto alias = GenAnonymousAlias(false);
            std::get<0>(relationship_detail) = alias;
            std::get<2>(relationship_detail) = {-1, -1};
            AddSymbol(alias, cypher::SymbolNode::RELATIONSHIP, cypher::SymbolNode::LOCAL);
        }
        return std::make_tuple(direction, relationship_detail);
    }

    std::any visitOC_RelationshipDetail(
        LcypherParser::OC_RelationshipDetailContext *ctx) override {
        std::string variable;
        VEC_STR relationship_types;
        std::array<int, 2> range_literal{-1, -1};
        TUP_PROPERTIES properties;
        if (ctx->oC_Variable() != nullptr) {
            std::string tmp = std::any_cast<std::string>(visit(ctx->oC_Variable()));
            variable = tmp;
        } else {
            // if alias is absent, generate an alias for the relationship
            variable = GenAnonymousAlias(false);
        }
        if (ctx->oC_RelationshipTypes() != nullptr) {
            VEC_STR tmp = std::any_cast<VEC_STR>(visit(ctx->oC_RelationshipTypes()));
            relationship_types = tmp;
        }
        if (ctx->oC_RangeLiteral() != nullptr) {
            std::array<int, 2> tmp =
                std::any_cast<std::array<int, 2>>(visit(ctx->oC_RangeLiteral()));
            range_literal = tmp;
        }
        if (ctx->oC_Properties() != nullptr) {
            TUP_PROPERTIES tmp = std::any_cast<TUP_PROPERTIES>(visit(ctx->oC_Properties()));
            properties = tmp;
        }
        AddSymbol(variable, cypher::SymbolNode::RELATIONSHIP, cypher::SymbolNode::LOCAL);
        return std::make_tuple(variable, relationship_types, range_literal, properties);
    }

    std::any visitOC_Properties(LcypherParser::OC_PropertiesContext *ctx) override {
        if (ctx->oC_MapLiteral() == nullptr) {
            CYPHER_TODO();
            return visitChildren(ctx);
        }
        Expression map_literal = std::any_cast<Expression>(visit(ctx->oC_MapLiteral()));
        std::string parameter;
        return std::make_tuple(map_literal, parameter);
    }

    std::any visitOC_RelationshipTypes(
        LcypherParser::OC_RelationshipTypesContext *ctx) override {
        VEC_STR relationship_types;
        for (auto &ctx_name : ctx->oC_RelTypeName()) {
            std::string name = std::any_cast<std::string>(visit(ctx_name));
            relationship_types.emplace_back(name);
        }
        return relationship_types;
    }

    std::any visitOC_NodeLabels(LcypherParser::OC_NodeLabelsContext *ctx) override {
        if (ctx->oC_NodeLabel().size() > 1) {
            LOG_WARN()
                << "More than one labels are provided, the first is picked [" << ctx->getText()
                << "]";
        }
        VEC_STR labels;
        for (auto &ctx_label : ctx->oC_NodeLabel()) {
            std::string label = std::any_cast<std::string>(visit(ctx_label));
            labels.emplace_back(label);
        }
        return labels;
    }

    std::any visitOC_NodeLabel(LcypherParser::OC_NodeLabelContext *ctx) override {
        std::string label = std::any_cast<std::string>(visit(ctx->oC_LabelName()));
        return label;
    }

    std::any visitOC_RangeLiteral(LcypherParser::OC_RangeLiteralContext *ctx) override {
        /* cases:
         * *2         [2, 2]
         * *2..5      [2, 5]
         * *2..       [2, MAX]
         * *..5       [1, 5]
         * *..        [1, MAX]
         */
        std::array<int, 2> range_literal{-1, -1};
        // ctx->children may contain SP, minus SP first
        std::vector<antlr4::tree::ParseTree *> valid_children;
        for (const auto &it : ctx->children) {
            const auto &text = it->getText();
            if (!std::all_of(text.cbegin(), text.cend(), ::isspace)) {
                valid_children.emplace_back(it);
            }
        }
        switch (valid_children.size()) {
        case 2:
            {
                if (!ctx->oC_IntegerLiteral().empty()) {
                    range_literal[0] = std::stoi(ctx->oC_IntegerLiteral(0)->getText());
                    range_literal[1] = range_literal[0];
                } else {
                    CYPHER_THROW_ASSERT(valid_children.at(1)->getText() == "..");
                    range_literal[0] = 1;
                    range_literal[1] = VAR_LEN_EXPAND_MAX_HOP;
                }
                break;
            }
        case 3:
            {
                if (valid_children.at(2)->getText() == "..") {
                    range_literal[0] = std::stoi(ctx->oC_IntegerLiteral(0)->getText());
                    range_literal[1] = VAR_LEN_EXPAND_MAX_HOP;
                } else {
                    CYPHER_THROW_ASSERT(valid_children.at(1)->getText() == "..");
                    range_literal[0] = 1;
                    range_literal[1] = std::stoi(ctx->oC_IntegerLiteral(0)->getText());
                }
                break;
            }
        case 4:
            {
                CYPHER_THROW_ASSERT(ctx->oC_IntegerLiteral().size() == 2);
                range_literal[0] = std::stoi(ctx->oC_IntegerLiteral(0)->getText());
                range_literal[1] = std::stoi(ctx->oC_IntegerLiteral(1)->getText());
                break;
            }
        default:
            CYPHER_TODO();
        }
        return range_literal;
    }

    std::any visitOC_LabelName(LcypherParser::OC_LabelNameContext *ctx) override {
        return visitChildren(ctx);
    }

    std::any visitOC_RelTypeName(LcypherParser::OC_RelTypeNameContext *ctx) override {
        return visitChildren(ctx);
    }

    std::any visitOC_Expression(LcypherParser::OC_ExpressionContext *ctx) override {
        return visitChildren(ctx);
    }

    std::any visitOC_OrExpression(LcypherParser::OC_OrExpressionContext *ctx) override {
        if (ctx->OR().empty()) return visitChildren(ctx);
        Expression expr0 = std::any_cast<Expression>(visit(ctx->oC_XorExpression(0)));
        if (expr0.type == Expression::LABEL) expr0.Label2Filter();
        if (expr0.type != Expression::FILTER) CYPHER_TODO();
        auto filter = expr0.Filter();
        for (size_t i = 0; i < ctx->OR().size(); i++) {
            Expression e = std::any_cast<Expression>(visit(ctx->oC_XorExpression(i + 1)));
            if (e.type == Expression::LABEL) e.Label2Filter();
            CYPHER_THROW_ASSERT(e.type == Expression::FILTER);
            filter =
                std::make_shared<lgraph::Filter>(lgraph::LogicalOp::LBR_OR, filter, e.Filter());
        }
        Expression expr;
        expr.type = Expression::FILTER;
        expr.data = filter;
        return expr;
    }

    std::any visitOC_XorExpression(LcypherParser::OC_XorExpressionContext *ctx) override {
        if (ctx->XOR().empty()) return visitChildren(ctx);
        Expression expr0 = std::any_cast<Expression>(visit(ctx->oC_AndExpression(0)));
        if (expr0.type == Expression::LABEL) expr0.Label2Filter();
        if (expr0.type != Expression::FILTER) CYPHER_TODO();
        auto filter = expr0.Filter();
        for (size_t i = 0; i < ctx->XOR().size(); i++) {
            Expression e = std::any_cast<Expression>(visit(ctx->oC_AndExpression(i + 1)));
            if (e.type == Expression::LABEL) e.Label2Filter();
            CYPHER_THROW_ASSERT(e.type == Expression::FILTER);
            filter =
                std::make_shared<lgraph::Filter>(lgraph::LogicalOp::LBR_XOR, filter, e.Filter());
        }
        Expression expr;
        expr.type = Expression::FILTER;
        expr.data = filter;
        return expr;
    }

    std::any visitOC_AndExpression(LcypherParser::OC_AndExpressionContext *ctx) override {
        if (!ctx->AND().empty()) {
            Expression expr0 = std::any_cast<Expression>(visit(ctx->oC_NotExpression(0)));
            if (expr0.type == Expression::LABEL) expr0.Label2Filter();
            if (expr0.type != Expression::FILTER) CYPHER_TODO();
            auto filter = expr0.Filter();
            for (int i = 0; i < (int)ctx->AND().size(); i++) {
                Expression e = std::any_cast<Expression>(visit(ctx->oC_NotExpression(i + 1)));
                if (e.type == Expression::LABEL) e.Label2Filter();
                CYPHER_THROW_ASSERT(e.type == Expression::FILTER);
                filter = std::make_shared<lgraph::Filter>(lgraph::LogicalOp::LBR_AND, filter,
                                                          e.Filter());
            }
            Expression expr;
            expr.type = Expression::FILTER;
            expr.data = filter;
            return expr;
        }
        return visitChildren(ctx);
    }

    std::any visitOC_NotExpression(LcypherParser::OC_NotExpressionContext *ctx) override {
        if ((ctx->NOT().size() & 0x1) == 0) {
            return visitChildren(ctx);
        } else {
            Expression e = std::any_cast<Expression>(visit(ctx->oC_ComparisonExpression()));
            if (e.type != Expression::FILTER) throw lgraph::ParserException("Type error");
            auto filter = std::make_shared<lgraph::Filter>(lgraph::LogicalOp::LBR_NOT, e.Filter());
            Expression expr;
            expr.type = Expression::FILTER;
            expr.data = filter;
            return expr;
        }
    }

    std::any visitOC_ComparisonExpression(
        LcypherParser::OC_ComparisonExpressionContext *ctx) override {
        if (ctx->oC_PartialComparisonExpression().size() > 1) CYPHER_TODO();

        if (ctx->oC_PartialComparisonExpression().size() == 1) {
            Expression expr_a = std::any_cast<Expression>(visit(ctx->oC_AddOrSubtractExpression()));
            std::shared_ptr<lgraph::Filter> f;
            /* e.g.
             * n.age > 20,
             * id(n) = 2,
             * m <> n
             * count(*) AS f WHERE f > 1  */
            if (expr_a.type == Expression::PROPERTY || expr_a.type == Expression::FUNCTION ||
                expr_a.type == Expression::VARIABLE || expr_a.type == Expression::MATH) {
                std::pair<lgraph::CompareOp, Expression> partial =
                    std::any_cast<std::pair<lgraph::CompareOp, Expression>>(
                        visit(ctx->oC_PartialComparisonExpression(0)));
                /* Assert: the left & right alias are contained in alias_id_map */
                cypher::ArithExprNode ae_left(expr_a,
                                              _query[_curr_query].parts[_curr_part].symbol_table);
                cypher::ArithExprNode ae_right(partial.second,
                                               _query[_curr_query].parts[_curr_part].symbol_table);
                f = std::make_shared<lgraph::RangeFilter>(partial.first, ae_left, ae_right);
            } else {
                CYPHER_PARSER_CHECK(false, ctx->getText());
            }
            Expression expr;
            expr.type = Expression::FILTER;
            expr.data = f;
            return expr;
        }
        return visitChildren(ctx);
    }

    std::any visitOC_AddOrSubtractExpression(
        LcypherParser::OC_AddOrSubtractExpressionContext *ctx) override {
        if (ctx->oC_MultiplyDivideModuloExpression().size() == 1) {
            return visit(ctx->oC_MultiplyDivideModuloExpression(0));
        }
        // covert to rpn
        std::vector<Expression> operators;
        for (auto c : ctx->children) {
            if (c->getText() == "+" || c->getText() == "-") {
                Expression op;
                op.type = Expression::STRING;
                op.data = std::make_shared<std::string>(c->getText());
                operators.emplace_back(op);
            }
        }
        auto rpn = std::make_shared<Expression::EXPR_TYPE_LIST>();
        int i = 0;
        for (auto e : ctx->oC_MultiplyDivideModuloExpression()) {
            Expression expr = std::any_cast<Expression>(visit(e));
            if (expr.type == Expression::MATH) {
                auto &l = expr.List();
                rpn->insert(rpn->end(), std::make_move_iterator(l.begin()),
                            std::make_move_iterator(l.end()));
            } else {
                rpn->emplace_back(expr);
            }
            if (i++ > 0) rpn->emplace_back(operators[i - 2]);
        }
        Expression ret;
        ret.type = Expression::MATH;
        ret.data = rpn;
        return ret;
    }

    std::any visitOC_MultiplyDivideModuloExpression(
        LcypherParser::OC_MultiplyDivideModuloExpressionContext *ctx) override {
        if (ctx->oC_PowerOfExpression().size() == 1) {
            return visit(ctx->oC_PowerOfExpression(0));
        }
        // covert to rpn
        std::vector<Expression> operators;
        for (auto c : ctx->children) {
            auto text = c->getText();
            if (text == "*" || text == "/" || text == "%") {
                Expression op;
                op.type = Expression::STRING;
                op.data = std::make_shared<std::string>(std::move(text));
                operators.emplace_back(op);
            }
        }
        auto rpn = std::make_shared<Expression::EXPR_TYPE_LIST>();
        int i = 0;
        for (auto e : ctx->oC_PowerOfExpression()) {
            Expression expr = std::any_cast<Expression>(visit(e));
            if (expr.type == Expression::MATH) {
                auto &l = expr.List();
                rpn->insert(rpn->end(), std::make_move_iterator(l.begin()),
                            std::make_move_iterator(l.end()));
            } else {
                rpn->emplace_back(expr);
            }
            if (i++ > 0) rpn->emplace_back(operators[i - 2]);
        }
        Expression ret;
        ret.type = Expression::MATH;
        ret.data = rpn;
        return ret;
    }

    std::any visitOC_PowerOfExpression(
        LcypherParser::OC_PowerOfExpressionContext *ctx) override {
        if (ctx->oC_UnaryAddOrSubtractExpression().size() == 1) {
            return visit(ctx->oC_UnaryAddOrSubtractExpression(0));
        }
        // covert to rpn
        int op_count = 0;
        for (auto c : ctx->children) {
            if (c->getText() == "^") op_count++;
        }
        Expression power_op;
        power_op.type = Expression::STRING;
        power_op.data = std::make_shared<std::string>("^");
        auto rpn = std::make_shared<Expression::EXPR_TYPE_LIST>();
        int i = 0;
        for (auto e : ctx->oC_UnaryAddOrSubtractExpression()) {
            Expression expr = std::any_cast<Expression>(visit(e));
            if (expr.type == Expression::MATH) {
                auto &l = expr.List();
                rpn->insert(rpn->end(), std::make_move_iterator(l.begin()),
                            std::make_move_iterator(l.end()));
            } else {
                rpn->emplace_back(expr);
            }
            if (i++ > 0) rpn->emplace_back(power_op);
        }
        Expression ret;
        ret.type = Expression::MATH;
        ret.data = rpn;
        return ret;
    }

    std::any visitOC_UnaryAddOrSubtractExpression(
        LcypherParser::OC_UnaryAddOrSubtractExpressionContext *ctx) override {
        int sign = 0;
        if (ctx->children.size() > 1) {
            for (auto &child : ctx->children) {
                // TODO(anyone) not elegant
                if (child->getText() == "-") sign ^= 0x1;
            }
        }
        Expression e = std::any_cast<Expression>(visit(ctx->oC_StringListNullOperatorExpression()));
        if (sign) {
            switch (e.type) {
            case Expression::INT:
                e.data = -e.Int();
                return e;
            case Expression::DOUBLE:
                e.data = -e.Double();
                return e;
            default:
                {
                    // covert unary expression `-{E}` to binary expression `0-{E}`
                    auto rpn = std::make_shared<Expression::EXPR_TYPE_LIST>();
                    Expression zero;
                    zero.type = Expression::INT;
                    zero.data = static_cast<int64_t>(0);
                    Expression minus;
                    minus.type = Expression::STRING;
                    minus.data = std::make_shared<std::string>("-");
                    rpn->emplace_back(zero);
                    rpn->emplace_back(e);
                    rpn->emplace_back(minus);
                    Expression ret;
                    ret.type = Expression::MATH;
                    ret.data = rpn;
                    return ret;
                }
            }
        }
        return e;
    }

    std::any visitOC_StringListNullOperatorExpression(
        LcypherParser::OC_StringListNullOperatorExpressionContext *ctx) override {
        Expression left = std::any_cast<Expression>(visit(ctx->oC_PropertyOrLabelsExpression()));
        Expression ret;
        if (!ctx->oC_StringOperatorExpression().empty()) {
            if (ctx->oC_StringOperatorExpression().size() > 1) CYPHER_TODO();
            std::pair<lgraph::StringFilter::Comparison, Expression> right =
                std::any_cast<std::pair<lgraph::StringFilter::Comparison, Expression>>(
                    visit(ctx->oC_StringOperatorExpression(0)));
            cypher::ArithExprNode ae_left(left, _query[_curr_query].parts[_curr_part].symbol_table);
            cypher::ArithExprNode ae_right(right.second,
                                           _query[_curr_query].parts[_curr_part].symbol_table);
            std::shared_ptr<lgraph::Filter> f =
                std::make_shared<lgraph::StringFilter>(right.first, ae_left, ae_right);
            ret.type = Expression::FILTER;
            ret.data = f;
            return ret;
        } else if (!ctx->oC_NullOperatorExpression().empty()) {
            if (ctx->oC_NullOperatorExpression().size() > 1) CYPHER_TODO();
            auto null_op_expr = ctx->oC_NullOperatorExpression(0);
            CYPHER_THROW_ASSERT(null_op_expr->IS() && null_op_expr->NULL_());
            cypher::ArithExprNode ae_left(left, _query[_curr_query].parts[_curr_part].symbol_table);
            bool test_is_null = !null_op_expr->NOT();
            std::shared_ptr<lgraph::Filter> f =
                std::make_shared<lgraph::TestNullFilter>(test_is_null, ae_left);
            ret.type = Expression::FILTER;
            ret.data = f;
            return ret;
        } else if (!ctx->oC_ListOperatorExpression().empty()) {
            if (ctx->oC_ListOperatorExpression().size() > 1) CYPHER_TODO();
            auto list_op_expr = ctx->oC_ListOperatorExpression(0);
            if (list_op_expr->IN()) {
                CYPHER_THROW_ASSERT(list_op_expr->oC_PropertyOrLabelsExpression());
                cypher::ArithExprNode ae_left(left,
                                              _query[_curr_query].parts[_curr_part].symbol_table);
                Expression right =
                    std::any_cast<Expression>(visit(list_op_expr->oC_PropertyOrLabelsExpression()));
                cypher::ArithExprNode ae_right(right,
                                               _query[_curr_query].parts[_curr_part].symbol_table);
                std::shared_ptr<lgraph::Filter> f =
                    std::make_shared<lgraph::TestInFilter>(ae_left, ae_right);
                ret.type = Expression::FILTER;
                ret.data = f;
                return ret;
            } else {
                CYPHER_THROW_ASSERT(!list_op_expr->oC_Expression().empty());
                auto list = std::make_shared<Expression::EXPR_TYPE_LIST>();
                Expression func_name, distinct;
                func_name.type = Expression::STRING;
                func_name.data = std::make_shared<std::string>("subscript");
                distinct.type = Expression::BOOL;
                distinct.data = false;
                list->emplace_back(std::move(func_name));
                list->emplace_back(std::move(distinct));
                list->emplace_back(left);
                Expression start_idx =
                    std::any_cast<Expression>(visit(list_op_expr->oC_Expression(0)));
                list->emplace_back(std::move(start_idx));
                if (list_op_expr->oC_Expression().size() == 2) {
                    Expression end_idx =
                        std::any_cast<Expression>(visit(list_op_expr->oC_Expression(1)));
                    list->emplace_back(std::move(end_idx));
                }
                ret.type = Expression::FUNCTION;
                ret.data = list;
                return ret;
            }
        }
        return left;
    }

    std::any visitOC_ListOperatorExpression(
        LcypherParser::OC_ListOperatorExpressionContext *ctx) override {
        return visitChildren(ctx);
    }

    std::any visitOC_StringOperatorExpression(
        LcypherParser::OC_StringOperatorExpressionContext *ctx) override {
        auto comp_op = ctx->STARTS()     ? lgraph::StringFilter::STARTS_WITH
                       : ctx->ENDS()     ? lgraph::StringFilter::ENDS_WITH
                       : ctx->CONTAINS() ? lgraph::StringFilter::CONTAINS
                                         : lgraph::StringFilter::REGEXP;
        Expression rhs = std::any_cast<Expression>(visit(ctx->oC_PropertyOrLabelsExpression()));
        return std::make_pair(comp_op, rhs);
    }

    std::any visitOC_NullOperatorExpression(
        LcypherParser::OC_NullOperatorExpressionContext *ctx) override {
        return visitChildren(ctx);
    }

    std::any visitOC_PropertyOrLabelsExpression(
        LcypherParser::OC_PropertyOrLabelsExpressionContext *ctx) override {
        if (ctx->children.size() == 1) return visitChildren(ctx);
        Expression expr;
        if (!ctx->oC_PropertyLookup().empty()) {
            // e.g. tom.name
            if (ctx->oC_PropertyLookup().size() > 1 || ctx->oC_NodeLabels() != nullptr)
                CYPHER_TODO();
            Expression atom = std::any_cast<Expression>(visit(ctx->oC_Atom()));
            std::string key_name = std::any_cast<std::string>(visit(ctx->oC_PropertyLookup(0)));
            CYPHER_PARSER_CHECK(atom.type == Expression::VARIABLE, ctx->getText());
            expr.type = Expression::PROPERTY;
            expr.data = std::make_shared<Expression::EXPR_TYPE_PROPERTY>(
                Expression::EXPR_TYPE_PROPERTY{atom, key_name});
        } else if (ctx->oC_NodeLabels() != nullptr) {
            // e.g. tom:Person
            Expression atom = std::any_cast<Expression>(visit(ctx->oC_Atom()));
            VEC_STR labels = std::any_cast<VEC_STR>(visit(ctx->oC_NodeLabels()));
            CYPHER_PARSER_CHECK(atom.type == Expression::VARIABLE && !labels.empty(),
                                ctx->getText());
            expr.type = Expression::LABEL;
            expr.data = std::make_shared<Expression::EXPR_TYPE_LABEL>(
                Expression::EXPR_TYPE_LABEL{atom, labels});
        }
        return expr;
    }

    std::any visitOC_Atom(LcypherParser::OC_AtomContext *ctx) override {
        if (ctx->oC_Literal()) {
            return visit(ctx->oC_Literal());
        } else if (ctx->oC_Variable()) {
            const auto &var = ctx->oC_Variable()->getText();
            // WARNING: `_listcompr_placeholder` is a WORKAROUND for list comprehension. When going
            // into List Comprehension ctx, using one additional symbol string
            // `_listcompr_placeholder` to match var e.g. WTIH [x in [1,2,3] | x] AS result RETURN
            // result, here `_listcompr_placeholder` = "x"
            //
            // I try to add symbol in `visitOC_ListComprephension` function, a cypher todo
            // exception is thrown during exection. Fix this problem makes a lot adjustment
            // or refactor work, may break the whole semantic analysis robust.
            //
            // Also, the `_InClauseORDERBY()` condition is a WORKAROUND for that, `AddSymbol` cannot
            // add symbol into symbol_table when in return clause, but orderby sub-clause in return
            // may use variable or alias in return item. e.g. match
            // (v1:Film)<-[:ACTED_IN|DIRECTED]-(v2:Person) return v1.title,count(distinct v2) as cnt
            // order by cnt here `cnt` variable is from return item.
            //
            // variable definition validation for this case is performed in `visitOC_ReturnBody`

            // if in order by clause, DO NOT check
            // if variable is not in symbol table
            // if context is in list comprehension expression, compare var with
            // `_listcompr_placeholder`
            if (!_InClauseORDERBY() && !_IsVariableDefined(var) &&
                (_listcompr_placeholder.empty() || var != _listcompr_placeholder)) {
                THROW_CODE(InputError, "Variable `{}` not defined", var);
            }

            Expression expr;
            expr.type = Expression::VARIABLE;
            expr.data = std::make_shared<std::string>(ctx->oC_Variable()->getText());
            return expr;
        } else if (ctx->oC_Parameter()) {
            std::string parameter = ctx->oC_Parameter()->getText();
            if (ctx_->bolt_parameters_) {
                auto iter = ctx_->bolt_parameters_->find(parameter);
                if (iter == ctx_->bolt_parameters_->end()) {
                    throw lgraph::CypherException(FMA_FMT("Parameter {} missing value", parameter));
                }
                return iter->second;
            }
            AddSymbol(parameter, cypher::SymbolNode::PARAMETER, cypher::SymbolNode::LOCAL);
            Expression expr;
            expr.type = Expression::PARAMETER;
            expr.data = std::make_shared<std::string>(std::move(parameter));  // $param
            return expr;
        } else if (ctx->oC_FunctionInvocation()) {
            return visit(ctx->oC_FunctionInvocation());
        } else if (ctx->oC_ParenthesizedExpression()) {
            return visitChildren(ctx);
        } else if (ctx->COUNT()) {
            /* count(*) */
            auto list = std::make_shared<Expression::EXPR_TYPE_LIST>();
            Expression function_name;
            function_name.type = Expression::STRING;
            function_name.data = std::make_shared<std::string>("count(*)");
            list->emplace_back(function_name);
            Expression ret;
            ret.type = Expression::FUNCTION;
            ret.data = list;
            return ret;
        } else if (ctx->oC_CaseExpression()) {
            return visit(ctx->oC_CaseExpression());
        } else if (ctx->oC_RelationshipsPattern()) {
            Expression expr;
            expr.type = Expression::RELATIONSHIPS_PATTERN;
            Expression::EXPR_RELATIONSHIPS_PATTERN expr_relationships_pattern =
                std::any_cast<Expression::EXPR_RELATIONSHIPS_PATTERN>(
                    visit(ctx->oC_RelationshipsPattern()));
            expr.data = std::make_shared<Expression::EXPR_RELATIONSHIPS_PATTERN>(
                expr_relationships_pattern);
            return expr;
        } else if (ctx->oC_ListComprehension()) {
            return visit(ctx->oC_ListComprehension());
        } else {
            CYPHER_TODO();
            return visitChildren(ctx);
        }
    }

    std::any visitOC_Literal(LcypherParser::OC_LiteralContext *ctx) override {
        Expression expr;
        if (ctx->oC_NumberLiteral() != nullptr) {
            return visitChildren(ctx);
        } else if (ctx->StringLiteral() != nullptr) {
            auto str = ctx->StringLiteral()->getText();
            CYPHER_THROW_ASSERT(!str.empty() && (str[0] == '\'' || str[0] == '\"') &&
                                (str[str.size() - 1] == '\'' || str[str.size() - 1] == '\"'));
            expr.type = Expression::STRING;
            expr.data = std::make_shared<std::string>(str.substr(1, str.size() - 2));
            return expr;
        } else if (ctx->oC_BooleanLiteral() != nullptr) {
            return visitChildren(ctx);
        } else if (ctx->NULL_() != nullptr) {
            expr.type = Expression::NULL_;
            return expr;
        } else {  // NumberLiteral, BooleanLiteral, MapLiteral, ListLiteral
            return visitChildren(ctx);
        }
    }

    std::any visitOC_BooleanLiteral(LcypherParser::OC_BooleanLiteralContext *ctx) override {
        Expression expr;
        expr.type = Expression::BOOL;
        expr.data = ctx->TRUE_() != nullptr;
        return expr;
    }

    std::any visitOC_ListLiteral(LcypherParser::OC_ListLiteralContext *ctx) override {
        Expression::EXPR_TYPE_LIST list_literal;
        Expression expr;
        for (auto &ctx_expr : ctx->oC_Expression()) {
            Expression e = std::any_cast<Expression>(visit(ctx_expr));
            list_literal.emplace_back(e);
        }
        expr.type = Expression::LIST;
        expr.data = std::make_shared<Expression::EXPR_TYPE_LIST>(std::move(list_literal));
        return expr;
    }

    std::any visitOC_PartialComparisonExpression(
        LcypherParser::OC_PartialComparisonExpressionContext *ctx) override {
        Expression e = std::any_cast<Expression>(visit(ctx->oC_AddOrSubtractExpression()));
        auto predicate = ctx->getStart()->getText();
        if (predicate == "=") {
            return std::make_pair(lgraph::CompareOp::LBR_EQ, e);
        } else if (predicate == "<>") {
            return std::make_pair(lgraph::CompareOp::LBR_NEQ, e);
        } else if (predicate == "<") {
            return std::make_pair(lgraph::CompareOp::LBR_LT, e);
        } else if (predicate == ">") {
            return std::make_pair(lgraph::CompareOp::LBR_GT, e);
        } else if (predicate == "<=") {
            return std::make_pair(lgraph::CompareOp::LBR_LE, e);
        } else if (predicate == ">=") {
            return std::make_pair(lgraph::CompareOp::LBR_GE, e);
        } else {
            CYPHER_TODO();
            return visitChildren(ctx);
        }
    }

    std::any visitOC_ParenthesizedExpression(
        LcypherParser::OC_ParenthesizedExpressionContext *ctx) override {
        /* note that visitChildren will return only the last child's result */
        Expression expr = std::any_cast<Expression>(visit(ctx->oC_Expression()));
        if (expr.type != Expression::FILTER && expr.type != Expression::MATH) {
            /* e.g.
             * cond1 OR (cond2 AND cond3)
             * 1 - (2 + 3)  */
            CYPHER_TODO();
        }
        return expr;
    }

    std::any visitOC_RelationshipsPattern(
        LcypherParser::OC_RelationshipsPatternContext *ctx) override {
        TUP_NODE_PATTERN node_pattern =
            std::any_cast<TUP_NODE_PATTERN>(visit(ctx->oC_NodePattern()));
        std::vector<TUP_PATTERN_ELEMENT_CHAIN> pattern_element_chains;
        for (auto p : ctx->oC_PatternElementChain()) {
            TUP_PATTERN_ELEMENT_CHAIN pattern_element_chain =
                std::any_cast<TUP_PATTERN_ELEMENT_CHAIN>(visit(p));
            pattern_element_chains.push_back(pattern_element_chain);
        }
        return std::make_tuple(node_pattern, pattern_element_chains);
    }

    std::any visitOC_FilterExpression(
        LcypherParser::OC_FilterExpressionContext *ctx) override {
        return visitChildren(ctx);
    }

    std::any visitOC_IdInColl(LcypherParser::OC_IdInCollContext *ctx) override {
        return visitChildren(ctx);
    }

    std::any visitOC_FunctionInvocation(
        LcypherParser::OC_FunctionInvocationContext *ctx) override {
        Expression ret;
        std::string name = std::any_cast<std::string>(visit(ctx->oC_FunctionName()));
        if (name == "EXISTS") {
            if (ctx->oC_Expression().size() != 1) CYPHER_TODO();
            Expression expr = std::any_cast<Expression>(visit(ctx->oC_Expression(0)));
            if (expr.type == Expression::PROPERTY) {
                cypher::ArithOperandNode property(
                    expr, _query[_curr_query].parts[_curr_part].symbol_table);
                std::shared_ptr<lgraph::Filter> f = std::make_shared<lgraph::TestExists>(property);
                ret.type = Expression::FILTER;
                ret.data = f;
            } else if (expr.type == Expression::RELATIONSHIPS_PATTERN) {
                auto &sym_tab = _query[_curr_query].parts[_curr_part].symbol_table;
                auto &relationships_pattern = expr.RelationshipsPattern();
                auto nested_pattern_graph = std::make_shared<cypher::PatternGraph>();
                auto &node_pattern = std::get<0>(relationships_pattern);
                auto &pattern_element_chains = std::get<1>(relationships_pattern);
                cypher::NodeID curr, prev;
                auto der = sym_tab.symbols.find(std::get<0>(node_pattern)) == sym_tab.symbols.end()
                               ? cypher::Node::CREATED
                               : cypher::Node::ARGUMENT;
                prev = nested_pattern_graph->BuildNode(node_pattern, der);
                for (auto &chain : pattern_element_chains) {
                    auto &relp_patn = std::get<0>(chain);
                    auto &node_patn = std::get<1>(chain);
                    auto node_der =
                        sym_tab.symbols.find(std::get<0>(node_patn)) == sym_tab.symbols.end()
                            ? cypher::Node::CREATED
                            : cypher::Node::ARGUMENT;
                    auto relp_der = sym_tab.symbols.find(std::get<0>(std::get<1>(relp_patn))) ==
                                            sym_tab.symbols.end()
                                        ? cypher::Relationship::CREATED
                                        : cypher::Relationship::ARGUMENT;
                    curr = nested_pattern_graph->BuildNode(node_patn, node_der);
                    nested_pattern_graph->BuildRelationship(relp_patn, prev, curr, relp_der);
                    prev = curr;
                }
                std::shared_ptr<lgraph::Filter> f = std::make_shared<lgraph::TestExists>(
                    _query[_curr_query].parts[_curr_part].symbol_table, nested_pattern_graph);
                ret.type = Expression::FILTER;
                ret.data = f;
            } else {
                CYPHER_TODO();
            }
            return ret;
        }
        auto list = std::make_shared<Expression::EXPR_TYPE_LIST>();
        Expression function_name, distinct;
        function_name.type = Expression::STRING;
        function_name.data = std::make_shared<std::string>(std::move(name));
        list->emplace_back(function_name);
        distinct.type = Expression::BOOL;
        distinct.data = (ctx->DISTINCT() != nullptr);
        list->emplace_back(distinct);
        for (auto &e : ctx->oC_Expression()) {
            Expression expr = std::any_cast<Expression>(visit(e));
            list->emplace_back(expr);
        }
        ret.type = Expression::FUNCTION;
        ret.data = list;
        return ret;
    }

    std::any visitOC_FunctionName(LcypherParser::OC_FunctionNameContext *ctx) override {
        if (ctx->EXISTS()) {
            return std::string("EXISTS");
        }
        std::string name;
        if (ctx->oC_Namespace()) {
            std::string tmp = std::any_cast<std::string>(visit(ctx->oC_Namespace()));
            name = std::move(tmp);
        }
        name.append(ctx->oC_SymbolicName()->getText());
        return name;
    }

    std::any visitOC_ExplicitProcedureInvocation(
        LcypherParser::OC_ExplicitProcedureInvocationContext *ctx) override {
        std::string procedure_name = std::any_cast<std::string>(visit(ctx->oC_ProcedureName()));
        std::vector<Expression> parameters;
        for (auto &e : ctx->oC_Expression())
            parameters.emplace_back(std::any_cast<Expression>(visit(e)));
        return std::make_tuple(procedure_name, parameters);
    }

    std::any visitOC_ImplicitProcedureInvocation(
        LcypherParser::OC_ImplicitProcedureInvocationContext *ctx) override {
        std::string procedure_name = std::any_cast<std::string>(visit(ctx->oC_ProcedureName()));
        std::vector<Expression> parameters;
        return std::make_tuple(procedure_name, parameters);
    }

    std::any visitOC_ProcedureResultField(
        LcypherParser::OC_ProcedureResultFieldContext *ctx) override {
        return visitChildren(ctx);
    }

    std::any visitOC_ProcedureName(LcypherParser::OC_ProcedureNameContext *ctx) override {
        std::string name;
        if (ctx->oC_Namespace()) {
            std::string tmp = std::any_cast<std::string>(visit(ctx->oC_Namespace()));
            name = std::move(tmp);
        }
        name.append(ctx->oC_SymbolicName()->getText());
        return name;
    }

    std::any visitOC_Namespace(LcypherParser::OC_NamespaceContext *ctx) override {
        std::string name_space;
        for (auto &s : ctx->oC_SymbolicName()) name_space.append(s->getText()).append(".");
        return name_space;
    }

    std::any visitOC_ListComprehension(
        LcypherParser::OC_ListComprehensionContext *ctx) override {
        auto var = ctx->oC_FilterExpression()->oC_IdInColl()->oC_Variable()->getText();
        Expression var_expr;
        var_expr.type = Expression::VARIABLE;
        var_expr.data = std::make_shared<Expression::EXPR_TYPE_STRING>(var);
        Expression in_expr = std::any_cast<Expression>(
            visit(ctx->oC_FilterExpression()->oC_IdInColl()->oC_Expression()));
        Expression where_expr;
        Expression vert_expr;
        _listcompr_placeholder = var;
        if (ctx->oC_FilterExpression()->oC_Where()) {
            where_expr = std::any_cast<Expression>(visit(ctx->oC_FilterExpression()->oC_Where()));
        }
        if (ctx->oC_Expression()) {
            vert_expr = std::any_cast<Expression>(visit(ctx->oC_Expression()));
        } else {
            CYPHER_TODO();
        }
        _listcompr_placeholder = "";
        auto list = std::make_shared<Expression::EXPR_LIST_COMPREHENSION>();
        list->emplace_back(var_expr);
        list->emplace_back(in_expr);
        list->emplace_back(where_expr);
        list->emplace_back(vert_expr);
        Expression ret;
        ret.type = Expression::LIST_COMPREHENSION;
        ret.data = list;
        return ret;
    }

    std::any visitOC_PatternComprehension(
        LcypherParser::OC_PatternComprehensionContext *ctx) override {
        return visitChildren(ctx);
    }

    std::any visitOC_PropertyLookup(LcypherParser::OC_PropertyLookupContext *ctx) override {
        std::string key_name = std::any_cast<std::string>(visit(ctx->oC_PropertyKeyName()));
        return key_name;
    }

    std::any visitOC_CaseExpression(LcypherParser::OC_CaseExpressionContext *ctx) override {
        Expression::EXPR_TYPE_CASE case_expr;
        case_expr.second = ctx->oC_Expression().empty()       ? 0
                           : ctx->oC_Expression().size() == 2 ? 3
                           : ctx->ELSE() != nullptr           ? 1
                                                              : 2;
        for (auto ca : ctx->oC_CaseAlternatives()) {
            std::pair<Expression, Expression> ca_expr =
                std::any_cast<std::pair<Expression, Expression>>(visit(ca));
            case_expr.first.emplace_back(ca_expr.first);
            case_expr.first.emplace_back(ca_expr.second);
        }
        for (auto e : ctx->oC_Expression()) {
            // head or/and tail
            Expression expr = std::any_cast<Expression>(visit(e));
            case_expr.first.emplace_back(expr);
        }
        Expression ret;
        ret.type = Expression::CASE;
        ret.data = std::make_shared<Expression::EXPR_TYPE_CASE>(std::move(case_expr));
        return ret;
    }

    std::any visitOC_CaseAlternatives(
        LcypherParser::OC_CaseAlternativesContext *ctx) override {
        Expression e0 = std::any_cast<Expression>(visit(ctx->oC_Expression(0)));
        Expression e1 = std::any_cast<Expression>(visit(ctx->oC_Expression(1)));
        return std::make_pair(e0, e1);
    }

    std::any visitOC_Variable(LcypherParser::OC_VariableContext *ctx) override {
        return visitChildren(ctx);
    }

    std::any visitOC_NumberLiteral(LcypherParser::OC_NumberLiteralContext *ctx) override {
        return visitChildren(ctx);
    }

    std::any visitOC_MapLiteral(LcypherParser::OC_MapLiteralContext *ctx) override {
        MAP_MAP_LITERAL map_literal;
        Expression expr;
        int i = 0;
        while (ctx->oC_PropertyKeyName(i) != nullptr) {
            std::string name = std::any_cast<std::string>(visit(ctx->oC_PropertyKeyName(i)));
            if (map_literal.find(name) != map_literal.end())
                throw lgraph::ParserException("Key duplicate in map: " + ctx->getText());
            Expression e = std::any_cast<Expression>(visit(ctx->oC_Expression(i)));
            map_literal.emplace(name, e);
            i++;
        }
        expr.type = Expression::MAP;
        expr.data = std::make_shared<Expression::EXPR_TYPE_MAP>(std::move(map_literal));
        return expr;
    }

    std::any visitOC_Parameter(LcypherParser::OC_ParameterContext *ctx) override {
        return visitChildren(ctx);
    }

    std::any visitOC_PropertyExpression(
        LcypherParser::OC_PropertyExpressionContext *ctx) override {
        Expression expr;
        Expression atom = std::any_cast<Expression>(visit(ctx->oC_Atom()));
        std::string key_name = std::any_cast<std::string>(visit(ctx->oC_PropertyLookup(0)));
        CYPHER_PARSER_CHECK(atom.type == Expression::VARIABLE, ctx->getText());
        expr.type = Expression::PROPERTY;
        expr.data =
            std::make_shared<Expression::EXPR_TYPE_PROPERTY>(std::move(atom), std::move(key_name));
        return expr;
    }

    std::any visitOC_PropertyKeyName(
        LcypherParser::OC_PropertyKeyNameContext *ctx) override {
        return visitChildren(ctx);
    }

    std::any visitOC_IntegerLiteral(LcypherParser::OC_IntegerLiteralContext *ctx) override {
        Expression expr;
        expr.type = Expression::INT;
        expr.data = std::stol(ctx->getText());
        return expr;
    }

    std::any visitOC_DoubleLiteral(LcypherParser::OC_DoubleLiteralContext *ctx) override {
        Expression expr;
        expr.type = Expression::DOUBLE;
        expr.data = std::stod(ctx->getText());
        return expr;
    }

    std::any visitOC_SchemaName(LcypherParser::OC_SchemaNameContext *ctx) override {
        /* issue #225:
         * schema_name may be symbolic_name or reserved_word, here, we also treat reserved_word as
         * string literal.
         */
        if (ctx->oC_ReservedWord()) {
            return ctx->getText();
        } else {
            // ctx->oC_SymbolicName()
            return visitOC_SymbolicName(ctx->oC_SymbolicName());
        }
        return visitChildren(ctx);
    }

    std::any visitOC_ReservedWord(LcypherParser::OC_ReservedWordContext *ctx) override {
        return visitChildren(ctx);
    }

    std::any visitOC_SymbolicName(LcypherParser::OC_SymbolicNameContext *ctx) override {
        std::string name = ctx->getText();
        return name;
    }

    std::any visitOC_LeftArrowHead(LcypherParser::OC_LeftArrowHeadContext *ctx) override {
        return visitChildren(ctx);
    }

    std::any visitOC_RightArrowHead(LcypherParser::OC_RightArrowHeadContext *ctx) override {
        return visitChildren(ctx);
    }

    std::any visitOC_Dash(LcypherParser::OC_DashContext *ctx) override {
        return visitChildren(ctx);
    }

    bool _IsVariableDefined(const std::string &var) {
        if (var.empty()) {
            return true;
        }

        // TODO(anyone) The Lcypher parser parse the following `WORD` in StandaloneCall parameter as
        // VARIABLE IT SHOULD BE PARSED AS KEYWORD. THIS IS A WORKAROUND WAY. SEE ISSUE: #164
        static const std::vector<std::string> excluded_set = {
            "INT8",   "INT16", "INT32",    "INT64", "FLOAT", "DOUBLE",
            "STRING", "DATE",  "DATETIME", "BLOB",  "BOOL",  
<<<<<<< HEAD
            "FLOAT_VECTOR", "DOUBLE_VECTOR", "BIN_VECTOR",
=======
            "POINT", "LINESTRING", "POLYGON", "SPATIAL",
            "FLOAT_VECTOR",
>>>>>>> 6acffb05
        };
        if (std::find_if(excluded_set.begin(), excluded_set.end(), [&var](const std::string &kw) {
                std::string upper_var(var.size(), ' ');
                std::transform(var.begin(), var.end(), upper_var.begin(), ::toupper);
                return upper_var == kw;
            }) != excluded_set.end()) {
            return true;
        }

        const auto &symbols = _query[_curr_query].parts[_curr_part].symbol_table.symbols;
        return symbols.find(var) != symbols.end();
    }

#define CLAUSE_HELPER_FUNC(clause)                                                   \
    inline bool _InClause##clause() {                                                \
        return (_curr_clause_type & static_cast<_ClauseType>(clause)) != NA;         \
    }                                                                                \
    inline void _EnterClause##clause() {                                             \
        _curr_clause_type = static_cast<_ClauseType>(_curr_clause_type | clause);    \
    }                                                                                \
    inline void _LeaveClause##clause() {                                             \
        _curr_clause_type = static_cast<_ClauseType>(_curr_clause_type & (~clause)); \
    }

    CLAUSE_HELPER_FUNC(MATCH);
    CLAUSE_HELPER_FUNC(RETURN);
    CLAUSE_HELPER_FUNC(WITH);
    CLAUSE_HELPER_FUNC(UNWIND);
    CLAUSE_HELPER_FUNC(WHERE);
    CLAUSE_HELPER_FUNC(ORDERBY);
    CLAUSE_HELPER_FUNC(CREATE);
    CLAUSE_HELPER_FUNC(DELETE);
    CLAUSE_HELPER_FUNC(SET);
    CLAUSE_HELPER_FUNC(REMOVE);
    CLAUSE_HELPER_FUNC(MERGE);
    CLAUSE_HELPER_FUNC(INQUERYCALL);
};

}  // namespace parser<|MERGE_RESOLUTION|>--- conflicted
+++ resolved
@@ -1831,12 +1831,8 @@
         static const std::vector<std::string> excluded_set = {
             "INT8",   "INT16", "INT32",    "INT64", "FLOAT", "DOUBLE",
             "STRING", "DATE",  "DATETIME", "BLOB",  "BOOL",  
-<<<<<<< HEAD
-            "FLOAT_VECTOR", "DOUBLE_VECTOR", "BIN_VECTOR",
-=======
             "POINT", "LINESTRING", "POLYGON", "SPATIAL",
             "FLOAT_VECTOR",
->>>>>>> 6acffb05
         };
         if (std::find_if(excluded_set.begin(), excluded_set.end(), [&var](const std::string &kw) {
                 std::string upper_var(var.size(), ' ');
