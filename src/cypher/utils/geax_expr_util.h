/**
 * Copyright 2022 AntGroup CO., Ltd.
 *
 * Licensed under the Apache License, Version 2.0 (the "License") {}
 * you may not use this file except in compliance with the License.
 * You may obtain a copy of the License at
 *
 * http://www.apache.org/licenses/LICENSE-2.0
 *
 * Unless required by applicable law or agreed to in writing, software
 * distributed under the License is distributed on an "AS IS" BASIS,
 * WITHOUT WARRANTIES OR CONDITIONS OF ANY KIND, either express or implied.
 */

#pragma once

#include <any>
#include <string>
#include <utility>

#include "execution_plan/visitor/visitor.h"
#include "cypher/resultset/record.h"
#include "cypher/utils/geax_util.h"
#include "parser/symbol_table.h"
#include "cypher/cypher_types.h"
#include "core/data_type.h"
#include "geax-front-end/ast/Ast.h"

#ifndef EXP_BINARY_EXPR_TOSTRING
#define EXP_BINARY_EXPR_TOSTRING(op)                                     \
    auto lef = std::any_cast<std::string>(node->left()->accept(*this));  \
    auto rig = std::any_cast<std::string>(node->right()->accept(*this)); \
    return "(" + lef + op + rig + ")";
#endif

#ifndef EXP_UNARY_EXPR_TOSTRING
#define EXP_UNARY_EXPR_TOSTRING(op)                                      \
    auto expr = std::any_cast<std::string>(node->expr()->accept(*this)); \
    return "(" + std::string(op) + expr + ")";
#endif

namespace cypher {

class AstExprToString : public geax::frontend::AstExprNodeVisitorImpl {
 public:
    std::string dump(geax::frontend::Expr* node) {
        std::string str;
        checkedAnyCast(node->accept(*this), str);
        return str;
    }

 private:
    std::any visit(geax::frontend::GetField* node) override {
        std::string str;
        checkedAnyCast(node->expr()->accept(*this), str);
        return str + "." + node->fieldName();
    }

    std::any visit(geax::frontend::TupleGet* node) override { NOT_SUPPORT_AND_THROW(); }
    std::any visit(geax::frontend::Not* node) override { EXP_UNARY_EXPR_TOSTRING("!"); }
    std::any visit(geax::frontend::Neg* node) override { EXP_UNARY_EXPR_TOSTRING("-"); }
    std::any visit(geax::frontend::Tilde* node) override { NOT_SUPPORT_AND_THROW(); }
    std::any visit(geax::frontend::VSome* node) override { NOT_SUPPORT_AND_THROW(); }
    std::any visit(geax::frontend::BEqual* node) override { EXP_BINARY_EXPR_TOSTRING("="); }
    std::any visit(geax::frontend::BNotEqual* node) override { EXP_BINARY_EXPR_TOSTRING("!="); }
    std::any visit(geax::frontend::BGreaterThan* node) override { EXP_BINARY_EXPR_TOSTRING(">"); }
    std::any visit(geax::frontend::BNotSmallerThan* node) override {
        EXP_BINARY_EXPR_TOSTRING(">=");
    }
    std::any visit(geax::frontend::BSmallerThan* node) override { EXP_BINARY_EXPR_TOSTRING("<"); }
    std::any visit(geax::frontend::BNotGreaterThan* node) override {
        EXP_BINARY_EXPR_TOSTRING("<=");
    }
    std::any visit(geax::frontend::BSafeEqual* node) override { NOT_SUPPORT_AND_THROW(); }
    std::any visit(geax::frontend::BAdd* node) override { EXP_BINARY_EXPR_TOSTRING("+"); }
    std::any visit(geax::frontend::BSub* node) override { EXP_BINARY_EXPR_TOSTRING("-"); }
    std::any visit(geax::frontend::BDiv* node) override { EXP_BINARY_EXPR_TOSTRING("/"); }
    std::any visit(geax::frontend::BMul* node) override { EXP_BINARY_EXPR_TOSTRING("*"); }
    std::any visit(geax::frontend::BMod* node) override { EXP_BINARY_EXPR_TOSTRING("%"); }
    std::any visit(geax::frontend::BSquare* node) override { EXP_BINARY_EXPR_TOSTRING(" ^ "); }
    std::any visit(geax::frontend::BAnd* node) override { EXP_BINARY_EXPR_TOSTRING(" and "); }
    std::any visit(geax::frontend::BOr* node) override { EXP_BINARY_EXPR_TOSTRING(" or "); }
    std::any visit(geax::frontend::BXor* node) override { EXP_BINARY_EXPR_TOSTRING(" xor "); }
    std::any visit(geax::frontend::IsLabeled* node) override {
        EXP_UNARY_EXPR_TOSTRING(" isLabel ");
    }
    std::any visit(geax::frontend::BBitAnd* node) override { NOT_SUPPORT_AND_THROW(); }
    std::any visit(geax::frontend::BBitOr* node) override { NOT_SUPPORT_AND_THROW(); }
    std::any visit(geax::frontend::BBitXor* node) override { NOT_SUPPORT_AND_THROW(); }
    std::any visit(geax::frontend::BBitLeftShift* node) override { NOT_SUPPORT_AND_THROW(); }
    std::any visit(geax::frontend::BBitRightShift* node) override { NOT_SUPPORT_AND_THROW(); }
    std::any visit(geax::frontend::BConcat* node) override { NOT_SUPPORT_AND_THROW(); }
    std::any visit(geax::frontend::BIndex* node) override { NOT_SUPPORT_AND_THROW(); }
    std::any visit(geax::frontend::BLike* node) override { NOT_SUPPORT_AND_THROW(); }
    std::any visit(geax::frontend::BIn* node) override {
        std::string str = std::any_cast<std::string>(node->left()->accept(*this));
        str += " In ";
        str += std::any_cast<std::string>(node->right()->accept(*this));
        return str;
    }
    std::any visit(geax::frontend::If* node) override { NOT_SUPPORT_AND_THROW(); }

    std::any visit(geax::frontend::Function* node) override {
        std::string str = node->name() + "(";
        for (auto& expr : node->args()) {
            str += std::any_cast<std::string>(expr->accept(*this));
            str += ",";
        }
        if (fma_common::EndsWith(str, ",")) {
            str.resize(str.size() - 1);
        }
        str += ")";
        return str;
    }

    std::any visit(geax::frontend::Case* node) override { NOT_SUPPORT_AND_THROW(); }
    std::any visit(geax::frontend::Cast* node) override { NOT_SUPPORT_AND_THROW(); }
    std::any visit(geax::frontend::MatchCase* node) override { NOT_SUPPORT_AND_THROW(); }
    std::any visit(geax::frontend::AggFunc* node) override { NOT_SUPPORT_AND_THROW(); }
    std::any visit(geax::frontend::BAggFunc* node) override { NOT_SUPPORT_AND_THROW(); }
    std::any visit(geax::frontend::MultiCount* node) override { NOT_SUPPORT_AND_THROW(); }
    std::any visit(geax::frontend::Windowing* node) override { NOT_SUPPORT_AND_THROW(); }
    std::any visit(geax::frontend::MkList* node) override {
        std::string res("{");
        const auto& exprs = node->elems();
        for (size_t idx = 0; idx < exprs.size(); ++idx) {
            std::string temp;
            if (idx != exprs.size() - 1) {
                checkedAnyCast(exprs[idx]->accept(*this), temp);
                res += temp;
                res += ", ";
            }
            checkedAnyCast(exprs[idx]->accept(*this), temp);
            res += temp;
            res += "}";
        }
        return res;
    }
    std::any visit(geax::frontend::MkMap* node) override { NOT_SUPPORT_AND_THROW(); }
    std::any visit(geax::frontend::MkRecord* node) override { NOT_SUPPORT_AND_THROW(); }
    std::any visit(geax::frontend::MkSet* node) override { NOT_SUPPORT_AND_THROW(); }
    std::any visit(geax::frontend::MkTuple* node) override { NOT_SUPPORT_AND_THROW(); }
    std::any visit(geax::frontend::VBool* node) override { return std::to_string(node->val()); }
    std::any visit(geax::frontend::VInt* node) override { return std::to_string(node->val()); }
    std::any visit(geax::frontend::VDouble* node) override { return std::to_string(node->val()); }
    std::any visit(geax::frontend::VString* node) override { return "\"" + node->val() + "\""; }
    std::any visit(geax::frontend::VDate* node) override { NOT_SUPPORT_AND_THROW(); }
    std::any visit(geax::frontend::VDatetime* node) override { NOT_SUPPORT_AND_THROW(); }
    std::any visit(geax::frontend::VDuration* node) override { NOT_SUPPORT_AND_THROW(); }
    std::any visit(geax::frontend::VTime* node) override { NOT_SUPPORT_AND_THROW(); }
    std::any visit(geax::frontend::VNull* node) override { return std::string("__nul__"); }
    std::any visit(geax::frontend::VNone* node) override { NOT_SUPPORT_AND_THROW(); }
    std::any visit(geax::frontend::Ref* node) override { return node->name(); }
    std::any visit(geax::frontend::Param* node) override { return node->name(); }
    std::any visit(geax::frontend::IsNull* node) override {
        std::string str = std::any_cast<std::string>(node->expr()->accept(*this));
        str += "IS NULL";
        return str;
<<<<<<< HEAD
    }
    std::any visit(geax::frontend::Exists*) override {
        std::string str("Exists Expr");
        return str;
=======
>>>>>>> 57931aac
    }
    std::any reportError() override { return error_msg_; }

 private:
    std::string error_msg_;
};

//
// https://stackoverflow.com/questions/59958785/unused-static-inline-functions-generate-warnings-with-clang
//
// gcc would flag an unused static function, but not an inline static one. For clang though, the
// outcome is different.
//
[[maybe_unused]] inline static std::string ToString(geax::frontend::Expr* node) {
    return AstExprToString().dump(node);
}

}  // namespace cypher<|MERGE_RESOLUTION|>--- conflicted
+++ resolved
@@ -156,13 +156,10 @@
         std::string str = std::any_cast<std::string>(node->expr()->accept(*this));
         str += "IS NULL";
         return str;
-<<<<<<< HEAD
     }
     std::any visit(geax::frontend::Exists*) override {
-        std::string str("Exists Expr");
+        std::string str("Exists");
         return str;
-=======
->>>>>>> 57931aac
     }
     std::any reportError() override { return error_msg_; }
 
