--- conflicted
+++ resolved
@@ -71,10 +71,7 @@
         cypher/parser/generated/LcypherVisitor.cpp
         cypher/procedure/procedure.cpp
         cypher/procedure/procedure_v2.cpp
-<<<<<<< HEAD
-=======
         cypher/procedure/utils.cpp
->>>>>>> a1b2d9a0
         cypher/resultset/record.cpp
         cypher/monitor/monitor_manager.cpp
         cypher/execution_plan/optimization/rewrite/schema_rewrite.cpp
