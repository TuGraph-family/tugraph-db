--- conflicted
+++ resolved
@@ -813,15 +813,9 @@
                             R"(Label[{}]: "constraints" is not array)", ld.name);
                     for (auto& p : s["constraints"]) {
                         if (!p.is_array() || p.size() != 2)
-<<<<<<< HEAD
-                            throw InputError(FMA_FMT(
-                                R"(Label[{}]: "constraints" element size should be 2)", ld.name));
-                        ld.edge_constraints.emplace_back(p[0], p[1]);
-=======
                             THROW_CODE(InputError,
                                 R"(Label[{}]: "constraints" element size should be 2)", ld.name);
-                        ld.edge_constraints.push_back(std::make_pair(p[0], p[1]));
->>>>>>> e9e008fe
+                        ld.edge_constraints.emplace_back(p[0], p[1]);
                     }
                 }
                 if (s.contains("properties")) {
