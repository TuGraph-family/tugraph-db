--- conflicted
+++ resolved
@@ -406,234 +406,5 @@
     }
 };
 
-<<<<<<< HEAD
-=======
-class JsonLinesParser : public BlockParser {
- public:
-    typedef std::function<std::tuple<size_t, bool>(const char*, const char*,
-                                                   std::vector<FieldData>&)>
-        ParseFunc;
-    JsonLinesParser(std::unique_ptr<fma_common::InputFileStream> stream,
-                    const std::vector<FieldSpec>& field_specs, size_t block_size, size_t n_threads,
-                    size_t n_header_lines, bool forgiving, int64_t max_err_msgs = 100)
-        : stream_(std::move(stream)),
-          field_specs_(field_specs),
-          forgiving_(forgiving),
-          max_errors_(max_err_msgs) {
-        init(block_size, n_threads, n_header_lines);
-    }
-    JsonLinesParser(const std::string& path, const std::vector<FieldSpec>& field_specs,
-                    size_t block_size, size_t n_threads, size_t n_header_lines, bool forgiving,
-                    int64_t max_err_msgs = 100)
-        : stream_(new fma_common::InputFmaStream(path)),
-          field_specs_(field_specs),
-          forgiving_(forgiving),
-          max_errors_(max_err_msgs) {
-        if (!stream_->Good()) {
-            LOG_INFO() << "Failed to open input file " << path;
-            throw std::runtime_error("failed to open input file [" + path + "]");
-        }
-        init(block_size, n_threads, n_header_lines);
-    }
-
-    ~JsonLinesParser() { parser_->Stop(); }
-
-    bool ReadBlock(std::vector<std::vector<FieldData>>& buf) { return parser_->ReadBlock(buf); }
-
- private:
-    void init(size_t block_size, size_t n_threads, size_t n_header_lines) {
-        parser_.reset(new fma_common::TextParser<std::vector<FieldData>, ParseFunc>(
-            *stream_,
-            [this](const char* start, const char* end, std::vector<FieldData>& fds) {
-                return parse_jsonline(start, end, fds);
-            },
-            block_size, n_threads, n_header_lines));
-    }
-
-    std::tuple<size_t, bool> parse_jsonline(const char* start, const char* end,
-                                            std::vector<FieldData>& fds) {
-        using namespace web;
-        using namespace boost;
-        size_t trim_count = 0;
-        const char* original_starting = start;
-        while (start < end && fma_common::TextParserUtils::IsTrimable(*start)) {
-            start++;
-            trim_count++;
-        }
-        if (start == end) {
-            return std::tuple<size_t, bool>(trim_count, false);
-        }
-
-#define SKIP_OR_THROW(except)                                                           \
-    if (forgiving_) {                                                                   \
-        if (errors_++ < max_errors_) LOG_INFO() << except.what();                        \
-        while (start < end && !fma_common::TextParserUtils::IsNewLine(*start)) start++; \
-        while (start < end && fma_common::TextParserUtils::IsNewLine(*start)) start++;  \
-        return std::tuple<size_t, bool>(start - original_starting, false);              \
-    } else {                                                                            \
-        std::throw_with_nested(except);                                                 \
-    }
-
-        // use stream parse to avoid memory copy
-        iostreams::stream<iostreams::array_source> istr(start, end - start);
-        std::error_code err_code;
-        json::value json_obj = json::value::parse(istr, err_code);
-        switch (err_code.value()) {
-        case 0:
-            break;
-        case 1:
-            {
-                istr.unget();  // hack
-                break;
-            }
-        default:
-            {
-                SKIP_OR_THROW(ParseJsonException(start, end, err_code.message()));
-            }
-        }
-        using namespace lgraph::field_data_helper;
-        try {
-            for (size_t column = 0; column < field_specs_.size(); column++) {
-                FieldSpec& field_spec = field_specs_[column];
-                if (field_spec.name.empty()) {
-                    continue;
-                }
-                if (json_obj.at(column).is_null() && field_spec.optional) {
-                    fds.emplace_back();
-                    continue;
-                }
-                FieldData fd;
-                switch (field_spec.type) {
-                case FieldType::NUL:
-                    FMA_ASSERT(false);
-                case FieldType::BOOL:
-                    {
-                        const auto& val = json_obj.at(column);
-                        if (val.is_string()) {
-                            const auto& str = ToStdString(val.as_string());
-                            ParseStringIntoFieldData<FieldType::BOOL>(str.data(),
-                                                                      str.data() + str.size(), fd);
-                        } else {
-                            fd = FieldData::Bool(val.as_bool());
-                        }
-                        break;
-                    }
-                case FieldType::INT8:
-                    {
-                        const auto& val = json_obj.at(column);
-                        if (val.is_string()) {
-                            const auto& str = ToStdString(val.as_string());
-                            ParseStringIntoFieldData<FieldType::INT8>(str.data(),
-                                                                      str.data() + str.size(), fd);
-                        } else {
-                            fd = FieldData::Int8(val.as_number().to_int32());
-                        }
-                        break;
-                    }
-                case FieldType::INT16:
-                    {
-                        const auto& val = json_obj.at(column);
-                        if (val.is_string()) {
-                            const auto& str = ToStdString(val.as_string());
-                            ParseStringIntoFieldData<FieldType::INT16>(str.data(),
-                                                                       str.data() + str.size(), fd);
-                        } else {
-                            fd = FieldData::Int16(val.as_number().to_int32());
-                        }
-                        break;
-                    }
-                case FieldType::INT32:
-                    {
-                        const auto& val = json_obj.at(column);
-                        if (val.is_string()) {
-                            const auto& str = ToStdString(val.as_string());
-                            ParseStringIntoFieldData<FieldType::INT32>(str.data(),
-                                                                       str.data() + str.size(), fd);
-                        } else {
-                            fd = FieldData::Int32(val.as_number().to_int32());
-                        }
-                        break;
-                    }
-                case FieldType::INT64:
-                    {
-                        const auto& val = json_obj.at(column);
-                        if (val.is_string()) {
-                            const auto& str = ToStdString(val.as_string());
-                            ParseStringIntoFieldData<FieldType::INT64>(str.data(),
-                                                                       str.data() + str.size(), fd);
-                        } else {
-                            fd = FieldData::Int64(val.as_number().to_int64());
-                        }
-                        break;
-                    }
-                case FieldType::FLOAT:
-                    {
-                        const auto& val = json_obj.at(column);
-                        if (val.is_string()) {
-                            const auto& str = ToStdString(val.as_string());
-                            ParseStringIntoFieldData<FieldType::FLOAT>(str.data(),
-                                                                       str.data() + str.size(), fd);
-                        } else {
-                            fd = FieldData::Float(static_cast<float>(val.as_double()));
-                        }
-                        break;
-                    }
-                case FieldType::DOUBLE:
-                    {
-                        const auto& val = json_obj.at(column);
-                        if (val.is_string()) {
-                            const auto& str = ToStdString(val.as_string());
-                            ParseStringIntoFieldData<FieldType::DOUBLE>(
-                                str.data(), str.data() + str.size(), fd);
-                        } else {
-                            fd = FieldData::Double(val.as_double());
-                        }
-                        break;
-                    }
-                case FieldType::DATE:
-                    fd = FieldData::Date(ToStdString(json_obj.at(column).as_string()));
-                    break;
-                case FieldType::DATETIME:
-                    fd = FieldData::DateTime(ToStdString(json_obj.at(column).as_string()));
-                    break;
-                case FieldType::STRING:
-                    fd = FieldData::String(ToStdString(json_obj.at(column).as_string()));
-                    break;
-                case FieldType::BLOB:
-                    fd = FieldData::Blob(ToStdString(json_obj.at(column).as_string()));
-                    break;
-                case FieldType::POINT:
-                    // TODO(shw): Support import for point type;
-                case FieldType::LINESTRING:
-                    // TODO(shw): support import for linestring type;
-                case FieldType::POLYGON:
-                    // TODO(shw): support import for polygon type;
-                case FieldType::SPATIAL:
-                    // TODO(shw): support import for spatial type;
-                    throw std::runtime_error("do not support spatial type now!");
-                }
-                if (fd.is_null()) {
-                    throw std::bad_cast();
-                }
-                fds.emplace_back(std::move(fd));
-            }
-        } catch (std::exception& e) {
-            SKIP_OR_THROW(JsonReadException(start, end, e.what()));
-        } catch (...) {
-            SKIP_OR_THROW(JsonReadException(start, end, "Unknown exception"));
-        }
-        return std::tuple<size_t, bool>(static_cast<size_t>(istr.tellg()) + trim_count, true);
-    }
-
-    std::unique_ptr<fma_common::InputFileStream> stream_;
-    std::vector<FieldSpec> field_specs_;
-    std::unique_ptr<fma_common::TextParser<std::vector<FieldData>, ParseFunc>> parser_;
-    bool forgiving_ = false;
-    int64_t errors_ = 0;
-    int64_t max_errors_ = 100;
-#undef SKIP_OR_THROW
-};
-
->>>>>>> 1583b066
 }  // namespace import_v2
 }  // namespace lgraph