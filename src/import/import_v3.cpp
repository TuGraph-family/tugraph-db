--- conflicted
+++ resolved
@@ -41,7 +41,7 @@
     LOG_WARN() << msg;
     if (!config_.continue_on_error) {
         LOG_WARN() << "If you wish to ignore the errors, use "
-                     "--continue_on_error true";
+                      "--continue_on_error true";
         if (!config_.import_online) {
             exit(-1);
         } else {
@@ -109,15 +109,14 @@
         bool ok = db_->AddLabel(v.is_vertex, v.name, fds, *options);
         if (ok) {
             if (!config_.import_online) {
-                LOG_INFO() << FMA_FMT("Add {} label:{}", v.is_vertex ? "vertex" : "edge",
-                                     v.name);
+                LOG_INFO() << FMA_FMT("Add {} label:{}", v.is_vertex ? "vertex" : "edge", v.name);
             } else {
-                online_full_import_oss << FMA_FMT("Add {} label:{}\n",
-                                                  v.is_vertex ? "vertex" : "edge", v.name);
+                online_full_import_oss
+                    << FMA_FMT("Add {} label:{}\n", v.is_vertex ? "vertex" : "edge", v.name);
             }
         } else {
-            THROW_CODE(InputError,
-                "{} label:{} already exists", v.is_vertex ? "Vertex" : "Edge", v.name);
+            THROW_CODE(InputError, "{} label:{} already exists", v.is_vertex ? "Vertex" : "Edge",
+                       v.name);
         }
         auto lid = db_->CreateReadTxn().GetLabelId(v.is_vertex, v.name);
         if (v.is_vertex) {
@@ -152,63 +151,69 @@
                     // create index, ID column has creadted
                     if (db_->AddVertexIndex(v.name, spec.name, spec.idxType)) {
                         if (!config_.import_online) {
-                            LOG_INFO() << FMA_FMT("Add vertex index [label:{}, field:{}, type:{}]",
-                                                 v.name, spec.name, static_cast<int>(spec.idxType));
+                            LOG_INFO()
+                                << FMA_FMT("Add vertex index [label:{}, field:{}, type:{}]", v.name,
+                                           spec.name, static_cast<int>(spec.idxType));
                         } else {
-                            online_full_import_oss << FMA_FMT("Add vertex index [label:{}, "
-                                "field:{}, type:{}]\n", v.name, spec.name,
-                                static_cast<int>(spec.idxType));
+                            online_full_import_oss << FMA_FMT(
+                                "Add vertex index [label:{}, "
+                                "field:{}, type:{}]\n",
+                                v.name, spec.name, static_cast<int>(spec.idxType));
                         }
                     } else {
-                        THROW_CODE(InputError,
-                            "Vertex index [label:{}, field:{}] already exists",
-                                    v.name, spec.name);
+                        THROW_CODE(InputError, "Vertex index [label:{}, field:{}] already exists",
+                                   v.name, spec.name);
                     }
                 } else if (v.is_vertex && spec.index && !spec.primary &&
                            spec.idxType != lgraph::IndexType::NonuniqueIndex) {
                     THROW_CODE(InputError,
-                        "offline import does not support to create a unique "
-                                "index [label:{}, field:{}]. You should create an index for "
-                                "an attribute column after the import is complete",
-                                v.name, spec.name);
+                               "offline import does not support to create a unique "
+                               "index [label:{}, field:{}]. You should create an index for "
+                               "an attribute column after the import is complete",
+                               v.name, spec.name);
                 } else if (!v.is_vertex && spec.index &&
                            (spec.idxType == lgraph::IndexType::NonuniqueIndex ||
-                           spec.idxType == lgraph::IndexType::PairUniqueIndex)) {
+                            spec.idxType == lgraph::IndexType::PairUniqueIndex)) {
                     if (db_->AddEdgeIndex(v.name, spec.name, spec.idxType)) {
                         if (!config_.import_online) {
-                            LOG_INFO() << FMA_FMT("Add edge index [label:{}, field:{}, type:{}]",
-                                                 v.name, spec.name, static_cast<int>(spec.idxType));
+                            LOG_INFO()
+                                << FMA_FMT("Add edge index [label:{}, field:{}, type:{}]", v.name,
+                                           spec.name, static_cast<int>(spec.idxType));
                         } else {
-                            online_full_import_oss << FMA_FMT("Add edge index [label:{}, field:{},"
-                                " type:{}]\n", v.name, spec.name, static_cast<int>(spec.idxType));
+                            online_full_import_oss << FMA_FMT(
+                                "Add edge index [label:{}, field:{},"
+                                " type:{}]\n",
+                                v.name, spec.name, static_cast<int>(spec.idxType));
                         }
                     } else {
-                        THROW_CODE(InputError,
-                            "Edge index [label:{}, field:{}] already exists",
-                                    v.name, spec.name);
+                        THROW_CODE(InputError, "Edge index [label:{}, field:{}] already exists",
+                                   v.name, spec.name);
                     }
                 } else if (!v.is_vertex && spec.index &&
                            spec.idxType == lgraph::IndexType::GlobalUniqueIndex) {
                     THROW_CODE(InputError,
-                        "offline import does not support to create an unique "
-                                "index [label:{}, field:{}]. You should create an index for "
-                                "an attribute column after the import is complete",
-                                v.name, spec.name);
+                               "offline import does not support to create an unique "
+                               "index [label:{}, field:{}]. You should create an index for "
+                               "an attribute column after the import is complete",
+                               v.name, spec.name);
                 }
                 if (spec.fulltext) {
                     bool ok = db_->AddFullTextIndex(v.is_vertex, v.name, spec.name);
                     if (ok) {
                         if (!config_.import_online) {
-                            LOG_INFO() << FMA_FMT("Add fulltext index [{} label:{}, field:{}]",
-                                         v.is_vertex ? "vertex" : "edge", v.name, spec.name);
+                            LOG_INFO()
+                                << FMA_FMT("Add fulltext index [{} label:{}, field:{}]",
+                                           v.is_vertex ? "vertex" : "edge", v.name, spec.name);
                         } else {
-                            online_full_import_oss << FMA_FMT("Add fulltext index [{} label:{}, "
-                                "field:{}]\n", v.is_vertex ? "vertex" : "edge", v.name, spec.name);
+                            online_full_import_oss << FMA_FMT(
+                                "Add fulltext index [{} label:{}, "
+                                "field:{}]\n",
+                                v.is_vertex ? "vertex" : "edge", v.name, spec.name);
                         }
                     } else {
                         THROW_CODE(InputError,
-                            "Fulltext index [{} label:{}, field:{}] already exists",
-                            v.is_vertex ? "vertex" : "edge", v.name, spec.name);
+                                   "Fulltext index [{} label:{}, field:{}] already exists",
+                                   v.is_vertex ? "vertex" : "edge", v.name, spec.name);
                     }
                 }
             }
@@ -265,7 +270,7 @@
         if (!file.is_vertex_file) {
             continue;
         }
-        boost::asio::post(*parse_file_threads_, [this, &blob_writer, &pending_tasks, &file](){
+        boost::asio::post(*parse_file_threads_, [this, &blob_writer, &pending_tasks, &file]() {
             try {
                 std::vector<FieldSpec> fts;
                 {
@@ -505,8 +510,9 @@
         if (!config_.import_online) {
             LOG_INFO() << "vids CompactRange, time: " << fma_common::GetTime() - begin << "s";
         } else {
-            online_full_import_oss << "vids CompactRange, time: " +
-                   std::to_string(fma_common::GetTime() - begin) + "s\n";
+            online_full_import_oss
+                << "vids CompactRange, time: " + std::to_string(fma_common::GetTime() - begin) +
+                       "s\n";
         }
     }
 
@@ -552,9 +558,8 @@
         if (file.is_vertex_file) {
             continue;
         }
-        boost::asio::post(*parse_file_threads_,
-                          [this, &file, &blob_writer, &pending_tasks,
-                           &sst_file_id, &unique_index_keys](){
+        boost::asio::post(*parse_file_threads_, [this, &file, &blob_writer, &pending_tasks,
+                                                 &sst_file_id, &unique_index_keys]() {
             try {
                 std::vector<FieldSpec> fts;
                 {
@@ -773,8 +778,8 @@
                                     if (unique_index_col.IsString() &&
                                         unique_index_col.string().size() >
                                             lgraph::_detail::MAX_KEY_SIZE) {
-                                        OnErrorOffline("Unique index string key is too long: "
-                                                       + unique_index_col.string().substr(0, 1024));
+                                        OnErrorOffline("Unique index string key is too long: " +
+                                                       unique_index_col.string().substr(0, 1024));
                                         continue;
                                     }
                                     std::string unique_key;
@@ -1071,7 +1076,8 @@
         if (!config_.import_online) {
             exit(-1);
         } else {
-            throw std::runtime_error("no sst files are created, "
+            throw std::runtime_error(
+                "no sst files are created, "
                 "please check if the input vertex and edge files are valid");
         }
     }
@@ -1094,8 +1100,8 @@
         if (!config_.import_online) {
             LOG_INFO() << "CompactRange, time: " << fma_common::GetTime() - begin << "s";
         } else {
-            online_full_import_oss << "CompactRange, time: " +
-                                          std::to_string(fma_common::GetTime() - begin) + "s\n";
+            online_full_import_oss
+                << "CompactRange, time: " + std::to_string(fma_common::GetTime() - begin) + "s\n";
         }
     }
     if (!config_.keep_vid_in_memory) {
@@ -1158,40 +1164,40 @@
             VertexId pre_vid = InvalidVid;
             EdgeUid last_uid(-1, -1, 0, -1, -1);
 
-            auto throw_kvs_to_lmdb = [&lmdb_writer, &pending_tasks, this, &stage, i]
-                (std::vector<std::pair<Value, Value>> kvs,
-                 std::vector<std::tuple<LabelId, VertexId, Value>> v_property,
-                 std::vector<std::tuple<LabelId, EdgeUid, Value>> e_property){
-                while (stage != i || pending_tasks > 1) {
-                    fma_common::SleepUs(1000);
-                }
-                if (kvs.empty()) {
-                    return;
-                }
-                pending_tasks++;
-                boost::asio::post(*lmdb_writer, [this, &pending_tasks,
-                                                 kvs = std::move(kvs),
-                                                 v_property = std::move(v_property),
-                                                 e_property = std::move(e_property)]() {
-                    Transaction txn = db_->CreateWriteTxn();
-                    for (auto& kv : kvs) {
-                        txn.ImportAppendDataRaw(kv.first, kv.second);
-                    }
-                    txn.RefreshNextVid();
-                    for (auto& pro : v_property) {
-                        auto s = (Schema*)(txn.GetSchema(std::get<0>(pro), true));
-                        s->AddDetachedVertexProperty(
-                            txn.GetTxn(), std::get<1>(pro), std::get<2>(pro));
-                    }
-                    for (auto& pro : e_property) {
-                        auto s = (Schema*)(txn.GetSchema(std::get<0>(pro), false));
-                        s->AddDetachedEdgeProperty(
-                            txn.GetTxn(), std::get<1>(pro), std::get<2>(pro));
-                    }
-                    txn.Commit();
-                    pending_tasks--;
-                });
-            };
+            auto throw_kvs_to_lmdb =
+                [&lmdb_writer, &pending_tasks, this, &stage, i](
+                    std::vector<std::pair<Value, Value>> kvs,
+                    std::vector<std::tuple<LabelId, VertexId, Value>> v_property,
+                    std::vector<std::tuple<LabelId, EdgeUid, Value>> e_property) {
+                    while (stage != i || pending_tasks > 1) {
+                        fma_common::SleepUs(1000);
+                    }
+                    if (kvs.empty()) {
+                        return;
+                    }
+                    pending_tasks++;
+                    boost::asio::post(*lmdb_writer, [this, &pending_tasks, kvs = std::move(kvs),
+                                                     v_property = std::move(v_property),
+                                                     e_property = std::move(e_property)]() {
+                        Transaction txn = db_->CreateWriteTxn();
+                        for (auto& kv : kvs) {
+                            txn.ImportAppendDataRaw(kv.first, kv.second);
+                        }
+                        txn.RefreshNextVid();
+                        for (auto& pro : v_property) {
+                            auto s = (Schema*)(txn.GetSchema(std::get<0>(pro), true));
+                            s->AddDetachedVertexProperty(txn.GetTxn(), std::get<1>(pro),
+                                                         std::get<2>(pro));
+                        }
+                        for (auto& pro : e_property) {
+                            auto s = (Schema*)(txn.GetSchema(std::get<0>(pro), false));
+                            s->AddDetachedEdgeProperty(txn.GetTxn(), std::get<1>(pro),
+                                                       std::get<2>(pro));
+                        }
+                        txn.Commit();
+                        pending_tasks--;
+                    });
+                };
             auto make_kvs = [&]() {
                 if (!split) {
                     lgraph::graph::VertexValue vov(GetConstRef(vdata));
@@ -1316,22 +1322,15 @@
                                 uid.lid = labelId;
                                 uid.dst = vertexId;
                                 uid.tid = tid;
-                                if (last_uid.src == uid.src &&
-                                    last_uid.lid == uid.lid &&
-                                    last_uid.dst == uid.dst &&
-                                    last_uid.tid == uid.tid) {
+                                if (last_uid.src == uid.src && last_uid.lid == uid.lid &&
+                                    last_uid.dst == uid.dst && last_uid.tid == uid.tid) {
                                     uid.eid = last_uid.eid + 1;
                                 } else {
                                     uid.eid = 0;
                                 }
-<<<<<<< HEAD
+                                last_uid = uid;
                                 edge_property.emplace_back(labelId, uid,
                                                            Value::MakeCopy(val.data(), val.size()));
-=======
-                                last_uid = uid;
-                                edge_property.emplace_back(
-                                    labelId, uid, Value::MakeCopy(val.data(), val.size()));
->>>>>>> a2c0ef28
                                 outs.emplace_back(labelId, tid, vertexId, import_v2::DenseString());
                             } else {
                                 outs.emplace_back(labelId, tid, vertexId,
@@ -1407,8 +1406,8 @@
     if (!config_.import_online) {
         LOG_INFO() << "Dump rocksdb into lmdb, time: " << t2 - t1 << "s";
     } else {
-        online_full_import_oss << "Dump rocksdb into lmdb, time: " +
-                                      std::to_string(t2 - t1) + "s\n";
+        online_full_import_oss << "Dump rocksdb into lmdb, time: " + std::to_string(t2 - t1) +
+                                      "s\n";
     }
 }
 
@@ -1458,9 +1457,7 @@
     return galaxy.OpenGraph(config_.user, config_.graph);
 }
 
-std::string Importer::OnlineFullImportLog() {
-    return online_full_import_oss.str();
-}
+std::string Importer::OnlineFullImportLog() { return online_full_import_oss.str(); }
 
 }  // namespace import_v3
 }  // namespace lgraph