--- conflicted
+++ resolved
@@ -40,11 +40,6 @@
     if (config_.continue_on_error && config_.quiet) return;
     LOG_WARN() << msg;
     if (!config_.continue_on_error) {
-<<<<<<< HEAD
-        FMA_WARN() << "If you wish to ignore the errors, use "
-                      "--continue_on_error true";
-        exit(-1);
-=======
         LOG_WARN() << "If you wish to ignore the errors, use "
                      "--continue_on_error true";
         if (!config_.import_online) {
@@ -52,7 +47,6 @@
         } else {
             throw std::runtime_error(msg);
         }
->>>>>>> 1583b066
     }
 }
 
@@ -114,9 +108,6 @@
         for (auto& p : m) fds.emplace_back(p.second);
         bool ok = db_->AddLabel(v.is_vertex, v.name, fds, *options);
         if (ok) {
-<<<<<<< HEAD
-            FMA_LOG() << FMA_FMT("Add {} label:{}", v.is_vertex ? "vertex" : "edge", v.name);
-=======
             if (!config_.import_online) {
                 LOG_INFO() << FMA_FMT("Add {} label:{}", v.is_vertex ? "vertex" : "edge",
                                      v.name);
@@ -124,7 +115,6 @@
                 online_full_import_oss << FMA_FMT("Add {} label:{}\n",
                                                   v.is_vertex ? "vertex" : "edge", v.name);
             }
->>>>>>> 1583b066
         } else {
             throw InputError(
                 FMA_FMT("{} label:{} already exists", v.is_vertex ? "Vertex" : "Edge", v.name));
@@ -169,10 +159,10 @@
                                 "field:{}, type:{}]\n", v.name, spec.name,
                                 static_cast<int>(spec.idxType));
                         }
-
                     } else {
-                        throw InputError(FMA_FMT("Vertex index [label:{}, field:{}] already exists",
-                                                 v.name, spec.name));
+                        throw InputError(
+                            FMA_FMT("Vertex index [label:{}, field:{}] already exists",
+                                    v.name, spec.name));
                     }
                 } else if (v.is_vertex && spec.index && !spec.primary &&
                            (spec.idxType == lgraph::IndexType::GlobalUniqueIndex ||
@@ -216,9 +206,9 @@
                                 "field:{}]\n", v.is_vertex ? "vertex" : "edge", v.name, spec.name);
                         }
                     } else {
-                        throw InputError(
-                            FMA_FMT("Fulltext index [{} label:{}, field:{}] already exists",
-                                    v.is_vertex ? "vertex" : "edge", v.name, spec.name));
+                        throw InputError(FMA_FMT(
+                            "Fulltext index [{} label:{}, field:{}] already exists",
+                            v.is_vertex ? "vertex" : "edge", v.name, spec.name));
                     }
                 }
             }
@@ -275,11 +265,7 @@
         if (!file.is_vertex_file) {
             continue;
         }
-<<<<<<< HEAD
-        boost::asio::post(*parse_file_threads_, [this, &blob_writer, &pending_tasks, file]() {
-=======
         boost::asio::post(*parse_file_threads_, [this, &blob_writer, &pending_tasks, &file](){
->>>>>>> 1583b066
             try {
                 std::vector<FieldSpec> fts;
                 {
@@ -371,16 +357,11 @@
                                 // check super long key
                                 if (key_col.IsString() &&
                                     key_col.string().size() > lgraph::_detail::MAX_KEY_SIZE) {
-<<<<<<< HEAD
-                                    OnErrorOffline("Id string too long: " +
-                                                   key_col.string().substr(0, 1024));
-=======
                                     OnErrorOffline(FMA_FMT(
                                         "[file: {}] [vertex label: {}] skip line,"
                                         "reason: primary field too long: {}",
                                         *dataBlock->file_path, dataBlock->schema->GetLabel(),
                                         key_col.string().substr(0, 1024)));
->>>>>>> 1583b066
                                     continue;
                                 }
 
@@ -570,13 +551,8 @@
         if (file.is_vertex_file) {
             continue;
         }
-<<<<<<< HEAD
-        boost::asio::post(*parse_file_threads_, [this, file, &blob_writer, &pending_tasks,
-                                                 &sst_file_id]() {
-=======
         boost::asio::post(*parse_file_threads_,
                           [this, &file, &blob_writer, &pending_tasks, &sst_file_id](){
->>>>>>> 1583b066
             try {
                 std::vector<FieldSpec> fts;
                 {
@@ -1180,15 +1156,6 @@
             size_t total_size = 0;
             VertexId pre_vid = InvalidVid;
 
-<<<<<<< HEAD
-            auto throw_kvs_to_lmdb =
-                [&lmdb_writer, &pending_tasks, this, &stage, i](
-                    std::vector<std::pair<Value, Value>> kvs,
-                    std::vector<std::tuple<LabelId, VertexId, Value>> v_property,
-                    std::vector<std::tuple<LabelId, EdgeUid, Value>> e_property) {
-                    while (stage != i || pending_tasks > 1) {
-                        fma_common::SleepUs(1000);
-=======
             auto throw_kvs_to_lmdb = [&lmdb_writer, &pending_tasks, this, &stage, i]
                 (std::vector<std::pair<Value, Value>> kvs,
                  std::vector<std::tuple<LabelId, VertexId, Value>> v_property,
@@ -1218,31 +1185,11 @@
                         auto s = (Schema*)(txn.GetSchema(std::get<0>(pro), false));
                         s->AddDetachedEdgeProperty(
                             txn.GetTxn(), std::get<1>(pro), std::get<2>(pro));
->>>>>>> 1583b066
-                    }
-                    pending_tasks++;
-                    boost::asio::post(*lmdb_writer, [this, &pending_tasks, kvs = std::move(kvs),
-                                                     v_property = std::move(v_property),
-                                                     e_property = std::move(e_property)]() {
-                        Transaction txn = db_->CreateWriteTxn();
-                        for (auto& kv : kvs) {
-                            txn.ImportAppendDataRaw(kv.first, kv.second);
-                        }
-                        txn.RefreshNextVid();
-                        for (auto& pro : v_property) {
-                            auto s = (Schema*)(txn.GetSchema(std::get<0>(pro), true));
-                            s->AddDetachedVertexProperty(txn.GetTxn(), std::get<1>(pro),
-                                                         std::get<2>(pro));
-                        }
-                        for (auto& pro : e_property) {
-                            auto s = (Schema*)(txn.GetSchema(std::get<0>(pro), false));
-                            s->AddDetachedEdgeProperty(txn.GetTxn(), std::get<1>(pro),
-                                                       std::get<2>(pro));
-                        }
-                        txn.Commit();
-                        pending_tasks--;
-                    });
-                };
+                    }
+                    txn.Commit();
+                    pending_tasks--;
+                });
+            };
             auto make_kvs = [&]() {
                 if (!split) {
                     lgraph::graph::VertexValue vov(GetConstRef(vdata));
@@ -1301,13 +1248,9 @@
                      iter->Valid(); iter->Next()) {
                     auto key = iter->key();
                     if (key.compare({(const char*)&bigend_end_vid, sizeof(bigend_end_vid)}) >= 0) {
-<<<<<<< HEAD
-                        make_kvs();
-=======
                         if (pre_vid != InvalidVid) {
                             make_kvs();
                         }
->>>>>>> 1583b066
                         throw_kvs_to_lmdb(std::move(kvs), std::move(vertex_property),
                                           std::move(edge_property));
                         all_kv_size = 0;
