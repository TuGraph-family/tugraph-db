# tcmalloc
option(LINK_TCMALLOC "Link tcmalloc if possible" ON)
if (LINK_TCMALLOC)
    find_path(GPERFTOOLS_INCLUDE_DIR NAMES gperftools/heap-profiler.h)
    find_library(GPERFTOOLS_LIBRARIES NAMES tcmalloc_and_profiler)
    if (GPERFTOOLS_INCLUDE_DIR AND GPERFTOOLS_LIBRARIES)
        set(CMAKE_CXX_FLAGS "-DBRPC_ENABLE_CPU_PROFILER")
        set(FMA_GPERFTOOLS_INCLUDE_DIR ${GPERFTOOLS_INCLUDE_DIR})
    else ()
        set(GPERFTOOLS_LIBRARIES "")
    endif ()
endif ()

# gflags
include(cmake/FindGFlags.cmake)

# leveldb
find_path(LEVELDB_INCLUDE_PATH NAMES leveldb/db.h)
find_library(LEVELDB_LIB NAMES leveldb)
if ((NOT LEVELDB_INCLUDE_PATH) OR (NOT LEVELDB_LIB))
    message(FATAL_ERROR "Fail to find leveldb")
endif ()

# protbuf
include(cmake/GenerateProtobuf.cmake)
GenerateProtobufCpp(${CMAKE_CURRENT_LIST_DIR}/protobuf
        PROTO_SRCS PROTO_HEADERS
        ${CMAKE_CURRENT_LIST_DIR}/protobuf/ha.proto
        ${CMAKE_CURRENT_LIST_DIR}/protobuf/tugraph_db_management.proto)

include_directories(${DEPS_INCLUDE_DIR})

# brpc
set(BRPC_LIB libbrpc.a)
set(BRAFT_LIB libbraft.a)

# faiss
include_directories(${PROJECT_SOURCE_DIR}/faiss)

############### liblgraph_server_lib ######################

set(TARGET_SERVER_LIB lgraph_server_lib)

add_library(${TARGET_SERVER_LIB} STATIC
        plugin/plugin_context.cpp
        plugin/python_plugin.cpp
        plugin/cpp_plugin.cpp
        server/bolt_handler.cpp
        server/bolt_server.cpp
        server/lgraph_server.cpp
        server/state_machine.cpp
        server/ha_state_machine.cpp
        server/db_management_client.cpp
        import/import_online.cpp
        import/import_v2.cpp
        import/import_v3.cpp
        import/graphar_parser.cpp
        restful/server/rest_server.cpp
        restful/server/stdafx.cpp
        http/http_server.cpp
        http/import_manager.cpp
        http/import_task.cpp
        http/algo_task.cpp
        ${PROTO_SRCS})

target_compile_options(${TARGET_SERVER_LIB} PUBLIC
        -DGFLAGS_NS=${GFLAGS_NS}
        -D__const__=
        -pipe
        -fPIC -fno-omit-frame-pointer)

if (NOT (CMAKE_SYSTEM_NAME STREQUAL "Darwin"))
    target_link_libraries(${TARGET_SERVER_LIB}
            PUBLIC
            lgraph
            lgraph_cypher_lib
            geax_isogql
            bolt
<<<<<<< HEAD
            gar
=======
            faiss
            faiss_env
>>>>>>> 6935e7b4
            # begin static linking
            -Wl,-Bstatic
            cpprest
            ${BRAFT_LIB}
            ${BRPC_LIB}
            ${PROTOBUF_LIBRARY}
            ${GFLAGS_LIBRARY}
            ${GPERFTOOLS_LIBRARIES}
            ${LEVELDB_LIB}
            snappy
            OpenSSL::ssl
            OpenSSL::crypto
            # end static linking
            -Wl,-Bdynamic
            dl
            c
            )
else ()
    target_link_libraries(${TARGET_SERVER_LIB}
            PUBLIC
            lgraph
            lgraph_cypher_lib
            ${BRAFT_LIB}
            ${BRPC_LIB}
            ${LEVELDB_LIB}
            ${PROTOBUF_LIBRARY}
            "-framework CoreFoundation"
            "-framework CoreGraphics"
            "-framework CoreData"
            "-framework CoreText"
            "-framework Security"
            "-framework Foundation"
            -Wl,-U,_MallocExtension_ReleaseFreeMemory
            -Wl,-U,_ProfilerStart
            -Wl,-U,_ProfilerStop
            gflags
            cpprest
            boost_thread
            boost_chrono
            gar
            profiler
            snappy
            pthread
            OpenSSL::ssl
            OpenSSL::crypto
            z
            )
endif ()

############### lgraph_server ######################

set(TARGET_SERVER lgraph_server)

add_executable(${TARGET_SERVER}
        server/server_main.cpp)

target_link_libraries(${TARGET_SERVER}
        ${TARGET_SERVER_LIB}
        librocksdb.a
        faiss
        faiss_env
)<|MERGE_RESOLUTION|>--- conflicted
+++ resolved
@@ -76,12 +76,9 @@
             lgraph_cypher_lib
             geax_isogql
             bolt
-<<<<<<< HEAD
             gar
-=======
             faiss
             faiss_env
->>>>>>> 6935e7b4
             # begin static linking
             -Wl,-Bstatic
             cpprest
