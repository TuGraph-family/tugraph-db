/**
 * Copyright 2022 AntGroup CO., Ltd.
 *
 * Licensed under the Apache License, Version 2.0 (the "License");
 * you may not use this file except in compliance with the License.
 * You may obtain a copy of the License at
 *
 * http://www.apache.org/licenses/LICENSE-2.0
 *
 * Unless required by applicable law or agreed to in writing, software
 * distributed under the License is distributed on an "AS IS" BASIS,
 * WITHOUT WARRANTIES OR CONDITIONS OF ANY KIND, either express or implied.
 */
#include <boost/algorithm/string.hpp>
#include "db/galaxy.h"
#include "core/index_manager.h"
#include "core/lightning_graph.h"
#include "import/import_config_parser.h"
#include "fma-common/hardware_info.h"
#include "core/vector_index_manager.h"

namespace lgraph {
thread_local bool LightningGraph::in_transaction_ = false;

LightningGraph::LightningGraph(const DBConfig& conf) : config_(conf) { Open(); }

LightningGraph::~LightningGraph() { Close(); }

void LightningGraph::Close() {
    _HoldWriteLock(meta_lock_);
    fulltext_index_.reset();
    index_manager_.reset();
    graph_.reset();
    store_.reset();
}

Transaction LightningGraph::CreateWriteTxn(bool optimistic) {
    return Transaction(false, optimistic, this);
}

void LightningGraph::DropAllData() {
    _HoldWriteLock(meta_lock_);
    {
        Transaction txn = CreateWriteTxn();
        auto s = schema_.GetScopedRef();
        s->v_schema_manager.Clear(txn.GetTxn());
        s->e_schema_manager.Clear(txn.GetTxn());
        graph_->Drop(txn.GetTxn());
        store_->DropAll(txn.GetTxn());
        txn.Commit();
    }
    if (fulltext_index_) {
        fulltext_index_->Clear();
        fulltext_index_.reset();
    }
    /* state reset */
    index_manager_.reset();
    graph_.reset();
    store_.reset();
    Open();
}

void LightningGraph::DropAllVertex() {
    try {
        _HoldWriteLock(meta_lock_);
        Transaction txn = CreateWriteTxn(false);
        ScopedRef<SchemaInfo> curr_schema = schema_.GetScopedRef();
        // clear indexes
        auto [indexes, composite_indexes] = index_manager_->ListAllIndexes(txn.GetTxn());
        for (auto& idx : indexes) {
            auto v_schema = curr_schema->v_schema_manager.GetSchema(idx.label);
            auto e_schema = curr_schema->e_schema_manager.GetSchema(idx.label);
            FMA_DBG_ASSERT(v_schema || e_schema);
            if (v_schema) {
                auto ext = v_schema->GetFieldExtractor(idx.field);
                FMA_DBG_ASSERT(ext);
                ext->GetVertexIndex()->Clear(txn.GetTxn());
            }
            if (e_schema) {
                auto ext = e_schema->GetFieldExtractor(idx.field);
                FMA_DBG_ASSERT(ext);
                ext->GetEdgeIndex()->Clear(txn.GetTxn());
            }
        }
        for (auto& idx : composite_indexes) {
            auto v_schema = curr_schema->v_schema_manager.GetSchema(idx.label);
            FMA_DBG_ASSERT(v_schema);
            if (v_schema) {
                v_schema->GetCompositeIndex(idx.fields)->Clear(txn.GetTxn());
            }
        }
        // clear detached property data
        for (auto& name : curr_schema->v_schema_manager.GetAllLabels()) {
            auto s = curr_schema->v_schema_manager.GetSchema(name);
            if (s->DetachProperty()) {
                s->GetPropertyTable().Drop(txn.GetTxn());
            }
        }
        for (auto& name : curr_schema->e_schema_manager.GetAllLabels()) {
            auto s = curr_schema->e_schema_manager.GetSchema(name);
            if (s->DetachProperty()) {
                s->GetPropertyTable().Drop(txn.GetTxn());
            }
        }
        // clear graph data
        graph_->Drop(txn.GetTxn());
        // clear count data
        graph_->DeleteAllCount(txn.GetTxn());
        txn.Commit();
    } catch (std::exception& e) {
        LOG_WARN() << "Failed to drop all vertex : " << e.what();
    }
}

void LightningGraph::GetDBStat(size_t& msize, size_t& next_vid) {
    Transaction txn = CreateReadTxn();
    size_t height = 0;
    store_->DumpStat(txn.GetTxn(), msize, height);
    next_vid = graph_->GetNextVid(txn.GetTxn());
}

size_t LightningGraph::GetNumVertices() {
    Transaction txn = CreateReadTxn();
    return graph_->GetLooseNumVertex(txn.GetTxn());
}

/**
 * Adds a label
 *
 * \param   label       The label.
 * \param   n_fields    Number of fields for this label.
 * \param   fds         The FieldDefs.
 * \param   is_vertex   True if this is vertex label, otherwise
 *          it is edge label.
 * \param   primary_field The vertex primary property, must be
 *          set when is_vertex is true
 * \param   edge_constraints The edge constraints, can be set
 *          when is_vertex is false
 *
 * \return  True if it succeeds, false if the label already exists. Throws exception on error.
 */
bool LightningGraph::AddLabel(const std::string& label, size_t n_fields, const FieldSpec* fds,
                              bool is_vertex, const LabelOptions& options) {
    // check that label and field names are legal
    lgraph::CheckValidLabelName(label);
    lgraph::CheckValidFieldNum(n_fields);

    std::set<std::string> unique_fds;
    for (size_t i = 0; i < n_fields; i++) {
        using namespace import_v2;
        if (fds[i].name == KeyWordFunc::GetStrFromKeyWord(KeyWord::SKIP) ||
            fds[i].name == KeyWordFunc::GetStrFromKeyWord(KeyWord::SRC_ID) ||
            fds[i].name == KeyWordFunc::GetStrFromKeyWord(KeyWord::DST_ID)) {
            THROW_CODE(InputError,
                R"(Label[{}]: Property name cannot be "SKIP" or "SRC_ID" or "DST_ID")", label);
        }
        auto ret = unique_fds.insert(fds[i].name);
        if (!ret.second)
            THROW_CODE(InputError,
                "Label[{}]: Duplicate property definition: [{}]", label, fds[i].name);
    }

    // check constraints
    if (is_vertex) {
        const auto& primary_field = dynamic_cast<const VertexOptions&>(options).primary_field;
        if (n_fields == 0)
            THROW_CODE(InputError, "Vertex[{}]: Schema must have properties", label);
        if (primary_field.empty())
            THROW_CODE(InputError, "Vertex[{}]: Schema must specify the primary property", label);
        bool found = false;
        for (size_t i = 0; i < n_fields; i++) {
            if (fds[i].name != primary_field) continue;
            found = true;
            if (fds[i].optional)
                THROW_CODE(InputError, "Vertex[{}]: Primary property can not be optional", label);
        }
        if (!found) THROW_CODE(InputError, "Vertex[{}]: No primary property found", label);
    } else {
        const auto& edge_constraints = dynamic_cast<const EdgeOptions&>(options).edge_constraints;
        auto temp = edge_constraints;
        std::sort(temp.begin(), temp.end());
        auto iter = std::unique(temp.begin(), temp.end());
        if (iter != temp.end()) {
            THROW_CODE(InputError, "Duplicate constraints: [{}, {}]", iter->first, iter->second);
        }
        ScopedRef<SchemaInfo> schema = schema_.GetScopedRef();
        auto schema_info = schema.Get();
        for (auto& constraint : edge_constraints) {
            for (auto& vertex_label : {constraint.first, constraint.second}) {
                if (!schema_info->v_schema_manager.GetSchema(vertex_label)) {
                    THROW_CODE(InputError, "No such vertex label: {}", vertex_label);
                }
            }
        }
    }
    for (size_t i = 0; i < n_fields; i++) {
        auto& fn = fds[i].name;
        lgraph::CheckValidFieldName(fn);
    }
    // Need to hold a write lock here since if two threads tries to add label concurrently, data
    // race to schema_ may happen.
    _HoldWriteLock(meta_lock_);
    Transaction txn = CreateWriteTxn(false);
    ScopedRef<SchemaInfo> curr_schema = schema_.GetScopedRef();
    std::unique_ptr<SchemaInfo> new_schema(new SchemaInfo(*curr_schema.Get()));
    SchemaManager* sm = is_vertex ? &new_schema->v_schema_manager : &new_schema->e_schema_manager;
    lgraph::CheckValidLabelNum(new_schema->v_schema_manager.GetAllLabels().size() +
                               new_schema->e_schema_manager.GetAllLabels().size() + 1);
    bool r = sm->AddLabel(txn.GetTxn(), is_vertex, label, n_fields, fds, options);
    if (r && is_vertex) {
        // add vertex primary index
        Schema* schema = sm->GetSchema(label);
        FMA_DBG_ASSERT(schema);
        const auto& primary_field = dynamic_cast<const VertexOptions&>(options).primary_field;
        const _detail::FieldExtractor* extractor = schema->GetFieldExtractor(primary_field);
        FMA_DBG_ASSERT(extractor);
        std::unique_ptr<VertexIndex> index;
        index_manager_->AddVertexIndex(txn.GetTxn(), label, primary_field, extractor->Type(),
                                       IndexType::GlobalUniqueIndex, index);
        index->SetReady();
        schema->MarkVertexIndexed(extractor->GetFieldId(), index.release());
    }
    if (r) {
        Schema* schema = sm->GetSchema(label);
        FMA_DBG_ASSERT(schema);
        if (schema->DetachProperty()) {
            std::unique_ptr<KvTable> table;
            if (is_vertex) {
                std::string prefix = _detail::VERTEX_PROPERTY_TABLE_PREFIX;
                table = store_->OpenTable(txn.GetTxn(), prefix + label, true,
                                          ComparatorDesc::DefaultComparator());
            } else {
                std::string prefix = _detail::EDGE_PROPERTY_TABLE_PREFIX;
                table = store_->OpenTable(txn.GetTxn(), prefix + label, true,
                                          ComparatorDesc::DefaultComparator());
            }
            schema->SetPropertyTable(std::move(table));
        }

        // refill `EdgeConstraintsLids` with right vertex label id.
        new_schema->e_schema_manager.RefreshEdgeConstraintsLids(
            new_schema->v_schema_manager);
        txn.Commit();
        schema_.Assign(new_schema.release());
    }
    return r;
}

/**
 * Adds a label
 *
 * \param   label       The label name.
 * \param   fds         The FieldDefs.
 * \param   is_vertex   True if this is vertex label, otherwise
 *          it is edge label.
 * \param   primary_field The vertex primary property, must be
 *          set when is_vertex is true
 * \param   edge_constraints The edge constraints, can be set
 *          when is_vertex is false
 *
 * \return  True if it succeeds, false if the label already exists. Throws exception on error.
 */
bool LightningGraph::AddLabel(const std::string& label, const std::vector<FieldSpec>& fds,
                              bool is_vertex, const LabelOptions& options) {
    return AddLabel(label, fds.size(), fds.data(), is_vertex, options);
}

bool LightningGraph::DelLabel(const std::string& label, bool is_vertex, size_t* n_modified) {
    LOG_INFO() << "Deleting " << (is_vertex ? "vertex" : "edge") << " label ["
                             << label << "]";
    _HoldWriteLock(meta_lock_);
    size_t commit_size = 4096;
    // check that label and field names are legal
    lgraph::CheckValidLabelName(label);
    Transaction txn = CreateWriteTxn(false);
    ScopedRef<SchemaInfo> curr_schema_info = schema_.GetScopedRef();
    SchemaManager* curr_sm =
        is_vertex ? &curr_schema_info->v_schema_manager : &curr_schema_info->e_schema_manager;
    Schema* schema = curr_sm->GetSchema(label);
    if (!schema) return false;
    std::unique_ptr<SchemaInfo> new_schema(new SchemaInfo(*curr_schema_info.Get()));
    LabelId lid = schema->GetLabelId();
    size_t modified = 0;
    if (schema->DetachProperty()) {
        auto table_name = schema->GetPropertyTable().Name();
        LOG_INFO() << FMA_FMT("begin to scan detached table: {}", table_name);
        auto kv_iter = schema->GetPropertyTable().GetIterator(txn.GetTxn());
        for (kv_iter->GotoFirstKey(); kv_iter->IsValid(); kv_iter->Next()) {
            if (is_vertex) {
                auto vid = graph::KeyPacker::GetVidFromPropertyTableKey(kv_iter->GetKey());
                auto on_edge_deleted = [&curr_schema_info, &txn, vid]
                    (bool is_out_edge, const graph::EdgeValue& edge_value){
                    for (size_t i = 0; i < edge_value.GetEdgeCount(); i++) {
                        const auto& data = edge_value.GetNthEdgeData(i);
                        auto edge_schema = curr_schema_info->e_schema_manager.GetSchema(data.lid);
                        FMA_ASSERT(edge_schema);
                        if (is_out_edge) {
                            Value property(data.prop, data.psize);
                            if (edge_schema->DetachProperty()) {
                                property = edge_schema->GetDetachedEdgeProperty(
                                    txn.GetTxn(), {vid, data.vid, data.lid, data.tid, data.eid});
                            }
                            EdgeUid euid{vid, data.vid, data.lid, data.tid, data.eid};
                            edge_schema->DeleteEdgeIndex(txn.GetTxn(), euid, property);
                            if (edge_schema->DetachProperty()) {
                                edge_schema->DeleteDetachedEdgeProperty(txn.GetTxn(), euid);
                            }
                            txn.GetEdgeDeltaCount()[data.lid]--;
                        } else {
                            if (vid == data.vid) {
                                // The in edge directing to self is already included
                                // in the out edges skip to avoid double deleting
                                continue;
                            }
                            Value property(data.prop, data.psize);
                            if (edge_schema->DetachProperty()) {
                                property = edge_schema->GetDetachedEdgeProperty(
                                    txn.GetTxn(), {data.vid, vid, data.lid, data.tid, data.eid});
                            }
                            EdgeUid euid{data.vid, vid, data.lid, data.tid, data.eid};
                            edge_schema->DeleteEdgeIndex(txn.GetTxn(), euid, property);
                            if (edge_schema->DetachProperty()) {
                                edge_schema->DeleteDetachedEdgeProperty(txn.GetTxn(), euid);
                            }
                            txn.GetEdgeDeltaCount()[data.lid]--;
                        }
                    }
                };
                bool r = graph_->DeleteVertex(txn.GetTxn(), vid, on_edge_deleted);
                FMA_DBG_ASSERT(r);
            } else {
                auto euid = graph::KeyPacker::GetEuidFromPropertyTableKey(
                    kv_iter->GetKey(), schema->GetLabelId());
                bool r = graph_->DeleteEdge(txn.GetTxn(), euid);
                FMA_DBG_ASSERT(r);
            }
            modified++;
            if (modified % 1000000 == 0) {
                LOG_INFO() << "modified: " << modified;
            }
        }
        LOG_INFO() << "modified: " << modified;
        kv_iter.reset();
        LOG_INFO() << FMA_FMT("end to scan detached table: {}", table_name);

        // delete index table
        auto indexed_fids = schema->GetIndexedFields();
        for (auto& fid : indexed_fids) {
            if (is_vertex) {
                index_manager_->DeleteVertexIndex(txn.GetTxn(), label,
                                                  schema->GetFieldExtractor(fid)->Name());
            } else {
                index_manager_->DeleteEdgeIndex(txn.GetTxn(), label,
                                                schema->GetFieldExtractor(fid)->Name());
            }
        }
        // delete detached property table
        schema->GetPropertyTable().Delete(txn.GetTxn());
    } else if (is_vertex) {  // now delete every node/edge that has this label
        std::vector<VertexIndex*> indexes;
        auto indexed_fids = schema->GetIndexedFields();
        for (auto fid : indexed_fids) {
            indexes.push_back(schema->GetFieldExtractor(fid)->GetVertexIndex());
        }
        // get unique index
        VertexIndex* unique_idx = nullptr;
        for (auto& idx : indexes)
            if (idx->IsUnique()) {
                unique_idx = idx;
                break;
            }
        // try and see if we should use bit set
        size_t mem_size = fma_common::HardwareInfo::GetAvailableMemory();
        VertexId start_vid, end_vid;
        txn.GetStartAndEndVid(start_vid, end_vid);
        size_t nv = (size_t)(end_vid - start_vid);
        bool use_bitset = (mem_size > nv / 4);
        if (use_bitset) {
            // if mem_size larger than 2 times size of bit set size, we can use a bit set
            std::vector<bool> match_label(nv, false);
            // if has unique index, check size
            size_t n_labeled = 0;
            if (unique_idx) {
                for (auto iit = unique_idx->GetUnmanagedIterator(txn.GetTxn(), Value(), Value());
                     iit.IsValid(); iit.Next()) {
                    match_label[iit.GetVid() - start_vid] = true;
                    n_labeled++;
                }
            } else {
                // otherwise, do a full scan
                for (auto vit = txn.GetVertexIterator(); vit.IsValid(); vit.Next()) {
                    if (txn.GetVertexLabelId(vit) == lid) {
                        match_label[vit.GetId() - start_vid] = true;
                        n_labeled++;
                    }
                }
            }
            // if this label comprises a big fraction of all vertexes, use a scan-and-delete
            if (n_labeled * 10 >= nv) {
                graph_->_ScanAndDelete(
                    *store_, txn.GetTxn(),
                    [&](graph::VertexIterator& vit) {
                        return match_label[vit.GetId() - start_vid];
                    },  // should delete this node
                    [&](graph::InEdgeIterator& vit) {
                        return match_label[vit.GetSrc() - start_vid];
                    },  // should delete this in-edge
                    [&](graph::OutEdgeIterator& vit) {
                        return match_label[vit.GetDst() - start_vid];
                    },  // should delete this out-edge
                    modified);
            } else {
                // otherwise, delete the vertexes one by one
                for (size_t i = 0; i < match_label.size(); i++) {
                    if (match_label[i]) {
                        bool r = graph_->DeleteVertex(txn.GetTxn(), start_vid + (VertexId)i);
                        FMA_ASSERT(r);
                        modified++;
                        if (modified != 0 && modified % commit_size == 0) {
                            txn.Commit();
                            txn = CreateWriteTxn(false);
                        }
                    }
                }
            }
            FMA_DBG_CHECK_EQ(modified, n_labeled);
        } else {  // if (use_bitset)
            if (unique_idx && unique_idx->GetNumKeys(txn.GetTxn()) * 10 < nv) {
                // use unique_idx and delete vertexes one by one
                for (auto iit = unique_idx->GetUnmanagedIterator(txn.GetTxn(), Value(), Value());
                     iit.IsValid(); iit.Next()) {
                    bool r = graph_->DeleteVertex(txn.GetTxn(), iit.GetVid());
                    FMA_DBG_ASSERT(r);
                    modified++;
                    if (modified != 0 && modified % commit_size == 0) {
                        txn.Commit();
                        txn = CreateWriteTxn(false);
                    }
                }
                FMA_DBG_CHECK_EQ(modified, unique_idx->GetNumKeys(txn.GetTxn()));
            } else {
                // no bitset, no index
                graph_->_ScanAndDelete(
                    *store_, txn.GetTxn(),
                    [lid, &txn](graph::VertexIterator& vit) {
                        return txn.GetVertexLabelId(vit) == lid;
                    },
                    [lid, &txn](graph::InEdgeIterator& eit) {
                        // src might have just been deleted
                        auto vit = txn.GetVertexIterator(eit.GetSrc());
                        return !vit.IsValid() || txn.GetVertexLabelId(vit) == lid;
                    },
                    [lid, &txn](graph::OutEdgeIterator& eit) {
                        // dst might have just been deleted
                        auto vit = txn.GetVertexIterator(eit.GetDst());
                        return !vit.IsValid() || txn.GetVertexLabelId(vit) == lid;
                    },
                    modified);
            }
        }
        // delete indexes
        std::unique_ptr<SchemaInfo> schema_with_no_index(new SchemaInfo(*curr_schema_info.Get()));
        Schema* to_unindex = schema_with_no_index->v_schema_manager.GetSchema(lid);
        for (auto& fid : indexed_fids) {
            index_manager_->DeleteVertexIndex(txn.GetTxn(), label,
                                              schema->GetFieldExtractor(fid)->Name());
            to_unindex->UnVertexIndex(fid);
        }
    } else {
        // this is edge label, just scan and delete edges
        graph_->_ScanAndDelete(
            *store_, txn.GetTxn(), nullptr,
            [lid, &txn](graph::InEdgeIterator& eit) { return txn.GetEdgeLabelId(eit) == lid; },
            [lid, &txn](graph::OutEdgeIterator& eit) { return txn.GetEdgeLabelId(eit) == lid; },
            modified);

        auto indexed_fids = schema->GetIndexedFields();
        std::unique_ptr<SchemaInfo> schema_with_no_index(new SchemaInfo(*curr_schema_info.Get()));
        Schema* to_unedgeindex = schema_with_no_index->e_schema_manager.GetSchema(lid);
        for (auto& fid : indexed_fids) {
            index_manager_->DeleteEdgeIndex(txn.GetTxn(), label,
                                            schema->GetFieldExtractor(fid)->Name());
            to_unedgeindex->UnEdgeIndex(fid);
        }
    }
    // finally delete this label
    SchemaManager* new_sm =
        is_vertex ? &new_schema->v_schema_manager : &new_schema->e_schema_manager;
    bool r = new_sm->DeleteLabel(txn.GetTxn(), label);
    if (is_vertex) {
        // refill `EdgeConstraintsLids` with right vertex label id.
        new_schema->e_schema_manager.RefreshEdgeConstraintsLids(
            new_schema->v_schema_manager);
    }
    if (is_vertex) {
        txn.GetVertexLabelDelete().emplace(lid);
    } else {
        txn.GetEdgeLabelDelete().emplace(lid);
    }
    txn.Commit();
    // delete fulltext index if has any
    if (fulltext_index_) {
        fulltext_index_->DeleteLabel(is_vertex, schema->GetLabelId());
        fulltext_index_->Commit();
    }
    // assign new schema before commit, so that
    schema_.Assign(new_schema.release());
    store_->Flush();
    if (n_modified) *n_modified = modified;
    return r;
}

#define PERIODIC_COMMIT 0

template <typename GenNewSchema, typename MakeNewProp, typename ModifyIndex>
bool LightningGraph::_AlterLabel(
    bool is_vertex, const std::string& label,
    const GenNewSchema& gen_new_schema,                // std::function<Schema(Schema*)>
    const MakeNewProp& make_new_prop_and_destroy_old,  // std::function<Value(const Value&, Schema*,
                                                       // Schema*, Transaction&)>
    // std::function<void(Schema*, Schema*, CleanupActions&, Transaction&)>
    const ModifyIndex& modify_index,
    size_t* n_modified, size_t commit_size) {
    LOG_DEBUG() << "_AlterLabel(batch_size=" << commit_size << ")";
    _HoldWriteLock(meta_lock_);
    Transaction txn = CreateWriteTxn(false);
    ScopedRef<SchemaInfo> curr_schema_info = schema_.GetScopedRef();
    SchemaManager* curr_sm =
        is_vertex ? &curr_schema_info->v_schema_manager : &curr_schema_info->e_schema_manager;
    Schema* curr_schema = curr_sm->GetSchema(label);
    if (!curr_schema) return false;
    // copy schema
    std::unique_ptr<SchemaInfo> new_schema_info(new SchemaInfo(*curr_schema_info.Get()));
    std::unique_ptr<SchemaInfo> backup_schema(new SchemaInfo(*curr_schema_info.Get()));
    CleanupActions rollback_actions;

    SchemaManager* new_sm =
        is_vertex ? &new_schema_info->v_schema_manager : &new_schema_info->e_schema_manager;
    LabelId new_lid = new_sm->AlterLabel(txn.GetTxn(), label, gen_new_schema(curr_schema));
    Schema* new_schema = new_sm->GetSchema(new_lid);

    // TODO(hct): commit periodically to avoid too large transaction
    // Problem: If an exception occurs during vertex/edge update, we cannot rollback the committed
    // changes. We need a way to guarantee data consistency.

    // modify vertexes and edges
    size_t modified = 0;
    size_t n_committed = 0;
    LabelId curr_lid = curr_schema->GetLabelId();
    if (curr_schema->DetachProperty()) {
        auto table_name = curr_schema->GetPropertyTable().Name();
        LOG_INFO() << FMA_FMT("begin to scan detached table: {}", table_name);
        auto kv_iter = curr_schema->GetPropertyTable().GetIterator(txn.GetTxn());
        for (kv_iter->GotoFirstKey(); kv_iter->IsValid(); kv_iter->Next()) {
            auto prop = kv_iter->GetValue();
            Value new_prop = make_new_prop_and_destroy_old(prop, curr_schema, new_schema, txn);
            kv_iter->SetValue(new_prop);
            modified++;
            if (modified % 1000000 == 0) {
                LOG_INFO() << "modified: " << modified;
            }
        }
        LOG_INFO() << "modified: " << modified;
        kv_iter.reset();
        LOG_INFO() << FMA_FMT("end to scan detached table: {}", table_name);
    } else if (is_vertex) {
        // scan and modify the vertexes
        std::unique_ptr<lgraph::graph::VertexIterator> vit(
            new graph::VertexIterator(graph_->GetUnmanagedVertexIterator(&txn.GetTxn())));
        while (vit->IsValid()) {
            Value prop = vit->GetProperty();
            if (curr_sm->GetRecordLabelId(prop) == curr_lid) {
                modified++;
                Value new_prop = make_new_prop_and_destroy_old(
                    prop, curr_schema, new_schema, txn);
                vit->RefreshContentIfKvIteratorModified();
                vit->SetProperty(new_prop);
                if (modified - n_committed >= commit_size) {
#if PERIODIC_COMMIT
                    VertexId vid = vit->GetId();
                    vit.reset();
                    txn.Commit();
                    n_committed = modified;
                    FMA_LOG() << "Committed " << n_committed << " changes.";
                    txn = CreateWriteTxn(false, false, false);
                    vit.reset(new lgraph::graph::VertexIterator(
                        graph_->GetUnmanagedVertexIterator(&txn.GetTxn(), vid, true)));
#else
                    n_committed = modified;
                    LOG_INFO() << "Made " << n_committed << " changes.";
#endif
                }
            }
            vit->Next();
        }
    } else {
        // scan and modify
        std::unique_ptr<lgraph::graph::VertexIterator> vit(
            new lgraph::graph::VertexIterator(graph_->GetUnmanagedVertexIterator(&txn.GetTxn())));
        while (vit->IsValid()) {
            for (auto eit = vit->GetOutEdgeIterator(); eit.IsValid(); eit.Next()) {
                if (eit.GetLabelId() == curr_lid) {
                    modified++;
                    Value property = eit.GetProperty();
                    Value new_prop = make_new_prop_and_destroy_old(property, curr_schema,
                                                                   new_schema, txn);
                    eit.RefreshContentIfKvIteratorModified();
                    eit.SetProperty(new_prop);
                }
            }
            vit->RefreshContentIfKvIteratorModified();
            for (auto eit = vit->GetInEdgeIterator(); eit.IsValid(); eit.Next()) {
                if (eit.GetLabelId() == curr_lid) {
                    Value property = eit.GetProperty();
                    Value new_prop =
                        make_new_prop_and_destroy_old(property, curr_schema, new_schema, txn);
                    eit.RefreshContentIfKvIteratorModified();
                    eit.SetProperty(new_prop);
                }
            }
            vit->RefreshContentIfKvIteratorModified();
            if (modified - n_committed >= commit_size) {
#if PERIODIC_COMMIT
                VertexId vid = vit->GetId();
                vit.reset();
                txn.Commit();
                n_committed = modified;
                FMA_LOG() << "Committed " << n_committed << " changes.";
                txn = CreateWriteTxn(false, false, false);
                vit.reset(new lgraph::graph::VertexIterator(
                    graph_->GetUnmanagedVertexIterator(&txn.GetTxn(), vid, true)));
#else
                n_committed = modified;
                LOG_INFO() << "Made " << n_committed << " changes.";
#endif
            }
            vit->Next();
        }
    }
    modify_index(curr_schema, new_schema, rollback_actions, txn);

    // assign new schema and commit
    schema_.Assign(new_schema_info.release());
    rollback_actions.Emplace([&]() { schema_.Assign(backup_schema.release()); });
    txn.Commit();
    if (n_modified) *n_modified = modified;
    rollback_actions.CancelAll();
    return true;
}

/* edge_constraints can only append, no delete allowed */
bool LightningGraph::ClearEdgeConstraints(const std::string& edge_label) {
    _HoldWriteLock(meta_lock_);
    Transaction txn = CreateWriteTxn(false);
    ScopedRef<SchemaInfo> curr_schema_info = schema_.GetScopedRef();
    std::unique_ptr<SchemaInfo> new_schema_info(new SchemaInfo(*curr_schema_info.Get()));
    Schema* e_schema = new_schema_info->e_schema_manager.GetSchema(edge_label);
    if (!e_schema) {
        THROW_CODE(InputError, "No such edge label: " + edge_label);
    }
    Schema new_e_schema(*e_schema);
    new_e_schema.SetEdgeConstraints(EdgeConstraints());
    new_schema_info->e_schema_manager.AlterLabel(txn.GetTxn(), edge_label, new_e_schema);
    new_schema_info->e_schema_manager.RefreshEdgeConstraintsLids(new_schema_info->v_schema_manager);
    txn.Commit();
    // assign new schema
    schema_.Assign(new_schema_info.release());
    return true;
}

bool LightningGraph::AddEdgeConstraints(const std::string& edge_label,
                                             const EdgeConstraints& constraints) {
    {
        // check empty
        if (constraints.empty()) {
            THROW_CODE(InputError, "Constraints are empty");
        }
        // check duplicate
        auto temp = constraints;
        std::sort(temp.begin(), temp.end());
        auto iter = std::unique(temp.begin(), temp.end());
        if (iter != temp.end()) {
            THROW_CODE(InputError, "Duplicate constraints: [{}, {}]", iter->first, iter->second);
        }
    }
    _HoldWriteLock(meta_lock_);
    Transaction txn = CreateWriteTxn(false);
    ScopedRef<SchemaInfo> curr_schema_info = schema_.GetScopedRef();
    std::unique_ptr<SchemaInfo> new_schema_info(new SchemaInfo(*curr_schema_info.Get()));
    Schema* e_schema = new_schema_info->e_schema_manager.GetSchema(edge_label);
    if (!e_schema) {
        THROW_CODE(InputError, "No such edge label: " + edge_label);
    }
    Schema new_e_schema(*e_schema);
    EdgeConstraints ecs = new_e_schema.GetEdgeConstraints();
    if (ecs.empty()) {
        THROW_CODE(InputError, "Failed to add constraint: "
            "edge[{}] constraints are empty", edge_label);
    }
    for (auto& ec : constraints) {
        for (auto& vertex_label : {ec.first, ec.second}) {
            if (!new_schema_info->v_schema_manager.GetSchema(vertex_label)) {
                THROW_CODE(InputError, "No such vertex label: {}", vertex_label);
            }
        }
        auto iter = std::find_if(ecs.begin(), ecs.end(),
                                 [&ec](auto &item){return ec == item;});
        if (iter != ecs.end()) {
            THROW_CODE(InputError, "Failed to add constraint: "
                "constraint [{},{}] already exist", ec.first, ec.second);
        }
    }
    ecs.insert(ecs.end(), constraints.begin(), constraints.end());
    new_e_schema.SetEdgeConstraints(ecs);
    new_schema_info->e_schema_manager.AlterLabel(txn.GetTxn(), edge_label, new_e_schema);
    new_schema_info->e_schema_manager.RefreshEdgeConstraintsLids(new_schema_info->v_schema_manager);
    txn.Commit();
    // assign new schema
    schema_.Assign(new_schema_info.release());
    return true;
}

bool LightningGraph::AlterLabelModEdgeConstraints(const std::string& label,
                                                  const EdgeConstraints& edge_constraints) {
    _HoldReadLock(meta_lock_);
    Transaction txn = CreateWriteTxn(false);
    ScopedRef<SchemaInfo> curr_schema_info = schema_.GetScopedRef();
    std::unique_ptr<SchemaInfo> new_schema_info(new SchemaInfo(*curr_schema_info.Get()));
    std::unique_ptr<SchemaInfo> backup_schema(new SchemaInfo(*curr_schema_info.Get()));
    Schema* curr_schema = curr_schema_info->e_schema_manager.GetSchema(label);
    if (!curr_schema) return false;
    {
        // Check if new edge_constraints contain old ones
        EdgeConstraints old_ec = curr_schema->GetEdgeConstraints();
        EdgeConstraints new_ec = edge_constraints;
        std::sort(old_ec.begin(), old_ec.end());
        std::sort(new_ec.begin(), new_ec.end());
        auto old_p = old_ec.begin();
        auto new_p = new_ec.begin();
        while (old_p != old_ec.end() && new_p != new_ec.end()) {
            if ((*old_p) == (*new_p)) {
                old_p++;
            } else {
                new_p++;
            }
        }
        if (old_p != old_ec.end()) return false;
    }
    Schema new_schema(*curr_schema);
    new_schema.SetEdgeConstraints(edge_constraints);
    new_schema_info->e_schema_manager.AlterLabel(txn.GetTxn(), label, new_schema);

    CleanupActions rollback_actions;
    // assign new schema and commit
    schema_.Assign(new_schema_info.release());
    rollback_actions.Emplace([&]() { schema_.Assign(backup_schema.release()); });
    txn.Commit();
    rollback_actions.CancelAll();
    return true;
}

bool LightningGraph::AlterLabelDelFields(const std::string& label,
                                         const std::vector<std::string>& del_fields_,
                                         bool is_vertex, size_t* n_modified) {
    LOG_INFO() << FMA_FMT("Deleting fields {} from {} label [{}].", del_fields_,
                                        is_vertex ? "vertex" : "edge", label);
    _HoldReadLock(meta_lock_);
    // make unique
    std::vector<std::string> del_fields(del_fields_);
    std::sort(del_fields.begin(), del_fields.end());
    del_fields.erase(std::unique(del_fields.begin(), del_fields.end()), del_fields.end());
    if (del_fields.empty()) THROW_CODE(InputError, "No fields specified.");

    // get fids of the fields in new schema
    std::vector<size_t> new_fids;
    std::vector<size_t> old_field_pos;
    std::vector<const _detail::FieldExtractor*> blob_deleted_fes;

    // make new schema
    auto setup_and_gen_new_schema = [&](Schema* curr_schema) -> Schema {
        Schema new_schema(*curr_schema);
        new_schema.DelFields(del_fields);
        size_t n_new_fields = new_schema.GetNumFields();
        for (size_t i = 0; i < n_new_fields; i++) new_fids.push_back(i);
        // setup auxiliary data
        for (size_t i = 0; i < n_new_fields; i++)
            old_field_pos.push_back(
                curr_schema->GetFieldId(new_schema.GetFieldExtractor(i)->Name()));
        for (auto& f : del_fields) {
            auto* extractor = curr_schema->GetFieldExtractor(f);
            if (extractor->Type() == FieldType::BLOB) {
                blob_deleted_fes.push_back(extractor);
            }
        }
        return new_schema;
    };

    // modify vertexes and edges
    auto make_new_prop_and_destroy_old = [&](const Value& old_prop, Schema* curr_schema,
                                             Schema* new_schema, Transaction& txn) {
        // recreate property
        Value new_prop = new_schema->CreateEmptyRecord(old_prop.Size());
        new_schema->CopyFieldsRaw(new_prop, new_fids, curr_schema, old_prop, old_field_pos);
        if (blob_deleted_fes.empty()) return new_prop;
        // delete large blobs if necessary
        Value old_prop_copy;  // copy the old property in case write ops invalidates pointer
        if (!blob_deleted_fes.empty()) old_prop_copy.Copy(old_prop.Data(), old_prop.Size());
        for (auto& fe : blob_deleted_fes) {
            const Value& v = fe->GetConstRef(old_prop_copy);
            if (BlobManager::IsLargeBlob(v)) {
                BlobManager::BlobKey key = BlobManager::GetLargeBlobKey(v);
                blob_manager_->Delete(txn.GetTxn(), key);
            }
        }
        return new_prop;
    };

    auto delete_indexes = [&](Schema* curr_schema, Schema* new_schema,
                              CleanupActions& rollback_actions, Transaction& txn) {
        // delete the indexes
        auto fids = curr_schema->GetFieldIds(del_fields);
        // delete indexes if necessary
        for (auto& f : fids) {
            auto* extractor = curr_schema->GetFieldExtractor(f);
            if (extractor->GetVertexIndex()) {
                // delete vertex index
                index_manager_->DeleteVertexIndex(txn.GetTxn(), label, extractor->Name());
            } else if (extractor->GetEdgeIndex()) {
                // delete edge index
                index_manager_->DeleteEdgeIndex(txn.GetTxn(), label, extractor->Name());
            } else if (extractor->FullTextIndexed()) {
                // delete fulltext index
                index_manager_->DeleteFullTextIndex(txn.GetTxn(), is_vertex, label,
                                                    extractor->Name());
            }
        }
        auto composite_index_key = curr_schema->GetRelationalCompositeIndexKey(fids);
        for (const auto &cidx : composite_index_key) {
            index_manager_->DeleteVertexCompositeIndex(txn.GetTxn(), label, cidx);
        }
    };

    return _AlterLabel(is_vertex, label, setup_and_gen_new_schema, make_new_prop_and_destroy_old,
                       delete_indexes, n_modified, 100000);
}

bool LightningGraph::AlterLabelAddFields(const std::string& label,
                                         const std::vector<FieldSpec>& to_add,
                                         const std::vector<FieldData>& default_values,
                                         bool is_vertex, size_t* n_modified) {
    LOG_INFO() << FMA_FMT("Adding fields {} with values {} to {} label [{}].", to_add,
                                        default_values, is_vertex ? "vertex" : "edge", label);
    _HoldReadLock(meta_lock_);
    if (to_add.empty()) THROW_CODE(InputError, "No fields specified.");
    if (to_add.size() != default_values.size())
        THROW_CODE(InputError, "Number of fields and default values are not equal.");
    // de-duplicate
    {
        std::unordered_set<std::string> s;
        for (auto& f : to_add) {
            if (s.find(f.name) != s.end())
                THROW_CODE(InputError, "Field [{}] is defined more than once.", f.name);
            s.insert(f.name);
        }
    }
    // check input
    {
        for (size_t i = 0; i < to_add.size(); i++) {
            auto& fs = to_add[i];
            if (!fs.optional && default_values[i].IsNull())
                THROW_CODE(InputError,
                           "Field [{}] is declared as non-optional but the default value is NULL.",
                           fs.name);
        }
    }

    std::vector<size_t> dst_fids;  // field ids of old fields in new record
    std::vector<size_t> src_fids;  // field ids of old fields in old record
    std::vector<size_t> new_fids;  // ids of newly added fields
    // make new schema
    auto setup_and_gen_new_schema = [&](Schema* curr_schema) -> Schema {
        Schema new_schema(*curr_schema);
        new_schema.AddFields(to_add);
        // setup auxiliary data

        // data to copy
        dst_fids.reserve(curr_schema->GetNumFields());
        src_fids.reserve(curr_schema->GetNumFields());
        for (size_t i = 0; i < new_schema.GetNumFields(); i++) {
            size_t fid = 0;
            if (curr_schema->TryGetFieldId(new_schema.GetFieldExtractor(i)->Name(), fid)) {
                dst_fids.push_back(i);
                src_fids.push_back(fid);
            }
        }
        // new data
        new_fids.reserve(to_add.size());
        for (size_t i = 0; i < to_add.size(); i++) {
            new_fids.push_back(new_schema.GetFieldId(to_add[i].name));
        }
        return new_schema;
    };

    // modify vertexes and edges
    auto make_new_prop_and_destroy_old = [&](const Value& old_prop, Schema* curr_schema,
                                             Schema* new_schema, Transaction& txn) {
        // recreate property
        Value new_prop = new_schema->CreateEmptyRecord(old_prop.Size());
        new_schema->CopyFieldsRaw(new_prop, dst_fids, curr_schema, old_prop, src_fids);
        for (size_t i = 0; i < new_fids.size(); i++) {
            size_t fid = new_fids[i];
            auto* extr = new_schema->GetFieldExtractor(fid);
            if (extr->Type() == FieldType::BLOB) {
                extr->ParseAndSetBlob(new_prop, default_values[i], [&](const Value& v) {
                    return blob_manager_->Add(txn.GetTxn(), v);
                });
            } else {
                extr->ParseAndSet(new_prop, default_values[i]);
            }
        }
        return new_prop;
    };

    auto delete_indexes = [](Schema* curr_schema, Schema* new_schema,
                             CleanupActions& rollback_actions, Transaction& txn) {};

    return _AlterLabel(is_vertex, label, setup_and_gen_new_schema, make_new_prop_and_destroy_old,
                       delete_indexes, n_modified, 100000);
}

bool LightningGraph::AlterLabelModFields(const std::string& label,
                                         const std::vector<FieldSpec>& to_mod, bool is_vertex,
                                         size_t* n_modified) {
    LOG_INFO() << FMA_FMT("Modifying fields {} in {} label [{}].", to_mod,
                                        is_vertex ? "vertex" : "edge", label);
    _HoldReadLock(meta_lock_);
    if (to_mod.empty()) THROW_CODE(InputError, "No fields specified.");
    // de-duplicate
    {
        std::unordered_set<std::string> s;
        for (auto& f : to_mod) {
            if (s.find(f.name) != s.end())
                THROW_CODE(InputError, "Field [{}] is specified more than once.", f.name);
            s.insert(f.name);
        }
    }

    // make new schema
    std::vector<size_t> direct_copy_dst_fids;
    std::vector<size_t> direct_copy_src_fids;
    std::vector<size_t> mod_dst_fids;
    std::vector<size_t> mod_src_fids;
    auto setup_and_gen_new_schema = [&](Schema* curr_schema) -> Schema {
        // check field types
        for (auto& f : to_mod) {
            auto* extractor = curr_schema->GetFieldExtractor(f.name);
            if (extractor->Type() == FieldType::BLOB && f.type != FieldType::BLOB) {
                THROW_CODE(InputError,
                           "Field [{}] is of type BLOB, which cannot be converted to other types.",
                            f.name);
            }
            if (extractor->FullTextIndexed()) {
                THROW_CODE(InputError,
                    "Field [{}] has fulltext index, which cannot be converted to other "
                            "non-STRING types.",
                            f.name);
            }
        }
        Schema new_schema(*curr_schema);
        new_schema.ModFields(to_mod);
        FMA_DBG_ASSERT(new_schema.GetNumFields() == curr_schema->GetNumFields());
        for (size_t i = 0; i < new_schema.GetNumFields(); i++) {
            const _detail::FieldExtractor* dst_fe = new_schema.GetFieldExtractor(i);
            const std::string& fname = dst_fe->Name();
            const _detail::FieldExtractor* src_fe = curr_schema->GetFieldExtractor(i);
            size_t src_fid = curr_schema->GetFieldId(fname);
            if (dst_fe->Type() == src_fe->Type()) {
                direct_copy_dst_fids.push_back(i);
                direct_copy_src_fids.push_back(src_fid);
            } else {
                mod_dst_fids.push_back(i);
                mod_src_fids.push_back(src_fid);
            }
        }
        return new_schema;
    };

    // modify vertexes and edges
    auto make_new_prop_and_destroy_old = [&](const Value& old_prop, Schema* curr_schema,
                                             Schema* new_schema, Transaction& txn) {
        // recreate property
        Value new_prop = new_schema->CreateEmptyRecord(old_prop.Size());
        new_schema->CopyFieldsRaw(new_prop, direct_copy_dst_fids, curr_schema, old_prop,
                                  direct_copy_src_fids);
        for (size_t i = 0; i < mod_dst_fids.size(); i++) {
            const _detail::FieldExtractor* dst_fe = new_schema->GetFieldExtractor(mod_dst_fids[i]);
            FieldData data = curr_schema->GetField(old_prop, mod_src_fids[i],
                                                   [&](const BlobManager::BlobKey& key) {
                                                       return blob_manager_->Get(txn.GetTxn(), key);
                                                   });
            if (dst_fe->Type() == FieldType::BLOB) {
                // strings are copied directly to blob, other types will fail
                if (data.IsString()) data.type = FieldType::BLOB;
                dst_fe->ParseAndSetBlob(new_prop, data, [&](const Value& blob) {
                    return blob_manager_->Add(txn.GetTxn(), blob);
                });
            } else {
                dst_fe->ParseAndSet(new_prop, data);
            }
        }
        return new_prop;
    };

    // delete indexes of modified fields
    auto delete_indexes = [&](Schema* curr_schema, Schema* new_schema,
                              CleanupActions& rollback_actions, Transaction& txn) {
        std::vector<size_t> mod_fids;
        for (auto& f : to_mod) mod_fids.push_back(curr_schema->GetFieldId(f.name));
        // delete indexes if necessary
        for (auto& f : mod_fids) {
            auto* extractor = curr_schema->GetFieldExtractor(f);
            if (extractor->GetVertexIndex()) {
                new_schema->UnVertexIndex(f);
                index_manager_->DeleteVertexIndex(txn.GetTxn(), label, extractor->Name());
            } else if (extractor->GetEdgeIndex()) {
                new_schema->UnEdgeIndex(f);
                index_manager_->DeleteEdgeIndex(txn.GetTxn(), label, extractor->Name());
            }
        }
        auto composite_index_key = curr_schema->GetRelationalCompositeIndexKey(mod_fids);
        for (const auto &cidx : composite_index_key) {
            index_manager_->DeleteVertexCompositeIndex(txn.GetTxn(), label, cidx);
        }
    };

    return _AlterLabel(
        is_vertex, label, setup_and_gen_new_schema, make_new_prop_and_destroy_old, delete_indexes,
        n_modified,
#if PERIODIC_COMMIT
        std::numeric_limits<size_t>::max());  // there could be data conversion error during
                                              // convert, so we cannot do periodic commit
#else
        100000);
#endif
}

/**
 * Adds an index to 'label:field'
 *
 * \param   label       The label.
 * \param   field       The field.
 * \param   is_unique   True if the field content is unique for each vertex.
 *
 * \return  True if it succeeds, false if the index already exists. Throws exception on error.
 */
bool LightningGraph::_AddEmptyIndex(const std::string& label, const std::string& field,
                                    IndexType type, bool is_vertex) {
    _HoldWriteLock(meta_lock_);
    Transaction txn = CreateWriteTxn(false);
    std::unique_ptr<SchemaInfo> new_schema(new SchemaInfo(*schema_.GetScopedRef().Get()));
    Schema* schema = is_vertex ? new_schema->v_schema_manager.GetSchema(label)
                               : new_schema->e_schema_manager.GetSchema(label);
    if (!schema) throw LabelNotExistException(label);
    const _detail::FieldExtractor* extractor = schema->GetFieldExtractor(field);
    if ((extractor->GetVertexIndex() && is_vertex) || (extractor->GetEdgeIndex() && !is_vertex))
        return false;  // index already exist
    if (is_vertex) {
        std::unique_ptr<VertexIndex> index;
        index_manager_->AddVertexIndex(txn.GetTxn(), label, field, extractor->Type(), type,
                                       index);
        index->SetReady();
        schema->MarkVertexIndexed(extractor->GetFieldId(), index.release());
    } else {
        std::unique_ptr<EdgeIndex> edge_index;
        index_manager_->AddEdgeIndex(txn.GetTxn(), label, field, extractor->Type(),
                                     type, edge_index);
        edge_index->SetReady();
        schema->MarkEdgeIndexed(extractor->GetFieldId(), edge_index.release());
    }
    // add index before commit
    txn.Commit();
    // install the new index
    schema_.Assign(new_schema.release());
    return true;
}

class ConstStringRef {
    struct {
        uint64_t size : 16;
        uint64_t ptr : 48;
    } size_ptr_;

 public:
    ConstStringRef() {
        size_ptr_.size = 0;
        size_ptr_.ptr = 0;
    }

    ConstStringRef(const char* p, size_t s) {
        if (s > std::numeric_limits<uint16_t>::max())
            throw std::runtime_error(FMA_FMT("String size too large: {}", s));
        size_ptr_.size = s;
        uint64_t up = (uint64_t)p;
        if ((up & ((uint64_t)0xFFFF << 48)) != 0)
            throw std::runtime_error(FMA_FMT(
                "Pointer larger than 48 bit is not supported: {}", (void*)p));
        size_ptr_.ptr = (uint64_t)p;
    }

    const char* Ptr() const { return reinterpret_cast<const char*>(size_ptr_.ptr); }
    size_t Size() const { return size_ptr_.size; }

    bool operator<(const ConstStringRef& rhs) const {
        size_t sa = size_ptr_.size;
        size_t sb = rhs.size_ptr_.size;
        const char* pa = reinterpret_cast<const char*>(size_ptr_.ptr);
        const char* pb = reinterpret_cast<const char*>(rhs.size_ptr_.ptr);
        int r = strncmp(pa, pb, std::min(sa, sb));
        if (r < 0) return true;
        if (r == 0) return sa < sb;
        return false;
    }

    bool operator<=(const ConstStringRef& rhs) const {
        size_t sa = size_ptr_.size;
        size_t sb = rhs.size_ptr_.size;
        const char* pa = reinterpret_cast<const char*>(size_ptr_.ptr);
        const char* pb = reinterpret_cast<const char*>(rhs.size_ptr_.ptr);
        int r = strncmp(pa, pb, std::min(sa, sb));
        if (r < 0) return true;
        if (r == 0) return sa <= sb;
        return false;
    }

    bool operator==(const ConstStringRef& rhs) const {
        size_t sa = size_ptr_.size;
        size_t sb = rhs.size_ptr_.size;
        const char* pa = reinterpret_cast<const char*>(size_ptr_.ptr);
        const char* pb = reinterpret_cast<const char*>(rhs.size_ptr_.ptr);
        return sa == sb && (strncmp(pa, pb, sa) == 0);
    }

    bool operator!=(const ConstStringRef& rhs) const { return !(*this == rhs); }

    std::string ToString() const { return std::string(Ptr(), Size()); }
};

static_assert(sizeof(ConstStringRef) == 8, "Assuming ConstStringRef to take 8 types");

template <typename T>
struct KeyVid {
    T key;
    VertexId vid;

    KeyVid(const T& k, VertexId v) : key(k), vid(v) {}
    KeyVid() : key(T()), vid(0) {}

    bool operator<(const KeyVid& rhs) const {
        return key < rhs.key || (key == rhs.key && vid < rhs.vid);
    }
};

struct CompositeKeyVid {
    std::vector<Value> keys;
    std::vector<FieldType> types;
    VertexId vid;

    CompositeKeyVid(const std::vector<Value>& k, const std::vector<FieldType>& t,
                    VertexId v) : keys(k), types(t), vid(v) {}
    CompositeKeyVid() : keys(std::vector<Value>()), types(std::vector<FieldType>()), vid(0) {}

    bool operator<(const CompositeKeyVid& rhs) const {
        int n = keys.size();
        for (int i = 0; i < n; ++i) {
            switch (types[i]) {
            case FieldType::BOOL:
                if (keys[i].AsType<bool>() == rhs.keys[i].AsType<bool>()) continue;
                return keys[i].AsType<bool>() < rhs.keys[i].AsType<bool>();
            case FieldType::INT8:
                if (keys[i].AsType<int8_t>() == rhs.keys[i].AsType<int8_t>()) continue;
                return keys[i].AsType<int8_t>() < rhs.keys[i].AsType<int8_t>();
            case FieldType::INT16:
                if (keys[i].AsType<int16_t>() == rhs.keys[i].AsType<int16_t>()) continue;
                return keys[i].AsType<int16_t>() < rhs.keys[i].AsType<int16_t>();
            case FieldType::INT32:
                if (keys[i].AsType<int32_t>() == rhs.keys[i].AsType<int32_t>()) continue;
                return keys[i].AsType<int32_t>() < rhs.keys[i].AsType<int32_t>();
            case FieldType::DATE:
                if (keys[i].AsType<int32_t>() == rhs.keys[i].AsType<int32_t>()) continue;
                return keys[i].AsType<int32_t>() < rhs.keys[i].AsType<int32_t>();
            case FieldType::INT64:
                if (keys[i].AsType<int64_t>() == rhs.keys[i].AsType<int64_t>()) continue;
                return keys[i].AsType<int64_t>() < rhs.keys[i].AsType<int64_t>();
            case FieldType::DATETIME:
                if (keys[i].AsType<int64_t>() == rhs.keys[i].AsType<int64_t>()) continue;
                return keys[i].AsType<int64_t>() < rhs.keys[i].AsType<int64_t>();
            case FieldType::FLOAT:
                if (keys[i].AsType<float>() == rhs.keys[i].AsType<float>()) continue;
                return keys[i].AsType<float>() < rhs.keys[i].AsType<float>();
            case FieldType::DOUBLE:
                if (keys[i].AsType<double>() == rhs.keys[i].AsType<double>()) continue;
                return keys[i].AsType<double>() < rhs.keys[i].AsType<double>();
            case FieldType::STRING:
                if (keys[i].AsType<std::string>() == rhs.keys[i].AsType<std::string>()) continue;
                return keys[i].AsType<std::string>() < rhs.keys[i].AsType<std::string>();
            case FieldType::BLOB:
                THROW_CODE(KvException, "Blob fields cannot act as key.");
            default:
                THROW_CODE(KvException, "Unknown data type: {}", types[i]);
            }
        }
        return vid < rhs.vid;
    }

    bool operator==(const CompositeKeyVid& rhs) const {
        int n = keys.size();
        for (int i = 0; i < n; ++i) {
            switch (types[i]) {
            case FieldType::BOOL:
                if (keys[i].AsType<bool>() == rhs.keys[i].AsType<bool>()) continue;
                return false;
            case FieldType::INT8:
                if (keys[i].AsType<int8_t>() == rhs.keys[i].AsType<int8_t>()) continue;
                return false;
            case FieldType::INT16:
                if (keys[i].AsType<int16_t>() == rhs.keys[i].AsType<int16_t>()) continue;
                return false;
            case FieldType::INT32:
                if (keys[i].AsType<int32_t>() == rhs.keys[i].AsType<int32_t>()) continue;
                return false;
            case FieldType::DATE:
                if (keys[i].AsType<int32_t>() == rhs.keys[i].AsType<int32_t>()) continue;
                return false;
            case FieldType::INT64:
                if (keys[i].AsType<int64_t>() == rhs.keys[i].AsType<int64_t>()) continue;
                return false;
            case FieldType::DATETIME:
                if (keys[i].AsType<int64_t>() == rhs.keys[i].AsType<int64_t>()) continue;
                return false;
            case FieldType::FLOAT:
                if (keys[i].AsType<float>() == rhs.keys[i].AsType<float>()) continue;
                return false;
            case FieldType::DOUBLE:
                if (keys[i].AsType<double>() == rhs.keys[i].AsType<double>()) continue;
                return false;
            case FieldType::STRING:
                if (keys[i].AsType<std::string>() == rhs.keys[i].AsType<std::string>()) continue;
                return false;
            case FieldType::BLOB:
                THROW_CODE(KvException, "Blob fields cannot act as key.");
            default:
                THROW_CODE(KvException, "Unknown data type: {}", types[i]);
            }
        }
        return true;
    }
};

template <typename T>
struct KeyEUid {
    T key;
    EdgeUid euid;

    KeyEUid(const T& k, EdgeUid u) : key(k), euid(u) {}
    KeyEUid() : key(T()), euid() {}

    bool operator<(const KeyEUid& rhs) const {
        return key < rhs.key || (key == rhs.key && euid.src < rhs.euid.src) ||
               (key == rhs.key && euid.src == rhs.euid.src && euid.dst < rhs.euid.dst) ||
               (key == rhs.key && euid.src == rhs.euid.src && euid.dst == rhs.euid.dst &&
                euid.lid < rhs.euid.lid) ||
               (key == rhs.key && euid.src == rhs.euid.src && euid.dst == rhs.euid.dst &&
                euid.lid == rhs.euid.lid && euid.tid < rhs.euid.tid) ||
               (key == rhs.key && euid.src == rhs.euid.src && euid.dst == rhs.euid.dst &&
                euid.lid == rhs.euid.lid && euid.tid == rhs.euid.tid && euid.eid < rhs.euid.eid);
    }
};
template <typename T>
T GetIndexKeyFromValue(const Value& v) {
    return v.AsType<T>();
}

template <>
ConstStringRef GetIndexKeyFromValue<ConstStringRef>(const Value& v) {
    return ConstStringRef(v.Data(), v.Size());
}

template <>
std::string GetIndexKeyFromValue<std::string>(const Value& v) {
    return v.AsString();
}

template <typename T>
inline Value GetKeyConstRef(const T& key) {
    return Value::ConstRef(key);
}

inline Value GetKeyConstRef(const ConstStringRef& key) { return Value(key.Ptr(), key.Size()); }

template <typename T>
void LightningGraph::BatchBuildIndex(Transaction& txn, SchemaInfo* new_schema_info,
                                     LabelId label_id, size_t field_id, IndexType type,
                                     VertexId start_vid, VertexId end_vid, bool is_vertex) {
    if (is_vertex) {
        SchemaManager* schema_manager = &new_schema_info->v_schema_manager;
        auto v_schema = schema_manager->GetSchema(label_id);
        auto* field_extractor = v_schema->GetFieldExtractor(field_id);
        FMA_DBG_ASSERT(field_extractor);
        VertexIndex* index = field_extractor->GetVertexIndex();
        FMA_DBG_ASSERT(index);
        static const size_t max_block_size = 1 << 28;
        for (VertexId vid = start_vid; vid < end_vid; vid += max_block_size) {
            std::vector<KeyVid<T>> key_vids;
            VertexId curr_end = std::min<VertexId>(end_vid, vid + max_block_size);
            key_vids.reserve(curr_end - vid);
            for (auto it = txn.GetVertexIterator(vid, true); it.IsValid() && it.GetId() < curr_end;
                 it.Next()) {
                Value prop = it.GetProperty();
                if (lgraph::SchemaManager::GetRecordLabelId(prop) != label_id) continue;
                if (v_schema->DetachProperty()) {
                    prop = v_schema->GetDetachedVertexProperty(txn.GetTxn(), it.GetId());
                }
                if (field_extractor->GetIsNull(prop)) {
                    continue;
                }
                const T& key = GetIndexKeyFromValue<T>(field_extractor->GetConstRef(prop));
                key_vids.emplace_back(key, it.GetId());
            }
            LGRAPH_PSORT(key_vids.begin(), key_vids.end());
            // now insert into index table
            if (max_block_size >= (size_t)(end_vid - start_vid)) {
                // block size large enough, so there is only one pass, use AppendKv
                switch (type) {
                case IndexType::GlobalUniqueIndex:
                    {
                        // if there is only one block, we use AppendKv,
                        // so checking for duplicate is required
                        // if there are multiple blocks,
                        // then uniqueness will be checked when we insert the
                        // keys into index, and this is not required,
                        // but still good to find duplicates early
                        for (size_t i = 1; i < key_vids.size(); i++) {
                            if (key_vids[i].key == key_vids[i - 1].key)
                                THROW_CODE(InputError,
                                    "Duplicate vertex keys [{}] found for vids {} and {}.",
                                    key_vids[i].key, key_vids[i - 1].vid, key_vids[i].vid);
                        }
                        for (auto& kv : key_vids)
                            index->_AppendVertexIndexEntry(txn.GetTxn(), GetKeyConstRef(kv.key),
                                                           (VertexId)kv.vid);
                        break;
                    }
                case IndexType::NonuniqueIndex:
                    {
                        T key = key_vids.empty() ? T() : key_vids.front().key;
                        std::vector<VertexId> vids;
                        for (size_t i = 0; i < key_vids.size(); ++i) {
                            auto& kv = key_vids[i];
                            if (key != kv.key) {
                                // write out a bunch of vids
                                index->_AppendNonUniqueVertexIndexEntry(txn.GetTxn(),
                                                                        GetKeyConstRef(key), vids);
                                key = kv.key;
                                vids.clear();
                            }
                            vids.push_back(kv.vid);
                        }
                        if (!vids.empty()) {
                            index->_AppendNonUniqueVertexIndexEntry(txn.GetTxn(),
                                                                    GetKeyConstRef(key), vids);
                        }
                        break;
                    }
                case IndexType::PairUniqueIndex:
                    THROW_CODE(InputError, "vertex index do not support pair-unique attributes");
                }
            } else {
                // multiple blocks, use regular index calls
                for (auto& kv : key_vids) {
                    index->Add(txn.GetTxn(), GetKeyConstRef(kv.key), kv.vid);
                }
            }
        }
    } else {
        SchemaManager* schema_manager = &new_schema_info->e_schema_manager;
        auto e_schema = schema_manager->GetSchema(label_id);
        auto* field_extractor = e_schema->GetFieldExtractor(field_id);
        FMA_DBG_ASSERT(field_extractor);
        EdgeIndex* edge_index = field_extractor->GetEdgeIndex();
        FMA_DBG_ASSERT(edge_index);
        //
        // see issue #406 https://github.com/TuGraph-family/tugraph-db/issues/406
        // Reduce max_block_size from 1<<28 to 1<<24 to fix issues caused by overly large block
        // sizes.
        //
        static const size_t max_block_size = 1 << 24;
        for (VertexId vid = start_vid; vid < end_vid; vid += max_block_size) {
            std::vector<KeyEUid<T>> key_euids;
            VertexId curr_end = std::min<VertexId>(end_vid, vid + max_block_size);
            key_euids.reserve(curr_end - vid);
            for (auto it = txn.GetVertexIterator(vid, true); it.IsValid() && it.GetId() < curr_end;
                 it.Next()) {
                auto et = it.GetOutEdgeIterator();
                while (et.IsValid()) {
                    Value prop = et.GetProperty();
                    if (et.GetLabelId() != label_id) {
                        et.Next();
                        continue;
                    }
                    if (e_schema->DetachProperty()) {
                        prop = e_schema->GetDetachedEdgeProperty(txn.GetTxn(), et.GetUid());
                    }
                    if (!field_extractor->GetIsNull(prop)) {
                        const T& key = GetIndexKeyFromValue<T>(field_extractor->GetConstRef(prop));
                        key_euids.emplace_back(key, et.GetUid());
                    }
                    et.Next();
                }
            }
            LGRAPH_PSORT(key_euids.begin(), key_euids.end());
            // now insert into index table
            if (max_block_size >= (size_t)(end_vid - start_vid)) {
                // block size large enough, so there is only one pass, use AppendKv
                switch (type) {
                case IndexType::GlobalUniqueIndex:
                    {
                        // if there is only one block, we use AppendKv,
                        // so checking for duplicate is required
                        // if there are multiple blocks,
                        // then uniqueness will be checked when we insert the
                        // keys into index, and this is not required,
                        // but still good to find duplicates early
                        for (size_t i = 1; i < key_euids.size(); i++) {
                            if (key_euids[i].key == key_euids[i - 1].key)
                                THROW_CODE(InputError,
                                    "Duplicate edge index keys [{}] found for vid {} dst {} eid {},"
                                    "and {} {} {}.",
                                    key_euids[i].key, key_euids[i].euid.src, key_euids[i].euid.dst,
                                    key_euids[i].euid.eid, key_euids[i - 1].euid.src,
                                    key_euids[i - 1].euid.dst, key_euids[i - 1].euid.eid);
                        }
                        for (auto& kv : key_euids)
                            edge_index->_AppendIndexEntry(txn.GetTxn(), GetKeyConstRef(kv.key),
                                                          (EdgeUid)kv.euid);
                        break;
                    }
                case IndexType::PairUniqueIndex:
                    {
                        for (size_t i = 1; i < key_euids.size(); i++) {
                            if (key_euids[i].key == key_euids[i - 1].key &&
                                key_euids[i].euid.src == key_euids[i - 1].euid.src &&
                                key_euids[i].euid.dst == key_euids[i - 1].euid.dst)
                                THROW_CODE(InputError,
                                    "Duplicate edge index keys-vid [{}] found for vid {} "
                                    "dst{} eid {}, and {} {} {}.",
                                    key_euids[i].key, key_euids[i].euid.src, key_euids[i].euid.dst,
                                    key_euids[i].euid.eid, key_euids[i - 1].euid.src,
                                    key_euids[i - 1].euid.dst, key_euids[i - 1].euid.eid);
                        }
                        for (auto& kv : key_euids)
                            edge_index->_AppendIndexEntry(txn.GetTxn(), GetKeyConstRef(kv.key),
                                                          (EdgeUid)kv.euid);
                        break;
                    }
                case IndexType::NonuniqueIndex:
                    {
                        T key = key_euids.empty() ? T() : key_euids.front().key;
                        std::vector<EdgeUid> euids;
                        for (size_t i = 0; i < key_euids.size(); ++i) {
                            auto& kv = key_euids[i];
                            if (key != kv.key) {
                                // write out a bunch of vids
                                edge_index->_AppendNonUniqueIndexEntry(txn.GetTxn(),
                                                                       GetKeyConstRef(key), euids);
                                key = kv.key;
                                euids.clear();
                            }
                            euids.push_back(kv.euid);
                        }
                        if (!euids.empty()) {
                            edge_index->_AppendNonUniqueIndexEntry(txn.GetTxn(),
                                                                   GetKeyConstRef(key), euids);
                        }
                        break;
                    }
                }
            } else {
                // multiple blocks, use regular index calls
                for (auto& kv : key_euids) {
                    edge_index->Add(txn.GetTxn(), GetKeyConstRef(kv.key), kv.euid);
                }
            }
        }
    }
}

void LightningGraph::BatchBuildCompositeIndex(Transaction& txn, SchemaInfo* new_schema_info,
                                              LabelId label_id,
                                              const std::vector<std::string> &fields,
                                              CompositeIndexType type, VertexId start_vid,
                                              VertexId end_vid, bool is_vertex) {
    if (is_vertex) {
        SchemaManager* schema_manager = &new_schema_info->v_schema_manager;
        auto v_schema = schema_manager->GetSchema(label_id);
        CompositeIndex* index = v_schema->GetCompositeIndex(fields);
        FMA_DBG_ASSERT(index);
        static const size_t max_block_size = 1 << 28;
        for (VertexId vid = start_vid; vid < end_vid; vid += max_block_size) {
            std::vector<CompositeKeyVid> key_vids;
            VertexId curr_end = std::min<VertexId>(end_vid, vid + max_block_size);
            key_vids.reserve(curr_end - vid);
            for (auto it = txn.GetVertexIterator(vid, true); it.IsValid() && it.GetId() < curr_end;
                 it.Next()) {
                Value prop = it.GetProperty();
                if (lgraph::SchemaManager::GetRecordLabelId(prop) != label_id) continue;
                if (v_schema->DetachProperty()) {
                    prop = v_schema->GetDetachedVertexProperty(txn.GetTxn(), it.GetId());
                }
                bool can_index = true;
                for (const std::string &field : fields) {
                    const _detail::FieldExtractor* extractor = v_schema->GetFieldExtractor(field);
                    if (extractor->GetIsNull(prop)) {
                        can_index = false;
                        break;
                    }
                }
                if (!can_index) {
                    continue;
                }
                std::vector<Value> values;
                std::vector<FieldType> types;
                for (auto &field : fields) {
                    values.emplace_back(v_schema->GetFieldExtractor(field)->GetConstRef(prop));
                    types.emplace_back(v_schema->GetFieldExtractor(field)->Type());
                }
                key_vids.emplace_back(values, types, it.GetId());
            }
            LGRAPH_PSORT(key_vids.begin(), key_vids.end());
            // now insert into index table
            if (max_block_size >= (size_t)(end_vid - start_vid)) {
                // block size large enough, so there is only one pass, use AppendKv
                switch (type) {
                case CompositeIndexType::UniqueIndex:
                    {
                        // if there is only one block, we use AppendKv,
                        // so checking for duplicate is required
                        // if there are multiple blocks,
                        // then uniqueness will be checked when we insert the
                        // keys into index, and this is not required,
                        // but still good to find duplicates early
                        for (size_t i = 1; i < key_vids.size(); i++) {
                            if (key_vids[i].keys == key_vids[i - 1].keys)
                                THROW_CODE(InputError,
                                           "Duplicate composite vertex keys [{}] found "
                                           "for vids {} and {}.",
                                           key_vids[i].keys[0].AsString(), key_vids[i - 1].vid,
                                           key_vids[i].vid);
                        }
                        for (auto& kv : key_vids)
                            index->_AppendCompositeIndexEntry(txn.GetTxn(),
                                   composite_index_helper::GenerateCompositeIndexKey(kv.keys),
                                   (VertexId)kv.vid);
                        break;
                    }
                case CompositeIndexType::NonUniqueIndex:
                    {
                        std::vector<Value> key;
                        if (!key_vids.empty())
                            key = key_vids.front().keys;
                        std::vector<VertexId> vids;
                        for (size_t i = 0; i < key_vids.size(); ++i) {
                            auto& kv = key_vids[i];
                            if (!(key == kv.keys)) {
                                // write out a bunch of vids
                                index->_AppendNonUniqueCompositeIndexEntry(txn.GetTxn(),
                                composite_index_helper::GenerateCompositeIndexKey(key), vids);
                                key = kv.keys;
                                vids.clear();
                            }
                            vids.push_back(kv.vid);
                        }
                        if (!vids.empty()) {
                            index->_AppendNonUniqueCompositeIndexEntry(txn.GetTxn(),
                                     composite_index_helper::GenerateCompositeIndexKey(key), vids);
                        }
                        break;
                    }
                }
            } else {
                // multiple blocks, use regular index calls
                for (auto& kv : key_vids) {
                    index->Add(txn.GetTxn(),
                               composite_index_helper::GenerateCompositeIndexKey(kv.keys), kv.vid);
                }
            }
        }
    }
}

std::vector<std::pair<int64_t, float>> LightningGraph::QueryVertexByFullTextIndex(
    const std::string& label, const std::string& query, int top_n) {
    ScopedRef<SchemaInfo> curr_schema_info = schema_.GetScopedRef();
    auto schema = curr_schema_info->v_schema_manager.GetSchema(label);
    if (!schema) {
        THROW_CODE(InputError, "Vertex Label [{}] does not exist.", label);
    }
    if (fulltext_index_) {
        return fulltext_index_->QueryVertex(schema->GetLabelId(), query, top_n);
    } else {
        return {};
    }
}

std::vector<std::pair<EdgeUid, float>> LightningGraph::QueryEdgeByFullTextIndex(
    const std::string& label, const std::string& query, int top_n) {
    ScopedRef<SchemaInfo> curr_schema_info = schema_.GetScopedRef();
    auto schema = curr_schema_info->e_schema_manager.GetSchema(label);
    if (!schema) {
        THROW_CODE(InputError, "Edge Label [{}] does not exist.", label);
    }
    if (fulltext_index_) {
        return fulltext_index_->QueryEdge(schema->GetLabelId(), query, top_n);
    } else {
        return {};
    }
}

void LightningGraph::FullTextIndexRefresh() {
    if (fulltext_index_) {
        fulltext_index_->Refresh();
    }
}

std::vector<std::tuple<bool, std::string, std::string>> LightningGraph::ListFullTextIndexes() {
    Transaction txn = CreateReadTxn();
    return txn.ListFullTextIndexes();
}

void LightningGraph::RebuildAllFullTextIndex() {
    if (!fulltext_index_) {
        return;
    }
    ScopedRef<SchemaInfo> curr_schema_info = schema_.GetScopedRef();
    const auto& all_vertex_labels = curr_schema_info->v_schema_manager.GetAllLabels();
    const auto& all_edge_labels = curr_schema_info->e_schema_manager.GetAllLabels();
    std::set<LabelId> v_lids, e_lids;
    for (const auto& label : all_vertex_labels) {
        auto schema = curr_schema_info->v_schema_manager.GetSchema(label);
        const auto& ft = schema->GetFullTextFields();
        if (!ft.empty()) {
            v_lids.emplace(schema->GetLabelId());
        }
    }
    for (const auto& label : all_edge_labels) {
        auto schema = curr_schema_info->e_schema_manager.GetSchema(label);
        const auto& ft = schema->GetFullTextFields();
        if (!ft.empty()) {
            e_lids.emplace(schema->GetLabelId());
        }
    }
    RebuildFullTextIndex(v_lids, e_lids);
}

void LightningGraph::RebuildFullTextIndex(const std::set<std::string>& v_labels,
                                          const std::set<std::string>& e_labels) {
    if (!fulltext_index_) {
        return;
    }
    LOG_INFO() <<
        FMA_FMT("start rebuilding fulltext index, v_labels:[{}], e_labels:[{}]",
                boost::algorithm::join(v_labels, ","),
                boost::algorithm::join(e_labels, ","));
    std::set<LabelId> v_lids, e_lids;
    ScopedRef<SchemaInfo> curr_schema_info = schema_.GetScopedRef();
    for (const auto& label : v_labels) {
        auto* schema = curr_schema_info->v_schema_manager.GetSchema(label);
        if (!schema) {
            THROW_CODE(InputError, "Vertex Label [{}] does not exist.", label);
        }
        if (schema->GetFullTextFields().empty()) {
            THROW_CODE(InputError, "Vertex Label [{}] has no fulltext index.", label);
        }
        v_lids.emplace(schema->GetLabelId());
    }
    for (const auto& label : e_labels) {
        auto* schema = curr_schema_info->e_schema_manager.GetSchema(label);
        if (!schema) {
            THROW_CODE(InputError, "Edge Label [{}] does not exist.", label);
        }
        if (schema->GetFullTextFields().empty()) {
            THROW_CODE(InputError, "Edge Label [{}] has no fulltext index.", label);
        }
        e_lids.emplace(schema->GetLabelId());
    }
    RebuildFullTextIndex(v_lids, e_lids);
    LOG_INFO() <<
        FMA_FMT("end rebuilding fulltext index, v_labels:[{}], e_labels:[{}]",
                boost::algorithm::join(v_labels, ","),
                boost::algorithm::join(e_labels, ","));
}

void LightningGraph::RebuildFullTextIndex(const std::set<LabelId>& v_lids,
                                          const std::set<LabelId>& e_lids) {
    if (!fulltext_index_) {
        return;
    }
    Transaction txn = CreateWriteTxn(false);
    ScopedRef<SchemaInfo> curr_schema_info = schema_.GetScopedRef();
    for (auto id : v_lids) {
        fulltext_index_->DeleteLabel(true, id);
    }
    for (auto id : e_lids) {
        fulltext_index_->DeleteLabel(false, id);
    }
    uint64_t count = 0;
    for (LabelId id : v_lids) {
        Schema* schema = curr_schema_info->v_schema_manager.GetSchema(id);
        const auto& fulltext_filelds = schema->GetFullTextFields();
        LabelId lid = schema->GetLabelId();
        for (auto iit = txn.GetVertexIndexIterator(schema->GetLabel(), schema->GetPrimaryField());
             iit.IsValid(); iit.Next()) {
            VertexId vid = iit.GetVid();
            Value properties;
            if (schema->DetachProperty()) {
                properties = schema->GetDetachedVertexProperty(txn.GetTxn(), vid);
            } else {
                properties = txn.GetVertexIterator(vid).GetProperty();
            }
            std::vector<std::pair<std::string, std::string>> kvs;
            for (auto& idx : fulltext_filelds) {
                auto fe = schema->GetFieldExtractor(idx);
                if (fe->GetIsNull(properties)) continue;
                kvs.emplace_back(fe->Name(), fe->FieldToString(properties));
            }
            fulltext_index_->AddVertex(vid, lid, kvs);
            if (++count % 100000 == 0) {
                LOG_DEBUG() << std::to_string(count) +
                                 " vertex FT index entries have been added" << count;
            }
        }
    }
    LOG_DEBUG() << std::to_string(count) + " vertex FT index entries have been added" << count;
    count = 0;
    if (!e_lids.empty()) {
        for (auto vit = txn.GetVertexIterator(); vit.IsValid(); vit.Next()) {
            for (auto eit = vit.GetOutEdgeIterator(); eit.IsValid(); eit.Next()) {
                LabelId lid = eit.GetLabelId();
                if (e_lids.find(lid) != e_lids.end()) {
                    std::vector<std::pair<std::string, std::string>> kvs;
                    const auto& euid = eit.GetUid();
                    Schema* schema = curr_schema_info->e_schema_manager.GetSchema(lid);
                    const auto& fulltext_filelds = schema->GetFullTextFields();
                    for (auto& idx : fulltext_filelds) {
                        auto fe = schema->GetFieldExtractor(idx);
                        Value properties;
                        if (schema->DetachProperty()) {
                            properties = schema->GetDetachedEdgeProperty(txn.GetTxn(), euid);
                        } else {
                            properties = eit.GetProperty();
                        }
                        if (fe->GetIsNull(properties)) continue;
                        kvs.emplace_back(fe->Name(), fe->FieldToString(properties));
                    }
                    fulltext_index_->AddEdge({euid.src, euid.dst, euid.lid, euid.tid, euid.eid},
                                             kvs);
                    if (++count % 100000 == 0) {
                        LOG_DEBUG() << std::to_string(count) +
                                         " edge FT index entries have been added" << count;
                    }
                }
            }
        }
    }
    LOG_DEBUG() << std::to_string(count) + " edge FT index entries have been added" << count;
    fulltext_index_->Commit();
}

bool LightningGraph::AddFullTextIndex(bool is_vertex, const std::string& label,
                                      const std::string& field) {
    if (!fulltext_index_) {
        THROW_CODE(InputError, "Fulltext index is not enabled");
    }
    _HoldWriteLock(meta_lock_);
    Transaction txn = CreateWriteTxn(false);
    std::unique_ptr<SchemaInfo> new_schema(new SchemaInfo(*schema_.GetScopedRef().Get()));
    Schema* schema = nullptr;
    if (is_vertex) {
        schema = new_schema->v_schema_manager.GetSchema(label);
    } else {
        schema = new_schema->e_schema_manager.GetSchema(label);
    }
    if (!schema) {
        THROW_CODE(InputError, "label \"{}\" does not exist.", label);
    }
    const _detail::FieldExtractor* extractor = schema->GetFieldExtractor(field);
    if (!extractor) {
        THROW_CODE(InputError, "field \"{}\":\"{}\" does not exist.", label, field);
    }
    if (extractor->FullTextIndexed()) {
        return false;
    }
    schema->MarkFullTextIndexed(extractor->GetFieldId(), true);
    index_manager_->AddFullTextIndex(txn.GetTxn(), is_vertex, label, field);
    txn.Commit();
    // install the new index
    schema_.Assign(new_schema.release());
    return true;
}


void LightningGraph::RefreshCount() {
    auto txn = CreateWriteTxn();
    auto num = txn.GetLooseNumVertex();
    const auto processor = std::thread::hardware_concurrency();
    auto batch = num / processor + 1;
    std::vector<std::thread> threads;
    std::vector<std::unordered_map<LabelId, int64_t>>
        count_vertex(processor), count_edge(processor);
    auto count = [this](VertexId startId, VertexId endId,
                        std::unordered_map<LabelId, int64_t>& vertex,
                        std::unordered_map<LabelId, int64_t>& edge) {
        auto txn = CreateReadTxn();
        for (auto vit = txn.GetVertexIterator(startId, true);
             vit.IsValid() && vit.GetId() < endId; vit.Next()) {
            auto vlid = txn.GetVertexLabelId(vit);
            vertex[vlid]++;
            for (auto eit = vit.GetOutEdgeIterator(); eit.IsValid(); eit.Next()) {
                auto elid = eit.GetLabelId();
                edge[elid]++;
            }
        }
    };
    for (uint16_t i = 0; i < processor; i++) {
        threads.emplace_back(count, i*batch, (i+1)*batch,
                             std::ref(count_vertex[i]),
                             std::ref(count_edge[i]));
    }
    for (auto& t : threads) t.join();
    graph_->DeleteAllCount(txn.GetTxn());
    for (auto& item : count_vertex) {
        for (auto& pair : item) {
            graph_->IncreaseCount(txn.GetTxn(), true, pair.first, pair.second);
        }
    }
    for (auto& item : count_edge) {
        for (auto& pair : item) {
            graph_->IncreaseCount(txn.GetTxn(), false, pair.first, pair.second);
        }
    }
    txn.Commit();
}

bool LightningGraph::BlockingAddCompositeIndex(const std::string& label,
                                               const std::vector<std::string>& fields,
                                               CompositeIndexType type, bool is_vertex,
                                               bool known_vid_range, VertexId start_vid,
                                               VertexId end_vid) {
    _HoldWriteLock(meta_lock_);
    std::string field_names = boost::algorithm::join(fields, ",");
    if (fields.size() > _detail::MAX_COMPOSITE_FILED_SIZE || fields.size() < 2)
        THROW_CODE(InputError, "The number of fields({}) in the combined index "
                   "exceeds the maximum limit.", field_names);
    Transaction txn = CreateWriteTxn(false);
    std::unique_ptr<SchemaInfo> new_schema(new SchemaInfo(*schema_.GetScopedRef().Get()));
    Schema* schema = is_vertex ? new_schema->v_schema_manager.GetSchema(label)
                               : new_schema->e_schema_manager.GetSchema(label);
    if (!schema) {
        if (is_vertex)
            THROW_CODE(InputError, "Vertex label \"{}\" does not exist.", label);
        else
            THROW_CODE(InputError, "Edge label \"{}\" does not exist.", label);
    }
    std::vector<FieldType> field_types;
    for (const std::string &field : fields) {
        const _detail::FieldExtractor* extractor = schema->GetFieldExtractor(field);
        if (!extractor) {
            if (is_vertex)
                THROW_CODE(InputError, "Vertex field \"{}\":\"{}\" does not exist.", label, field);
            else
                THROW_CODE(InputError, "Edge field \"{}\":\"{}\" does not exist.", label, field);
        }
        /* if (extractor->IsOptional() && type == CompositeIndexType::UniqueIndex) {
            THROW_CODE(InputError, "Unique index cannot be added to an optional field [{}:{}]",
                       label, field);
        } */
        if (extractor->Type() == FieldType::BLOB) {
            THROW_CODE(InputError, "Field with type BLOB cannot be indexed");
        }
        field_types.emplace_back(extractor->Type());
    }
    if (schema->GetCompositeIndex(fields) != nullptr)
        return false;
    if (is_vertex) {
        std::shared_ptr<CompositeIndex> composite_index;
        bool success = index_manager_->AddVertexCompositeIndex(txn.GetTxn(), label, fields,
                                                               field_types, type, composite_index);
        if (!success)
            THROW_CODE(InputError, "build index {}-{} failed", label, field_names);

        composite_index->SetReady();
        schema->SetCompositeIndex(fields, composite_index.get());
        if (schema->DetachProperty()) {
            LOG_INFO() <<
                FMA_FMT("start building vertex index for {}:{} in detached model",
                        label, field_names);

            CompositeIndex* index = schema->GetCompositeIndex(fields);
            uint64_t count = 0;
            auto kv_iter = schema->GetPropertyTable().GetIterator(txn.GetTxn());
            for (kv_iter->GotoFirstKey(); kv_iter->IsValid(); kv_iter->Next()) {
                auto vid = graph::KeyPacker::GetVidFromPropertyTableKey(kv_iter->GetKey());
                auto prop = kv_iter->GetValue();
                std::vector<Value> values;
                std::vector<FieldType> types;
                for (auto &field : fields) {
                    values.emplace_back(schema->GetFieldExtractor(field)->GetConstRef(prop));
                    types.emplace_back(schema->GetFieldExtractor(field)->Type());
                }
                index->Add(txn.GetTxn(),
                           composite_index_helper::GenerateCompositeIndexKey(values), vid);
                count++;
                if (count % 100000 == 0) {
                    LOG_DEBUG() << "index count: " << count;
                }
            }
            kv_iter.reset();
            LOG_DEBUG() << "index count: " << count;
            txn.Commit();
            schema_.Assign(new_schema.release());
            LOG_INFO() <<
                FMA_FMT("end building vertex index for {}:{} in "
                    "detached model", label, field_names);
            return true;
        }

        // now build index
        if (!known_vid_range) {
            start_vid = 0;
            end_vid = txn.GetLooseNumVertex();
            // vid range not known, try getting from index
            VertexIndex* idx =
                schema->GetFieldExtractor(schema->GetPrimaryField())->GetVertexIndex();
            FMA_DBG_ASSERT(idx);
            VertexId beg = std::numeric_limits<VertexId>::max();
            VertexId end = 0;
            for (auto it = idx->GetUnmanagedIterator(txn.GetTxn(), Value(), Value());
                 it.IsValid(); it.Next()) {
                VertexId vid = it.GetVid();
                beg = std::min(beg, vid);
                end = std::max(end, vid);
            }
            if (beg != std::numeric_limits<VertexId>::max()) start_vid = beg;
            if (end != 0) end_vid = end + 1;
        }
    }
    LabelId lid = schema->GetLabelId();
    BatchBuildCompositeIndex(txn, new_schema.get(), lid,
                             fields, type, start_vid, end_vid, is_vertex);
    txn.Commit();
    // install the new index
    schema_.Assign(new_schema.release());
    return true;
}

bool LightningGraph::BlockingAddIndex(const std::string& label, const std::string& field,
                                      IndexType type, bool is_vertex, bool known_vid_range,
                                      VertexId start_vid, VertexId end_vid) {
    _HoldWriteLock(meta_lock_);
    Transaction txn = CreateWriteTxn(false);
    std::unique_ptr<SchemaInfo> new_schema(new SchemaInfo(*schema_.GetScopedRef().Get()));
    Schema* schema = is_vertex ? new_schema->v_schema_manager.GetSchema(label)
                               : new_schema->e_schema_manager.GetSchema(label);
    if (!schema) {
        if (is_vertex)
            THROW_CODE(InputError, "Vertex label \"{}\" does not exist.", label);
        else
            THROW_CODE(InputError, "Edge label \"{}\" does not exist.", label);
    }
    const _detail::FieldExtractor* extractor = schema->GetFieldExtractor(field);
    if (!extractor) {
        if (is_vertex)
            THROW_CODE(InputError, "Vertex field \"{}\":\"{}\" does not exist.", label, field);
        else
            THROW_CODE(InputError, "Edge field \"{}\":\"{}\" does not exist.", label, field);
    }
    if ((extractor->GetVertexIndex() && is_vertex) || (extractor->GetEdgeIndex() && !is_vertex))
        return false;  // index already exist

    /*if (extractor->IsOptional() && (type == IndexType::GlobalUniqueIndex ||
                                    type == IndexType::PairUniqueIndex)) {
        THROW_CODE(InputError, "Unique index cannot be added to an optional field [{}:{}]",
                   label, field);
    }*/

    if (extractor->Type() == FieldType::BLOB) {
        THROW_CODE(InputError, "Field with type BLOB cannot be indexed");
    }
    if (is_vertex) {
        std::unique_ptr<VertexIndex> vertex_index;
        bool success = index_manager_->AddVertexIndex(txn.GetTxn(), label, field,
                                   extractor->Type(), type, vertex_index);
        if (!success)
            THROW_CODE(InputError, "build index {}-{} failed", label, field);

        vertex_index->SetReady();
        schema->MarkVertexIndexed(extractor->GetFieldId(), vertex_index.release());
        if (schema->DetachProperty()) {
            LOG_INFO() <<
                FMA_FMT("start building vertex index for {}:{} in detached model", label, field);
            VertexIndex* index = extractor->GetVertexIndex();
            uint64_t count = 0;
            auto kv_iter = schema->GetPropertyTable().GetIterator(txn.GetTxn());
            for (kv_iter->GotoFirstKey(); kv_iter->IsValid(); kv_iter->Next()) {
                auto vid = graph::KeyPacker::GetVidFromPropertyTableKey(kv_iter->GetKey());
                auto prop = kv_iter->GetValue();
                if (extractor->GetIsNull(prop)) {
                    continue;
                }
                if (!index->Add(txn.GetTxn(), extractor->GetConstRef(prop), vid)) {
                    THROW_CODE(InternalError,
                        "Failed to index vertex [{}] with field value [{}:{}]",
                        vid, extractor->Name(), extractor->FieldToString(prop));
                }
                count++;
                if (count % 100000 == 0) {
                    LOG_DEBUG() << "index count: " << count;
                }
            }
            kv_iter.reset();
            LOG_DEBUG() << "index count: " << count;
            txn.Commit();
            schema_.Assign(new_schema.release());
            LOG_INFO() <<
                FMA_FMT("end building vertex index for {}:{} in detached model", label, field);
            return true;
        }

        // now build index
        if (!known_vid_range) {
            start_vid = 0;
            end_vid = txn.GetLooseNumVertex();
            // vid range not known, try getting from index
            VertexIndex* idx =
                schema->GetFieldExtractor(schema->GetPrimaryField())->GetVertexIndex();
            FMA_DBG_ASSERT(idx);
            VertexId beg = std::numeric_limits<VertexId>::max();
            VertexId end = 0;
            for (auto it = idx->GetUnmanagedIterator(txn.GetTxn(), Value(), Value());
                 it.IsValid(); it.Next()) {
                VertexId vid = it.GetVid();
                beg = std::min(beg, vid);
                end = std::max(end, vid);
            }
            if (beg != std::numeric_limits<VertexId>::max()) start_vid = beg;
            if (end != 0) end_vid = end + 1;
        }
    } else {
        std::unique_ptr<EdgeIndex> edge_index;
        bool success = index_manager_->AddEdgeIndex(txn.GetTxn(), label, field,
                                       extractor->Type(), type, edge_index);
        if (!success)
            THROW_CODE(InputError, "build index {}-{} failed", label, field);

        edge_index->SetReady();
        schema->MarkEdgeIndexed(extractor->GetFieldId(), edge_index.release());
        if (schema->DetachProperty()) {
            LOG_INFO() <<
                FMA_FMT("start building edge index for {}:{} in detached model", label, field);
            uint64_t count = 0;
            EdgeIndex* index = extractor->GetEdgeIndex();
            auto kv_iter = schema->GetPropertyTable().GetIterator(txn.GetTxn());
            for (kv_iter->GotoFirstKey(); kv_iter->IsValid(); kv_iter->Next()) {
                auto euid = graph::KeyPacker::GetEuidFromPropertyTableKey(
                    kv_iter->GetKey(), schema->GetLabelId());
                auto prop = kv_iter->GetValue();
                if (extractor->GetIsNull(prop)) {
                    continue;
                }
                if (!index->Add(txn.GetTxn(), extractor->GetConstRef(prop),
                                {euid.src, euid.dst, euid.lid, euid.tid, euid.eid})) {
                    THROW_CODE(InternalError,
                        "Failed to index edge [{}] with field value [{}:{}]",
                        euid.ToString(), extractor->Name(), extractor->FieldToString(prop));
                }
                count++;
                if (count % 100000 == 0) {
                    LOG_DEBUG() << "index count: " << count;
                }
            }
            kv_iter.reset();
            LOG_DEBUG() << "index count: " << count;
            txn.Commit();
            schema_.Assign(new_schema.release());
            LOG_INFO() <<
                FMA_FMT("end building edge index for {}:{} in detached model", label, field);
            return true;
        }
        // now build index
        if (!known_vid_range) {
            start_vid = 0;
            end_vid = txn.GetLooseNumVertex();
            // vid range not known, try getting from index
            auto& indexed_fields = schema->GetIndexedFields();
            for (size_t pos : indexed_fields) {
                auto fe = schema->GetFieldExtractor(pos);
                if (!fe->IsOptional()) {
                    EdgeIndex* idx = fe->GetEdgeIndex();
                    FMA_DBG_ASSERT(idx);
                    VertexId beg = std::numeric_limits<VertexId>::max();
                    VertexId end = 0;
                    for (auto it = idx->GetUnmanagedIterator(txn.GetTxn(), Value(), Value());
                         it.IsValid(); it.Next()) {
                        VertexId vid = it.GetSrcVid();
                        beg = std::min(beg, vid);
                        end = std::max(end, vid);
                    }
                    if (beg != std::numeric_limits<VertexId>::max()) start_vid = beg;
                    if (end != 0) end_vid = end + 1;
                    break;
                }
            }
        }
    }
    // now we know the start and end vid of this label, start building
    // try building index
    LabelId lid = schema->GetLabelId();
    size_t fid = schema->GetFieldId(field);
    switch (extractor->Type()) {
    case FieldType::BOOL:
        BatchBuildIndex<int8_t>(txn, new_schema.get(), lid, fid, type, start_vid, end_vid,
                                is_vertex);
        break;
    case FieldType::INT8:
        BatchBuildIndex<int8_t>(txn, new_schema.get(), lid, fid, type, start_vid, end_vid,
                                is_vertex);
        break;
    case FieldType::INT16:
        BatchBuildIndex<int16_t>(txn, new_schema.get(), lid, fid, type, start_vid, end_vid,
                                 is_vertex);
        break;
    case FieldType::INT32:
        BatchBuildIndex<int32_t>(txn, new_schema.get(), lid, fid, type, start_vid, end_vid,
                                 is_vertex);
        break;
    case FieldType::INT64:
        BatchBuildIndex<int64_t>(txn, new_schema.get(), lid, fid, type, start_vid, end_vid,
                                 is_vertex);
        break;
    case FieldType::DATE:
        BatchBuildIndex<int32_t>(txn, new_schema.get(), lid, fid, type, start_vid, end_vid,
                                 is_vertex);
        break;
    case FieldType::DATETIME:
        BatchBuildIndex<int64_t>(txn, new_schema.get(), lid, fid, type, start_vid, end_vid,
                                 is_vertex);
        break;
    case FieldType::FLOAT:
        BatchBuildIndex<float>(txn, new_schema.get(), lid, fid, type, start_vid, end_vid,
                               is_vertex);
        break;
    case FieldType::DOUBLE:
        BatchBuildIndex<double>(txn, new_schema.get(), lid, fid, type, start_vid, end_vid,
                                is_vertex);
        break;
    case FieldType::STRING:
        BatchBuildIndex<ConstStringRef>(txn, new_schema.get(), lid, fid, type, start_vid,
                                        end_vid, is_vertex);
        break;
    case FieldType::BLOB:
        THROW_CODE(InputError, std::string("Field of type ") +
                         field_data_helper::FieldTypeName(extractor->Type()) +
                         " cannot be indexed.");
    default:
        throw std::runtime_error(std::string("Unhandled field type: ") +
                                 field_data_helper::FieldTypeName(extractor->Type()));
    }
    txn.Commit();
    // install the new index
    schema_.Assign(new_schema.release());
    return true;
}

bool LightningGraph::BlockingAddVectorIndex(const std::string& label, const std::string& field, const std::string& index_type, 
                                      int vec_dimension, const std::string& distance_type, std::vector<int>& index_spec, 
                                      IndexType type, bool is_vertex, bool known_vid_range, VertexId start_vid, VertexId end_vid) {
    _HoldWriteLock(meta_lock_);
    Transaction txn = CreateWriteTxn(false);
    std::unique_ptr<SchemaInfo> new_schema(new SchemaInfo(*schema_.GetScopedRef().Get()));
    Schema* schema = is_vertex ? new_schema->v_schema_manager.GetSchema(label)
                               : new_schema->e_schema_manager.GetSchema(label);
    if (!schema) {
        if (is_vertex)
            THROW_CODE(InputError, "Vertex label \"{}\" does not exist.", label);
        else
            THROW_CODE(InputError, "Edge label \"{}\" does not exist.", label);
    }
    const _detail::FieldExtractor* extractor = schema->GetFieldExtractor(field);
    if (!extractor) {
        if (is_vertex)
            THROW_CODE(InputError, "Vertex field \"{}\":\"{}\" does not exist.", label, field);
        else
            THROW_CODE(InputError, "Edge field \"{}\":\"{}\" does not exist.", label, field);
    }
    if ((extractor->GetVertexIndex() && is_vertex) || (extractor->GetEdgeIndex() && !is_vertex))
        return false;  // index already exist
    if (is_vertex) {
        std::unique_ptr<VertexIndex> vertex_index;
        std::unique_ptr<VectorIndex> vector_index;
        bool success = index_manager_->AddVectorIndex(txn.GetTxn(), label, field, index_type, vec_dimension, distance_type, index_spec,
                                   extractor->Type(), type, vertex_index, vector_index);
        if (!success)
            THROW_CODE(InputError, "build index {}-{} failed", label, field);

        vertex_index->SetReady();
        schema->MarkVertexIndexed(extractor->GetFieldId(), vertex_index.release());
        schema->MarkVectorIndexed(extractor->GetFieldId(), vector_index.release());

        if ((extractor->GetVectorIndex()->GetVectorIndexManager())->MakeVectorIndex()) {
            LOG_INFO() <<
                FMA_FMT("set the vector index for {}:{}", label, field);
        }

        // detach property
        if (schema->DetachProperty()) {
            VectorIndex* index = extractor->GetVectorIndex();
            uint64_t count = 0;
            std::vector<std::vector<float>> floatvector;
            auto kv_iter = schema->GetPropertyTable().GetIterator(txn.GetTxn());
            for (kv_iter->GotoFirstKey(); kv_iter->IsValid(); kv_iter->Next()) {
                auto prop = kv_iter->GetValue();
                if (extractor->GetIsNull(prop)) {
                    continue;
                }
                auto vid = graph::KeyPacker::GetVidFromPropertyTableKey(kv_iter->GetKey());
                auto vector = (extractor->GetConstRef(prop)).AsType<std::vector<float>>();
                index->AddVectorInTable(txn.GetTxn(), extractor->GetConstRef(prop), vid);
                floatvector.emplace_back(vector);
                count++;
            }
            LOG_INFO() << FMA_FMT("start building vertex index for {}:{} in detached model", label, field);
            if ((index->GetVectorIndexManager())->UpdateCount(count)) {
                if ((index->GetVectorIndexManager())->WhetherUpdate()) {
                    index->CleanVectorFromTable(txn.GetTxn());
                    index->Build();
                    index->Add(floatvector, count);
                    //vector_index->Save();
                    LOG_INFO() << FMA_FMT("end building vector index for {}:{} in detached model", label, field);
                } else {
                    LOG_INFO() << FMA_FMT("end building vector index for {}:{} in detached model", label, field);
                }  
            }
            kv_iter.reset();
            LOG_DEBUG() << "index count: " << count;
            txn.Commit();
            schema_.Assign(new_schema.release());
            return true;
        }
    }
    return false;
        // TODO support non-detached models    
}

/**
 * reads a sequence of vertices and dump the index.
 *
 * \return Whether there are still vertex left.
 */
struct IndexSpecType {
    explicit IndexSpecType(const IndexSpec& s) : spec(s) {}
    IndexSpecType() {}

    IndexSpec spec;
    FieldType type = FieldType::STRING;
};

template <typename T>
void LightningGraph::_DumpIndex(const IndexSpec& spec, VertexId first_vertex,
                                size_t batch_commit_size, VertexId& next_vertex_id,
                                bool is_vertex) {
    LOG_DEBUG() << "Creating batch index for " << spec.label << ":" << spec.field;
    next_vertex_id = first_vertex;
    std::deque<KeyVid<T>> key_vids;
    std::deque<KeyEUid<T>> key_euids;
    if (!_AddEmptyIndex(spec.label, spec.field, spec.type, is_vertex) && is_vertex) {
        THROW_CODE(InputError, "Failed to create index {}:{}: index already exists",
                                 spec.label, spec.field);
    }
    if (is_vertex) {
        auto txn = CreateReadTxn();
        {
            LabelId lid = txn.GetLabelId(true, spec.label);
            LOG_DEBUG() << "Scanning vertexes for keys";
            auto vit = txn.GetVertexIterator(first_vertex, true);
            auto schema = txn.curr_schema_->v_schema_manager.GetSchema(lid);
            FMA_DBG_ASSERT(schema);
            auto extractor = schema->GetFieldExtractor(spec.field);
            FMA_DBG_ASSERT(extractor);
            for (; vit.IsValid(); vit.Next()) {
                Value v = vit.GetProperty();
                if (SchemaManager::GetRecordLabelId(v) != lid) {
                    next_vertex_id = vit.GetId();
                    break;
                }
                if (schema->DetachProperty()) {
                    v = schema->GetDetachedVertexProperty(txn.GetTxn(), vit.GetId());
                }
                key_vids.emplace_back(GetIndexKeyFromValue<T>(extractor->GetConstRef(v)),
                                      vit.GetId());
            }
            if (!vit.IsValid()) {
                txn.Abort();
                next_vertex_id = GetNumVertices();
            }
            txn.Abort();
        }
        LOG_DEBUG() << "Sorting by unique id";
        LGRAPH_PSORT(key_vids.begin(), key_vids.end());
        LOG_DEBUG() << "Dumping index";
        txn = CreateWriteTxn();
        auto index = txn.GetVertexIndex(spec.label, spec.field);
        switch (spec.type) {
        case IndexType::GlobalUniqueIndex:
            {
                for (size_t i = 1; i < key_vids.size(); i++) {
                    if (key_vids[i].key == key_vids[i - 1].key)
                        THROW_CODE(InputError,
                            "Duplicate vertex keys [{}] found for vids {} and {}.",
                            key_vids[i].key, key_vids[i - 1].vid, key_vids[i].vid);
                }

                for (size_t i = 0; i < key_vids.size(); i++) {
                    if (i != 0 && i % batch_commit_size == 0) {
                        txn.Commit();
                        LOG_DEBUG() << "committed " << i << " keys";
                        txn = CreateWriteTxn();
                    }
                    auto& kv = key_vids[i];
                    index->_AppendVertexIndexEntry(txn.GetTxn(), GetKeyConstRef(kv.key),
                                                   (VertexId)kv.vid);
                }
                break;
            }
        case IndexType::NonuniqueIndex:
            {
                T key = key_vids.empty() ? T() : key_vids.front().key;
                std::vector<VertexId> vids;
                for (size_t i = 0; i < key_vids.size(); ++i) {
                    if (i != 0 && i % batch_commit_size == 0) {
                        txn.Commit();
                        LOG_DEBUG() << "committed " << i << " keys";
                        txn = CreateWriteTxn();
                    }
                    auto& kv = key_vids[i];
                    if (key != kv.key) {
                        // write out a bunch of vids
                        index->_AppendNonUniqueVertexIndexEntry(txn.GetTxn(), GetKeyConstRef(key),
                                                                vids);
                        key = kv.key;
                        vids.clear();
                    }
                    vids.push_back(kv.vid);
                }
                if (!vids.empty()) {
                    index->_AppendNonUniqueVertexIndexEntry(txn.GetTxn(),
                                                            GetKeyConstRef(key), vids);
                }
                break;
            }
        case IndexType::PairUniqueIndex:
            THROW_CODE(InputError, "vertex index do not support pair-unique attributes");
        }
        txn.Commit();
        index->SetReady();
    } else {
        auto txn = CreateReadTxn();
        {
            LabelId lid = txn.GetLabelId(false, spec.label);
            LOG_DEBUG() << "Scanning edges for keys";
            auto vit = txn.GetVertexIterator(first_vertex, true);
            Value v = vit.GetProperty();
            auto start_lid = SchemaManager::GetRecordLabelId(v);
            auto schema = txn.curr_schema_->e_schema_manager.GetSchema(lid);
            FMA_DBG_ASSERT(schema);
            auto extractor = schema->GetFieldExtractor(spec.field);
            FMA_DBG_ASSERT(extractor);
            for (; vit.IsValid(); vit.Next()) {
                Value v = vit.GetProperty();
                auto v_lid = SchemaManager::GetRecordLabelId(v);
                auto v_schema = txn.curr_schema_->v_schema_manager.GetSchema(v_lid);
                if (v_schema->DetachProperty()) {
                    v = v_schema->GetDetachedVertexProperty(txn.GetTxn(), vit.GetId());
                }
                auto eit = vit.GetOutEdgeIterator();
                for (; eit.IsValid(); eit.Next()) {
                    if (eit.GetLabelId() == lid) {
                        EdgeUid euid = eit.GetUid();
                        Value e_property = eit.GetProperty();
                        if (schema->DetachProperty()) {
                            e_property = schema->GetDetachedEdgeProperty(txn.GetTxn(), euid);
                        }
                        key_euids.emplace_back(GetIndexKeyFromValue<T>(
                                        extractor->GetConstRef(e_property)), euid);
                    }
                }
                if (v_lid != start_lid) {
                    next_vertex_id = vit.GetId();
                    break;
                }
            }
            if (!vit.IsValid()) {
                txn.Abort();
                next_vertex_id = GetNumVertices();
            }
            txn.Abort();
        }
        LOG_DEBUG() << "Sorting by unique id";
        LGRAPH_PSORT(key_euids.begin(), key_euids.end());
        LOG_DEBUG() << "Dumping index";
        txn = CreateWriteTxn();
        auto index = txn.GetEdgeIndex(spec.label, spec.field);
        switch (spec.type) {
        case IndexType::GlobalUniqueIndex:
            {
                for (size_t i = 1; i < key_euids.size(); i++) {
                    if (key_euids[i].key == key_euids[i - 1].key)
                        THROW_CODE(InputError,
                            "Duplicate edge index keys [{}] found for vid {} dst{} eid {},"
                            "and {} {} {}.",
                            key_euids[i].key, key_euids[i].euid.src, key_euids[i].euid.dst,
                            key_euids[i].euid.eid, key_euids[i - 1].euid.src,
                            key_euids[i - 1].euid.dst, key_euids[i - 1].euid.eid);
                }
                LOG_DEBUG() << "add unique index";
                for (size_t i = 0; i < key_euids.size(); i++) {
                    if (i != 0 && i % batch_commit_size == 0) {
                        txn.Commit();
                        LOG_DEBUG() << "committed " << i << " keys";
                        txn = CreateWriteTxn();
                    }
                    auto& kv = key_euids[i];
                    index->_AppendIndexEntry(txn.GetTxn(), GetKeyConstRef(kv.key),
                                             (EdgeUid)kv.euid);
                }
                break;
            }
        case IndexType::PairUniqueIndex:
            {
                for (size_t i = 1; i < key_euids.size(); i++) {
                    if (key_euids[i].key == key_euids[i - 1].key &&
                        key_euids[i].euid.src == key_euids[i - 1].euid.src &&
                        key_euids[i].euid.dst == key_euids[i - 1].euid.dst)
                        THROW_CODE(InputError,
                            "Duplicate edge index keys-vid [{}] found for vid {} "
                            "dst{} eid {}, and {} {} {}.",
                            key_euids[i].key, key_euids[i].euid.src, key_euids[i].euid.dst,
                            key_euids[i].euid.eid, key_euids[i - 1].euid.src,
                            key_euids[i - 1].euid.dst, key_euids[i - 1].euid.eid);
                }
                LOG_DEBUG() << "add pair_unique index";
                for (size_t i = 0; i < key_euids.size(); i++) {
                    if (i != 0 && i % batch_commit_size == 0) {
                        txn.Commit();
                        LOG_DEBUG() << "committed " << i << " keys";
                        txn = CreateWriteTxn();
                    }
                    auto& kv = key_euids[i];
                    index->_AppendIndexEntry(txn.GetTxn(), GetKeyConstRef(kv.key),
                                             (EdgeUid)kv.euid);
                }
                break;
            }
        case IndexType::NonuniqueIndex:
            {
                T key = key_euids.empty() ? T() : key_euids.front().key;
                std::vector<EdgeUid> euids;
                for (size_t i = 0; i < key_euids.size(); ++i) {
                    if (i != 0 && i % batch_commit_size == 0) {
                        txn.Commit();
                        LOG_DEBUG() << "committed " << i << " keys";
                        txn = CreateWriteTxn();
                    }
                    auto& kv = key_euids[i];
                    if (key != kv.key) {
                        // write out a bunch of vids
                        index->_AppendNonUniqueIndexEntry(txn.GetTxn(), GetKeyConstRef(key), euids);
                        key = kv.key;
                        euids.clear();
                    }
                    euids.push_back(kv.euid);
                }
                if (!key_euids.empty()) {
                    index->_AppendNonUniqueIndexEntry(txn.GetTxn(), GetKeyConstRef(key), euids);
                }
                break;
            }
        }
        txn.Commit();
        index->SetReady();
    }
}

void LightningGraph::OfflineCreateBatchIndex(const std::vector<IndexSpec>& indexes,
                                             size_t commit_batch_size, bool is_vertex) {
    _HoldWriteLock(meta_lock_);
    std::map<std::string, std::vector<IndexSpecType>> label_indexes;
    std::vector<IndexSpecType> edge_label_indexes;
    for (auto& idx : indexes) {
        if (!is_vertex) {
            edge_label_indexes.emplace_back(idx);
        }
        label_indexes[idx.label].emplace_back(idx);
    }
    Transaction txn = CreateReadTxn();
    for (auto& kv : label_indexes) {
        // check for duplicate field
        auto& v = kv.second;
        std::sort(v.begin(), v.end(), [](const IndexSpecType& l, const IndexSpecType& r) {
            return l.spec.field < r.spec.field;
        });
        for (size_t i = 1; i < v.size(); i++) {
            if (v[i].spec.field == v[i - 1].spec.field) {
                THROW_CODE(InputError, "Duplicate index specified for {}:{}",
                                         kv.first, v[i].spec.field);
            }
        }
        // get field types
        std::vector<FieldSpec> fields = txn.GetSchema(is_vertex, kv.first);
        std::map<std::string, FieldType> fts;
        for (auto& fd : fields) fts[fd.name] = fd.type;
        // check for field types
        for (auto& st : v) {
            auto it = fts.find(st.spec.field);
            if (it == fts.end()) {
                THROW_CODE(InputError, "Field {} does not exist for label {}",
                                         st.spec.field, st.spec.label);
            }
            st.type = it->second;
        }
    }
    for (auto& label : edge_label_indexes) {
        std::vector<FieldSpec> fields = txn.GetSchema(is_vertex, label.spec.label);
        std::map<std::string, FieldType> fts;
        for (auto& fd : fields) fts[fd.name] = fd.type;
        auto it = fts.find(label.spec.field);
        if (it == fts.end()) {
            THROW_CODE(InputError, "Field {} does not exist for label {}",
                                     label.spec.field, label.spec.label);
        }
        label.type = it->second;
    }
    std::map<LabelId, bool> label_id_done;
    std::map<LabelId, std::string> label_id_name;
    for (auto& kv : label_indexes) {
        LabelId lid = txn.GetLabelId(is_vertex, kv.first);
        label_id_done[lid] = false;
        label_id_name[lid] = kv.first;
    }
    txn.Abort();

    // now start building the indexes
    VertexId start_vid = 0;
    while (true) {
        Transaction txn = CreateReadTxn();
        auto vit = txn.GetVertexIterator(start_vid, true);
        if (!vit.IsValid()) break;
        LabelId curr_lid = SchemaManager::GetRecordLabelId(vit.GetProperty());
        start_vid = vit.GetId();
        if (!is_vertex || label_id_done.find(curr_lid) != label_id_done.end()) {
            if (is_vertex && label_id_done[curr_lid]) {
                THROW_CODE(InternalError, "Vertex Ids are not totally ordered: "
                    "found vertex vid={} with label {} after scanning the last range. "
                    "Please delete the indexes of this label and retry.",
                    vit.GetId(), txn.GetVertexLabel(vit));
            }
            // need to build index for this label
            std::string label = txn.GetVertexLabel(vit);
            txn.Abort();
            VertexId next_vid = 0;
            auto& indexs = is_vertex ? label_indexes[label] : edge_label_indexes;
            for (auto& idx : indexs) {
                switch (idx.type) {
                case FieldType::BOOL:
                    _DumpIndex<int8_t>(idx.spec, start_vid, commit_batch_size, next_vid, is_vertex);
                    break;
                case FieldType::INT8:
                    _DumpIndex<int8_t>(idx.spec, start_vid, commit_batch_size, next_vid, is_vertex);
                    break;
                case FieldType::INT16:
                    _DumpIndex<int16_t>(idx.spec, start_vid, commit_batch_size, next_vid,
                                        is_vertex);
                    break;
                case FieldType::INT32:
                    _DumpIndex<int32_t>(idx.spec, start_vid, commit_batch_size, next_vid,
                                        is_vertex);
                    break;
                case FieldType::INT64:
                    _DumpIndex<int64_t>(idx.spec, start_vid, commit_batch_size, next_vid,
                                        is_vertex);
                    break;
                case FieldType::DATE:
                    _DumpIndex<int32_t>(idx.spec, start_vid, commit_batch_size, next_vid,
                                        is_vertex);
                    break;
                case FieldType::DATETIME:
                    _DumpIndex<int64_t>(idx.spec, start_vid, commit_batch_size, next_vid,
                                        is_vertex);
                    break;
                case FieldType::FLOAT:
                    _DumpIndex<float>(idx.spec, start_vid, commit_batch_size, next_vid, is_vertex);
                    break;
                case FieldType::DOUBLE:
                    _DumpIndex<double>(idx.spec, start_vid, commit_batch_size, next_vid, is_vertex);
                    break;
                case FieldType::STRING:
                    _DumpIndex<ConstStringRef>(idx.spec, start_vid, commit_batch_size, next_vid,
                                               is_vertex);
                    break;
                case FieldType::BLOB:
                    THROW_CODE(InputError, std::string("Field of type ") +
                                     field_data_helper::FieldTypeName(idx.type) +
                                     " cannot be indexed.");
                default:
                    break;
                }
            }
            start_vid = next_vid;
            label_id_done[curr_lid] = true;
        } else {
            // no need to build index, skip
            while (vit.IsValid() && SchemaManager::GetRecordLabelId(vit.GetProperty()) == curr_lid)
                vit.Next();
            if (vit.IsValid()) {
                start_vid = vit.GetId();
            } else {
                break;
            }
        }
    }
    if (is_vertex) {
        // check if there is still label left
        for (auto& kv : label_id_done) {
            if (!kv.second) {
                const std::string& label = label_id_name[kv.first];
                auto& specs = label_indexes[label];
                LOG_WARN() << "Label " << label << " specified, but no vertex of that type exists.";
                for (auto& spec : specs) {
                    _AddEmptyIndex(spec.spec.label, spec.spec.field, spec.spec.type, is_vertex);
                }
            }
        }
    }
}

bool LightningGraph::IsIndexed(const std::string& label, const std::string& field, bool is_vertex) {
    Transaction txn = CreateReadTxn();
    auto curr_schema = schema_.GetScopedRef();
    const Schema* s = is_vertex ? curr_schema->v_schema_manager.GetSchema(label)
                                : curr_schema->e_schema_manager.GetSchema(label);
    if (!s) throw LabelNotExistException(label);
    auto fe = s->GetFieldExtractor(field);

    if (is_vertex) {
        VertexIndex* idx = fe->GetVertexIndex();
        return idx && idx->IsReady();
    } else {
        EdgeIndex* idx = fe->GetEdgeIndex();
        return idx && idx->IsReady();
    }
}

bool LightningGraph::IsCompositeIndexed(const std::string& label,
                                        const std::vector<std::string>& fields) {
    Transaction txn = CreateReadTxn();
    auto curr_schema = schema_.GetScopedRef();
    Schema* s = curr_schema->v_schema_manager.GetSchema(label);
    auto index = s->GetCompositeIndex(fields);
    return index && index->IsReady();
}


bool LightningGraph::DeleteFullTextIndex(bool is_vertex, const std::string& label,
                                         const std::string& field) {
    _HoldWriteLock(meta_lock_);
    Transaction txn = CreateWriteTxn(false);
    std::unique_ptr<SchemaInfo> new_schema(new SchemaInfo(*schema_.GetScopedRef().Get()));
    Schema* schema = nullptr;
    if (is_vertex) {
        schema = new_schema->v_schema_manager.GetSchema(label);
    } else {
        schema = new_schema->e_schema_manager.GetSchema(label);
    }
    if (!schema) {
        THROW_CODE(InputError, "label \"{}\" does not exist.", label);
    }
    const _detail::FieldExtractor* extractor = schema->GetFieldExtractor(field);
    if (!extractor) {
        THROW_CODE(InputError, "field \"{}\":\"{}\" does not exist.", label, field);
    }
    if (!extractor->FullTextIndexed()) {
        return false;
    }
    schema->MarkFullTextIndexed(extractor->GetFieldId(), false);
    index_manager_->DeleteFullTextIndex(txn.GetTxn(), is_vertex, label, field);
    txn.Commit();
    // install the new index
    schema_.Assign(new_schema.release());
    return true;
}

bool LightningGraph::DeleteIndex(const std::string& label, const std::string& field,
                                 bool is_vertex) {
    _HoldWriteLock(meta_lock_);
    Transaction txn = CreateWriteTxn(false);
    ScopedRef<SchemaInfo> curr_schema = schema_.GetScopedRef();
    Schema* schema = is_vertex ? curr_schema->v_schema_manager.GetSchema(label)
                               : curr_schema->e_schema_manager.GetSchema(label);
    std::unique_ptr<SchemaInfo> old_schema_backup(new SchemaInfo(*curr_schema.Get()));
    if (!schema) throw LabelNotExistException(label);
    if (field == schema->GetPrimaryField()) {
        throw PrimaryIndexCannotBeDeletedException(field);
    }
    const _detail::FieldExtractor* extractor = schema->GetFieldExtractor(field);
    bool index_exist =
        (is_vertex && extractor->GetVertexIndex()) || (!is_vertex && extractor->GetEdgeIndex());
    if (!index_exist) return false;
    std::unique_ptr<SchemaInfo> new_schema(new SchemaInfo(*curr_schema.Get()));
    schema = is_vertex ? new_schema->v_schema_manager.GetSchema(label)
                       : new_schema->e_schema_manager.GetSchema(label);
    bool deleted = true;
    if (is_vertex) {
        schema->UnVertexIndex(extractor->GetFieldId());
        deleted = index_manager_->DeleteVertexIndex(txn.GetTxn(), label, field);
    } else {
        schema->UnEdgeIndex(extractor->GetFieldId());
        deleted = index_manager_->DeleteEdgeIndex(txn.GetTxn(), label, field);
    }
    if (deleted) {
        // install the new schema
        schema_.Assign(new_schema.release());
        AutoCleanupAction revert_assign_new_schema(
            [&]() { schema_.Assign(old_schema_backup.release()); });
        txn.Commit();
        // if success, cancel revert
        revert_assign_new_schema.Cancel();
        return true;
    }
    return false;
}

<<<<<<< HEAD
bool LightningGraph::DeleteCompositeIndex(const std::string& label,
                                          const std::vector<std::string>& fields,
                                          bool is_vertex) {
=======
bool LightningGraph::DeleteVectorIndex(const std::string& label, const std::string& field, const std::string& index_type, 
                                       int vec_dimension, const std::string& distance_type, bool is_vertex) {
>>>>>>> 6935e7b4
    _HoldWriteLock(meta_lock_);
    Transaction txn = CreateWriteTxn(false);
    ScopedRef<SchemaInfo> curr_schema = schema_.GetScopedRef();
    Schema* schema = is_vertex ? curr_schema->v_schema_manager.GetSchema(label)
                               : curr_schema->e_schema_manager.GetSchema(label);
    std::unique_ptr<SchemaInfo> old_schema_backup(new SchemaInfo(*curr_schema.Get()));
    if (!schema) throw LabelNotExistException(label);
<<<<<<< HEAD
    if (is_vertex) {
        if (!schema->GetCompositeIndex(fields)) return false;
        std::unique_ptr<SchemaInfo> new_schema(new SchemaInfo(*curr_schema.Get()));
        schema = new_schema->v_schema_manager.GetSchema(label);
        bool deleted = true;
        schema->UnVertexCompositeIndex(fields);
        deleted = index_manager_->DeleteVertexCompositeIndex(txn.GetTxn(), label, fields);
        if (deleted) {
            // install the new schema
            schema_.Assign(new_schema.release());
            AutoCleanupAction revert_assign_new_schema(
                [&]() { schema_.Assign(old_schema_backup.release()); });
            txn.Commit();
            // if success, cancel revert
            revert_assign_new_schema.Cancel();
            return true;
        }
=======
    if (field == schema->GetPrimaryField()) {
        throw PrimaryIndexCannotBeDeletedException(field);
    }
    const _detail::FieldExtractor* extractor = schema->GetFieldExtractor(field);
    bool index_exist =
        (is_vertex && extractor->GetVertexIndex()) || (!is_vertex && extractor->GetEdgeIndex());
    LOG_DEBUG() << index_exist;
    if (!index_exist) return false;
    std::unique_ptr<SchemaInfo> new_schema(new SchemaInfo(*curr_schema.Get()));
    schema = is_vertex ? new_schema->v_schema_manager.GetSchema(label)
                       : new_schema->e_schema_manager.GetSchema(label);
    bool deleted = true;
    if (is_vertex) {
        schema->UnVertexIndex(extractor->GetFieldId());
        schema->UnVectorIndex(extractor->GetFieldId());
        deleted = index_manager_->DeleteVectorIndex(txn.GetTxn(), label, field, index_type, vec_dimension, distance_type);
    } else {
        schema->UnEdgeIndex(extractor->GetFieldId());
        deleted = index_manager_->DeleteEdgeIndex(txn.GetTxn(), label, field);
    }
    if (deleted) {
        // install the new schema
        schema_.Assign(new_schema.release());
        AutoCleanupAction revert_assign_new_schema(
            [&]() { schema_.Assign(old_schema_backup.release()); });
        txn.Commit();
        // if success, cancel revert
        revert_assign_new_schema.Cancel();
        return true;
>>>>>>> 6935e7b4
    }
    return false;
}

void LightningGraph::DropAllIndex() {
    try {
        _HoldWriteLock(meta_lock_);
        Transaction txn = CreateWriteTxn(false);
        ScopedRef<SchemaInfo> curr_schema = schema_.GetScopedRef();
        std::unique_ptr<SchemaInfo> new_schema(new SchemaInfo(*curr_schema.Get()));
        std::unique_ptr<SchemaInfo> backup_schema(new SchemaInfo(*curr_schema.Get()));
        auto [indexes, composite_indexes] = index_manager_->ListAllIndexes(txn.GetTxn());

        bool success = true;
        for (auto& idx : indexes) {
            auto v_schema = new_schema->v_schema_manager.GetSchema(idx.label);
            auto e_schema = new_schema->e_schema_manager.GetSchema(idx.label);
            if (v_schema) {
                if (!index_manager_->DeleteVertexIndex(txn.GetTxn(), idx.label, idx.field)) {
                    success = false;
                    break;
                }
                auto ext = v_schema->GetFieldExtractor(idx.field);
                v_schema->UnVertexIndex(ext->GetFieldId());
            }
            if (e_schema) {
                if (!index_manager_->DeleteEdgeIndex(txn.GetTxn(), idx.label, idx.field)) {
                    success = false;
                    break;
                }
                auto ext = e_schema->GetFieldExtractor(idx.field);
                e_schema->UnEdgeIndex(ext->GetFieldId());
            }
        }
        for (auto& idx : composite_indexes) {
            auto v_schema = new_schema->v_schema_manager.GetSchema(idx.label);
            if (!index_manager_->DeleteVertexCompositeIndex(txn.GetTxn(), idx.label, idx.fields)) {
                success = false;
                break;
            }
            v_schema->UnVertexCompositeIndex(idx.fields);
        }
        if (success) {
            schema_.Assign(new_schema.release());
            AutoCleanupAction revert_assign_new_schema(
                [&]() { schema_.Assign(backup_schema.release()); });
            txn.Commit();
            // install the new schema
            revert_assign_new_schema.Cancel();
        } else {
            txn.Abort();
        }
    } catch (std::exception& e) {
        LOG_WARN() << "Failed to drop all indexes: " << e.what();
    }
}

bool LightningGraph::GetIndextableName(KvTransaction& txn, std::vector<std::string>& table_name) {
    return index_manager_->GetVectorIndexListTableName(txn, table_name);
}

KvStore& LightningGraph::GetStore() { return *store_; }

const DBConfig& LightningGraph::GetConfig() const { return config_; }

/**
 * Backups the current DB to the path specified.
 *
 * \param path  Full pathname of the destination.
 *
 * \return  Transaction ID of the last committed transaction.
 */
size_t LightningGraph::Backup(const std::string& path, bool compact) {
    auto ret = store_->Backup(path, compact);
    if (fulltext_index_) {
        fulltext_index_->Commit();
        fulltext_index_->Backup(path + "/" + _detail::FULLTEXT_INDEX_DIR);
    }
    return ret;
}

/**
 * Take a snapshot of the whole db using the read transaction txn.
 *
 * \param [in,out] txn  The transaction.
 * \param          path Full pathname of the snapshot file.
 */
void LightningGraph::Snapshot(Transaction& txn, const std::string& path) {
    // create parent dir if not exist
    auto& fs = fma_common::FileSystem::GetFileSystem(path);
    if (!fs.IsDir(path)) {
        if (!fs.Mkdir(path)) THROW_CODE(InternalError,
                                        "Failed to create dir " + path + " for snapshot.");
    } else {
        fs.Remove(path + fma_common::LocalFileSystem::PATH_SEPERATOR() + "data.mdb");
        fs.Remove(path + fma_common::LocalFileSystem::PATH_SEPERATOR() + "lock.mdb");
    }
    store_->Snapshot(txn.GetTxn(), path);
}

void LightningGraph::LoadSnapshot(const std::string& path) {
    _HoldWriteLock(meta_lock_);
    // DB must have already been locked, this is the only thread accessing this db
    plugin_manager_.reset();
    index_manager_.reset();
    graph_.reset();
    store_->LoadSnapshot(path);
    Open();
}

/** Warmups this DB */

void LightningGraph::WarmUp() const {
    store_->WarmUp(nullptr);
}

PluginManager* LightningGraph::GetPluginManager() const { return plugin_manager_.get(); }

void LightningGraph::ReloadFromDisk(const DBConfig& config) {
    _HoldWriteLock(meta_lock_);
    config_ = config;
    Close();
    Open();
}

size_t LightningGraph::GetCurrentVersion() {
    auto txn = CreateWriteTxn();
    return txn.GetTxnId();
}

#if USELESS_CODE
ScopedRef<SchemaInfo> LightningGraph::GetSchemaInfo() { return schema_.GetScopedRef(); }
#endif

void LightningGraph::Open() {
    Close();
    store_.reset(new LMDBKvStore(
        config_.dir, config_.db_size, config_.durable, config_.create_if_not_exist));
    auto txn = store_->CreateWriteTxn();
    // load meta info
    meta_table_ =
        store_->OpenTable(*txn, _detail::META_TABLE, true, ComparatorDesc::DefaultComparator());
    // load schema info
    auto v_s_tbl = SchemaManager::OpenTable(*txn, *store_, _detail::V_SCHEMA_TABLE);
    SchemaManager vs(*txn, std::move(v_s_tbl), true);
    for (auto& label : vs.GetAllLabels()) {
        auto s = vs.GetSchema(label);
        FMA_ASSERT(s);
        if (s->DetachProperty()) {
            std::string prefix = _detail::VERTEX_PROPERTY_TABLE_PREFIX;
            auto t = store_->OpenTable(*txn, prefix + label,
                                       true, ComparatorDesc::DefaultComparator());
            s->SetPropertyTable(std::move(t));
        }
    }
    auto e_s_tbl = SchemaManager::OpenTable(*txn, *store_, _detail::E_SCHEMA_TABLE);
    SchemaManager es(*txn, std::move(e_s_tbl), false);
    for (auto& label : es.GetAllLabels()) {
        auto s = es.GetSchema(label);
        FMA_ASSERT(s);
        if (s->DetachProperty()) {
            std::string prefix = _detail::EDGE_PROPERTY_TABLE_PREFIX;
            auto t = store_->OpenTable(*txn, prefix + label,
                                       true, ComparatorDesc::DefaultComparator());
            s->SetPropertyTable(std::move(t));
        }
    }
    es.RefreshEdgeConstraintsLids(vs);
    schema_.Assign(new SchemaInfo{std::move(vs), std::move(es)});
    // open graph
    auto g_tbl = graph::Graph::OpenTable(*txn, *store_, _detail::GRAPH_TABLE);
    graph_.reset(new graph::Graph(*txn, std::move(g_tbl), meta_table_));
    // load index
    auto i_tbl = IndexManager::OpenIndexListTable(*txn, *store_, _detail::INDEX_TABLE);
    index_manager_.reset(new IndexManager(
        *txn, &schema_.GetScopedRef()->v_schema_manager,
        &schema_.GetScopedRef()->e_schema_manager, std::move(i_tbl), this));
    // blob manager
    auto b_tbl = BlobManager::OpenTable(*txn, *store_, _detail::BLOB_TABLE);
    blob_manager_.reset(new BlobManager(*txn, std::move(b_tbl)));
    txn->Commit();
    if (config_.load_plugins) {
        plugin_manager_.reset(new PluginManager(
            this, config_.name, config_.dir + "/" + _detail::CPP_PLUGIN_DIR,
            _detail::CPP_PLUGIN_TABLE, config_.dir + "/" + _detail::PYTHON_PLUGIN_DIR,
            _detail::PYTHON_PLUGIN_TABLE, static_cast<int>(config_.subprocess_max_idle_seconds)));
    }
    if (config_.ft_index_options.enable_fulltext_index) {
        fulltext_index_.reset(
            new FullTextIndex(config_.dir + "/" + _detail::FULLTEXT_INDEX_DIR,
                              config_.ft_index_options.fulltext_analyzer,
                              config_.ft_index_options.fulltext_commit_interval,
                              config_.ft_index_options.fulltext_refresh_interval));
    } else {
        auto ft_indexes = CreateReadTxn().ListFullTextIndexes();
        if (!ft_indexes.empty()) {
            LOG_WARN() << "The following fulltext indexes will not work because the configuration "
                          "item `enable_fulltext_index` is not true)";
            for (auto ft_index : ft_indexes) {
                LOG_WARN() << FMA_FMT("{} label: {} field: {}",
                                      std::get<0>(ft_index) ? "Vertex" : "Edge",
                                      std::get<1>(ft_index), std::get<2>(ft_index));
            }
        }
    }
}

/**
 * Creates a read transaction
 *
 * \return  The new read transaction.
 */
Transaction LightningGraph::CreateReadTxn() {
    return Transaction(true,   // read_only
                       false,  // optimistic
                       this);  // db
}

Transaction LightningGraph::ForkTxn(Transaction& txn) {
    if (!txn.read_only_) THROW_CODE(InvalidFork);
    return Transaction(this, txn.GetTxn());
}

bool LightningGraph::CheckDbSecret(const std::string& expected) {
    auto txn = store_->CreateWriteTxn(false);
    Value key = Value::ConstRef(lgraph::_detail::DB_SECRET_KEY);
    Value v = meta_table_->GetValue(*txn, key);
    if (v.Empty()) {
        // no such value, this is a newly created DB
        meta_table_->SetValue(*txn, key, Value::ConstRef(expected));
        txn->Commit();
        db_secret = expected;
        return true;
    } else {
        return v.AsString() == expected;
    }
}

void LightningGraph::FlushDbSecret(const std::string& secret) {
    auto txn = store_->CreateWriteTxn(false);
    Value key = Value::ConstRef(lgraph::_detail::DB_SECRET_KEY);
    meta_table_->SetValue(*txn, key, Value::ConstRef(secret));
    txn->Commit();
    db_secret = secret;
}

std::string LightningGraph::GetSecret() {
    return db_secret;
}
}  // namespace lgraph<|MERGE_RESOLUTION|>--- conflicted
+++ resolved
@@ -2747,14 +2747,9 @@
     return false;
 }
 
-<<<<<<< HEAD
 bool LightningGraph::DeleteCompositeIndex(const std::string& label,
                                           const std::vector<std::string>& fields,
                                           bool is_vertex) {
-=======
-bool LightningGraph::DeleteVectorIndex(const std::string& label, const std::string& field, const std::string& index_type, 
-                                       int vec_dimension, const std::string& distance_type, bool is_vertex) {
->>>>>>> 6935e7b4
     _HoldWriteLock(meta_lock_);
     Transaction txn = CreateWriteTxn(false);
     ScopedRef<SchemaInfo> curr_schema = schema_.GetScopedRef();
@@ -2762,7 +2757,6 @@
                                : curr_schema->e_schema_manager.GetSchema(label);
     std::unique_ptr<SchemaInfo> old_schema_backup(new SchemaInfo(*curr_schema.Get()));
     if (!schema) throw LabelNotExistException(label);
-<<<<<<< HEAD
     if (is_vertex) {
         if (!schema->GetCompositeIndex(fields)) return false;
         std::unique_ptr<SchemaInfo> new_schema(new SchemaInfo(*curr_schema.Get()));
@@ -2780,7 +2774,19 @@
             revert_assign_new_schema.Cancel();
             return true;
         }
-=======
+    }
+    return false;
+}
+
+bool LightningGraph::DeleteVectorIndex(const std::string& label, const std::string& field, const std::string& index_type, 
+                                       int vec_dimension, const std::string& distance_type, bool is_vertex) {
+    _HoldWriteLock(meta_lock_);
+    Transaction txn = CreateWriteTxn(false);
+    ScopedRef<SchemaInfo> curr_schema = schema_.GetScopedRef();
+    Schema* schema = is_vertex ? curr_schema->v_schema_manager.GetSchema(label)
+                               : curr_schema->e_schema_manager.GetSchema(label);
+    std::unique_ptr<SchemaInfo> old_schema_backup(new SchemaInfo(*curr_schema.Get()));
+    if (!schema) throw LabelNotExistException(label);
     if (field == schema->GetPrimaryField()) {
         throw PrimaryIndexCannotBeDeletedException(field);
     }
@@ -2810,7 +2816,6 @@
         // if success, cancel revert
         revert_assign_new_schema.Cancel();
         return true;
->>>>>>> 6935e7b4
     }
     return false;
 }
