--- conflicted
+++ resolved
@@ -2235,25 +2235,18 @@
             THROW_CODE(VectorIndexException,
                        "vector size error, size:{}, dim:{}", vector.size(), dim);
         }
-<<<<<<< HEAD
         if (index->GetIndexType() != "hnsw") {
             floatvector.emplace_back(std::move(vector));
             vids.emplace_back(vid);
         } else {
             index->Add({std::move(vector)}, {vid});
         }
-=======
-        index->Add({std::move(vector)}, {vid});
->>>>>>> c5205f6d
         count++;
         if ((count % 10000) == 0) {
             LOG_INFO() << "vector index count: " << count;
         }
     }
-<<<<<<< HEAD
     if (index->GetIndexType() != "hnsw") index->Add(floatvector, vids);
-=======
->>>>>>> c5205f6d
     LOG_INFO() << "vector index count: " << count;
     LOG_INFO() << FMA_FMT("end building vertex vector index for {}:{} in detached model",
                           label, field);
@@ -2890,11 +2883,7 @@
  * Backups the current DB to the path specified.
  *
  * \param path  Full pathname of the destination.
-<<<<<<< HEAD
- * \param compact True to enable compaction
-=======
  * \param compact  True to enable compaction
->>>>>>> c5205f6d
  *
  * \return  Transaction ID of the last committed transaction.
  */
