﻿/**
 * Copyright 2022 AntGroup CO., Ltd.
 *
 * Licensed under the Apache License, Version 2.0 (the "License");
 * you may not use this file except in compliance with the License.
 * You may obtain a copy of the License at
 *
 * http://www.apache.org/licenses/LICENSE-2.0
 *
 * Unless required by applicable law or agreed to in writing, software
 * distributed under the License is distributed on an "AS IS" BASIS,
 * WITHOUT WARRANTIES OR CONDITIONS OF ANY KIND, either express or implied.
 */

#include "core/field_extractor.h"

namespace lgraph {
namespace _detail {
/**
 * Parse string data as type and set the field
 *
 * \tparam  T   Type into which the data will be parsed.
 * \param [in,out]  record  The record.
 * \param           data    The string representation of the data. If it is
 * NBytes or String, then the data is stored as-is.
 *
 * \return  ErrorCode::OK if succeeds
 *          FIELD_PARSE_FAILED.
 */
template <FieldType FT>
void FieldExtractor::_ParseStringAndSet(Value& record, const std::string& data) const {
    typedef typename field_data_helper::FieldType2CType<FT>::type CT;
    typedef typename field_data_helper::FieldType2StorageType<FT>::type ST;
    CT s{};
    size_t tmp = fma_common::TextParserUtils::ParseT<CT>(data.data(), data.data() + data.size(), s);
    if (_F_UNLIKELY(tmp != data.size())) throw ParseStringException(Name(), data, FT);
    return SetFixedSizeValue(record, static_cast<ST>(s));
}

template <>
void FieldExtractor::_ParseStringAndSet<FieldType::STRING>(Value& record,
                                                           const std::string& data) const {
    return _SetVariableLengthValue(record, Value::ConstRef(data));
}

template <>
void FieldExtractor::_ParseStringAndSet<FieldType::POINT>(Value& record,
                                                          const std::string& data) const {
    FMA_DBG_ASSERT(!is_vfield_);
    // check whether the point data is valid;
    if (!::lgraph_api::TryDecodeEWKB(data, ::lgraph_api::SpatialType::POINT))
        throw ParseStringException(Name(), data, FieldType::POINT);
    // FMA_DBG_CHECK_EQ(sizeof(data), field_data_helper::FieldTypeSize(def_.type));
    size_t Size = record.Size();
    record.Resize(Size);
    char* ptr = (char*)record.Data() + offset_.data_off;
    memcpy(ptr, data.data(), 50);
}

template <>
void FieldExtractor::_ParseStringAndSet<FieldType::LINESTRING>(Value& record,
                                                          const std::string& data) const {
    // check whether the linestring data is valid;
    if (!::lgraph_api::TryDecodeEWKB(data, ::lgraph_api::SpatialType::LINESTRING))
        throw ParseStringException(Name(), data, FieldType::LINESTRING);
    return _SetVariableLengthValue(record, Value::ConstRef(data));
}

template <>
void FieldExtractor::_ParseStringAndSet<FieldType::POLYGON>(Value& record,
                                                          const std::string& data) const {
    if (!::lgraph_api::TryDecodeEWKB(data, ::lgraph_api::SpatialType::POLYGON))
        throw ParseStringException(Name(), data, FieldType::POLYGON);
    return _SetVariableLengthValue(record, Value::ConstRef(data));
}

template <>
void FieldExtractor::_ParseStringAndSet<FieldType::SPATIAL>(Value& record,
                                                          const std::string& data) const {
    ::lgraph_api::SpatialType s;
    // throw ParseStringException in this function;
    try {
        s = ::lgraph_api::ExtractType(data);
    } catch (...) {
        throw ParseStringException(Name(), data, FieldType::SPATIAL);
    }

    if (!::lgraph_api::TryDecodeEWKB(data, s))
        throw ParseStringException(Name(), data, FieldType::SPATIAL);
    return _SetVariableLengthValue(record, Value::ConstRef(data));
}

template <>
void FieldExtractor::_ParseStringAndSet<FieldType::FLOAT_VECTOR>(Value& record,
                                                          const std::string& data) const {
    std::vector<float> vec;
    // check if there are only numbers and commas
    std::regex nonNumbersAndCommas("[^0-9,.]");
    if (std::regex_search(data, nonNumbersAndCommas)) {
        throw ParseStringException(Name(), data, FieldType::FLOAT_VECTOR);
    }
    // Check if the string conforms to the following format : 1.000000,2.000000,3.000000,...
    std::regex vector("^(?:[-+]?\\d*(?:\\.\\d+)?)(?:,[-+]?\\d*(?:\\.\\d+)?){1,}$");
    if (!std::regex_match(data, vector)) {
        throw ParseStringException(Name(), data, FieldType::FLOAT_VECTOR);
    }
    // check if there are 1.000,,2.000 & 1.000,2.000,
    if (data.front() == ',' || data.back() == ',' || data.find(",,") != std::string::npos) {
        throw ParseStringException(Name(), data, FieldType::FLOAT_VECTOR);
    }
    std::regex pattern("-?[0-9]+\\.?[0-9]*");
    std::sregex_iterator begin_it(data.begin(), data.end(), pattern), end_it;
    while (begin_it != end_it) {
        std::smatch match = *begin_it;
        vec.push_back(std::stof(match.str()));
        ++begin_it;
    }
    if (vec.size() <= 0) throw ParseStringException(Name(), data, FieldType::FLOAT_VECTOR);
    return _SetVariableLengthValue(record, Value::ConstRef(vec));
}
/**
 * Parse the string data and set the field
 *
 * \param [in,out]  record  The record.
 * \param           data    The string representation of the data.
 *
 * \return  ErrorCode::OK if succeeds, or
 *          FIELD_CANNOT_BE_NULL
 *          DATA_SIZE_TOO_LARGE  if record size exceeds limit (currently 2^32)
 *          DATA_RANGE_OVERFLOW   if record size overflow
 *          FIELD_PARSE_FAILED.
 */
void FieldExtractor::ParseAndSet(Value& record, const std::string& data) const {
    if (data.empty() && (field_data_helper::IsFixedLengthFieldType(def_.type)
        || def_.type == FieldType::LINESTRING || def_.type == FieldType::POLYGON
        || def_.type == FieldType::SPATIAL || def_.type == FieldType::FLOAT_VECTOR)) {
        SetIsNull(record, true);
        return;
    }
    // empty string is treated as non-NULL
    SetIsNull(record, false);
    switch (def_.type) {
    case FieldType::BOOL:
        return _ParseStringAndSet<FieldType::BOOL>(record, data);
    case FieldType::INT8:
        return _ParseStringAndSet<FieldType::INT8>(record, data);
    case FieldType::INT16:
        return _ParseStringAndSet<FieldType::INT16>(record, data);
    case FieldType::INT32:
        return _ParseStringAndSet<FieldType::INT32>(record, data);
    case FieldType::INT64:
        return _ParseStringAndSet<FieldType::INT64>(record, data);
    case FieldType::FLOAT:
        return _ParseStringAndSet<FieldType::FLOAT>(record, data);
    case FieldType::DOUBLE:
        return _ParseStringAndSet<FieldType::DOUBLE>(record, data);
    case FieldType::DATE:
        return _ParseStringAndSet<FieldType::DATE>(record, data);
    case FieldType::DATETIME:
        return _ParseStringAndSet<FieldType::DATETIME>(record, data);
    case FieldType::STRING:
        return _ParseStringAndSet<FieldType::STRING>(record, data);
    case FieldType::BLOB:
        LOG_ERROR() << "ParseAndSet(Value, std::string) is not supposed to"
                       " be called directly. We should first parse blobs "
                       "into BlobValue and use SetBlobField(Value, FieldData)";
    case FieldType::POINT:
        return _ParseStringAndSet<FieldType::POINT>(record, data);
    case FieldType::LINESTRING:
        return _ParseStringAndSet<FieldType::LINESTRING>(record, data);
    case FieldType::POLYGON:
        return _ParseStringAndSet<FieldType::POLYGON>(record, data);
    case FieldType::SPATIAL:
        return _ParseStringAndSet<FieldType::SPATIAL>(record, data);
    case FieldType::FLOAT_VECTOR:
        return _ParseStringAndSet<FieldType::FLOAT_VECTOR>(record, data);
    case FieldType::NUL:
        LOG_ERROR() << "NUL FieldType";
    }
    LOG_ERROR() << "Data type " << field_data_helper::FieldTypeName(def_.type) << " not handled";
}

// parse data from FieldData and set field
// for BLOBs, only formatted data is allowed
void FieldExtractor::ParseAndSet(Value& record, const FieldData& data) const {
    // NULL FieldData is seen as explicitly setting field to NUL
    bool data_is_null = data.type == FieldType::NUL;
    SetIsNull(record, data_is_null);
    if (data_is_null) return;

#define _SET_FIXED_TYPE_VALUE_FROM_FD(ft)                                                     \
    do {                                                                                      \
        if (data.type == def_.type) {                                                         \
            return SetFixedSizeValue(record,                                                  \
                                     field_data_helper::GetStoredValue<FieldType::ft>(data)); \
        } else {                                                                              \
            typename field_data_helper::FieldType2StorageType<FieldType::ft>::type s;         \
            if (!field_data_helper::FieldDataTypeConvert<FieldType::ft>::Convert(data, s))    \
                throw ParseFieldDataException(Name(), data, Type());                          \
            return SetFixedSizeValue(record, s);                                              \
        }                                                                                     \
    } while (0)

    switch (def_.type) {
    case FieldType::BOOL:
        _SET_FIXED_TYPE_VALUE_FROM_FD(BOOL);
    case FieldType::INT8:
        _SET_FIXED_TYPE_VALUE_FROM_FD(INT8);
    case FieldType::INT16:
        _SET_FIXED_TYPE_VALUE_FROM_FD(INT16);
    case FieldType::INT32:
        _SET_FIXED_TYPE_VALUE_FROM_FD(INT32);
    case FieldType::INT64:
        _SET_FIXED_TYPE_VALUE_FROM_FD(INT64);
    case FieldType::DATE:
        _SET_FIXED_TYPE_VALUE_FROM_FD(DATE);
    case FieldType::DATETIME:
        _SET_FIXED_TYPE_VALUE_FROM_FD(DATETIME);
    case FieldType::FLOAT:
        _SET_FIXED_TYPE_VALUE_FROM_FD(FLOAT);
    case FieldType::DOUBLE:
        _SET_FIXED_TYPE_VALUE_FROM_FD(DOUBLE);
    case FieldType::STRING:
        if (data.type != FieldType::STRING)
            throw ParseIncompatibleTypeException(Name(), data.type, FieldType::STRING);
        return _SetVariableLengthValue(record, Value::ConstRef(*data.data.buf));
    case FieldType::BLOB:
        {
            // used in AlterLabel, when copying old blob value to new
            // In this case, the value must already be correctly formatted, so just copy it
            if (data.type != FieldType::BLOB)
                throw ParseIncompatibleTypeException(Name(), data.type, FieldType::BLOB);
            return _SetVariableLengthValue(record, Value::ConstRef(*data.data.buf));
        }
    case FieldType::POINT:
        {
            // point type can only be converted from point and string;
            if (data.type != FieldType::POINT && data.type != FieldType::STRING)
                throw ParseFieldDataException(Name(), data, Type());
            FMA_DBG_ASSERT(!is_vfield_);
            if (!::lgraph_api::TryDecodeEWKB(*data.data.buf, ::lgraph_api::SpatialType::POINT))
                throw ParseStringException(Name(), *data.data.buf, FieldType::POINT);

            record.Resize(record.Size());
            char* ptr = (char*)record.Data() + offset_.data_off;
            memcpy(ptr, (*data.data.buf).data(), 50);
            return;
        }
    case FieldType::LINESTRING:
        {
        if (data.type != FieldType::LINESTRING && data.type != FieldType::STRING)
            throw ParseFieldDataException(Name(), data, Type());
        if (!::lgraph_api::TryDecodeEWKB(*data.data.buf, ::lgraph_api::SpatialType::LINESTRING))
                throw ParseStringException(Name(), *data.data.buf, FieldType::LINESTRING);

        return _SetVariableLengthValue(record, Value::ConstRef(*data.data.buf));
        }
    case FieldType::POLYGON:
        {
        if (data.type != FieldType::POLYGON && data.type != FieldType::STRING)
            throw ParseFieldDataException(Name(), data, Type());
        if (!::lgraph_api::TryDecodeEWKB(*data.data.buf, ::lgraph_api::SpatialType::POLYGON))
                throw ParseStringException(Name(), *data.data.buf, FieldType::POLYGON);

        return _SetVariableLengthValue(record, Value::ConstRef(*data.data.buf));
        }
    case FieldType::SPATIAL:
        {
        if (data.type != FieldType::SPATIAL && data.type != FieldType::STRING)
            throw ParseFieldDataException(Name(), data, Type());
        ::lgraph_api::SpatialType s;

        // throw ParseStringException in this function;
        try {
            s = ::lgraph_api::ExtractType(*data.data.buf);
        }  catch (...) {
            throw ParseStringException(Name(), *data.data.buf, FieldType::SPATIAL);
        }

        if (!::lgraph_api::TryDecodeEWKB(*data.data.buf, s))
                throw ParseStringException(Name(), *data.data.buf, FieldType::SPATIAL);

        return _SetVariableLengthValue(record, Value::ConstRef(*data.data.buf));
        }
    case FieldType::FLOAT_VECTOR:
        {
<<<<<<< HEAD
            if (data.type != FieldType::FLOAT_VECTOR && data.type != FieldType::STRING) {
                throw ParseFieldDataException(Name(), data, Type());
            } else if (data.type == FieldType::STRING) {
                std::vector<float> vec;
                // check if there are only numbers and commas
                std::regex nonNumbersAndCommas("[^0-9,.]");
                if (std::regex_search(*data.data.buf, nonNumbersAndCommas)) {
                    throw ParseFieldDataException(Name(), data, FieldType::FLOAT_VECTOR);
                }
                // Check if the string conforms to the following format : 1.000000,2.000000,...
                std::regex vector("^(?:[-+]?\\d*(?:\\.\\d+)?)(?:,[-+]?\\d*(?:\\.\\d+)?){1,}$");
                if (!std::regex_match(*data.data.buf, vector)) {
                    throw ParseFieldDataException(Name(), data, FieldType::FLOAT_VECTOR);
                }
                // check if there are 1.000,,2.000 & 1.000,2.000,
                if ((*data.data.buf).front() == ',' || (*data.data.buf).back() == ',' ||
                    (*data.data.buf).find(",,") != std::string::npos) {
                        throw ParseFieldDataException(Name(), data, FieldType::FLOAT_VECTOR);
                }
                std::regex pattern("-?[0-9]+\\.?[0-9]*");
                std::sregex_iterator begin_it((*data.data.buf).begin(),
                                              (*data.data.buf).end(), pattern), end_it;
                while (begin_it != end_it) {
                    std::smatch match = *begin_it;
                    vec.push_back(std::stof(match.str()));
                    ++begin_it;
                }
                if (vec.size() <= 0) {
                    throw ParseFieldDataException(Name(), data, FieldType::FLOAT_VECTOR);
                }
                return _SetVariableLengthValue(record, Value::ConstRef(vec));
            } else if (data.type == FieldType::FLOAT_VECTOR) {
                return _SetVariableLengthValue(record, Value::ConstRef(*data.data.vp));
            } else {
                throw ParseFieldDataException(Name(), data, Type());
            }
=======
            if (data.type != FieldType::FLOAT_VECTOR) {
                throw ParseFieldDataException(Name(), data, Type());
            }
            return _SetVariableLengthValue(record, Value::ConstRef(*data.data.vp));
>>>>>>> 77f9d57f
        }
    default:
        LOG_ERROR() << "Data type " << field_data_helper::FieldTypeName(def_.type)
                    << " not handled";
    }
}

/**
 * Print the string representation of the field. For digital types, it prints
 * it into ASCII string; for NBytes and String, it just copies the content of
 * the field into the string.
 *
 * \param   record  The record.
 *
 * \return  String representation of the field.
 */
std::string FieldExtractor::FieldToString(const Value& record) const {
    if (GetIsNull(record)) return "\"null\"";
    std::string ret;

#define _COPY_FIELD_AND_RETURN_STR_(record, ft)                                       \
    do {                                                                              \
        typename field_data_helper::FieldType2StorageType<FieldType::ft>::type d = 0; \
        typedef typename field_data_helper::FieldType2CType<FieldType::ft>::type CT;  \
        GetCopy(record, d);                                                           \
        return fma_common::StringFormatter::Format("{}", static_cast<CT>(d));         \
    } while (0)

    switch (def_.type) {
    case FieldType::BOOL:
        _COPY_FIELD_AND_RETURN_STR_(record, BOOL);
    case FieldType::INT8:
        _COPY_FIELD_AND_RETURN_STR_(record, INT8);
    case FieldType::INT16:
        _COPY_FIELD_AND_RETURN_STR_(record, INT16);
    case FieldType::INT32:
        _COPY_FIELD_AND_RETURN_STR_(record, INT32);
    case FieldType::INT64:
        _COPY_FIELD_AND_RETURN_STR_(record, INT64);
    case FieldType::FLOAT:
        _COPY_FIELD_AND_RETURN_STR_(record, FLOAT);
    case FieldType::DOUBLE:
        _COPY_FIELD_AND_RETURN_STR_(record, DOUBLE);
    case FieldType::DATE:
        {
            int32_t i;
            GetCopy(record, i);
            return Date(i).ToString();
        }
    case FieldType::DATETIME:
        {
            int64_t i;
            GetCopy(record, i);
            return DateTime(i).ToString();
        }
    case FieldType::STRING:
        {
            std::string ret(GetDataSize(record), 0);
            GetCopyRaw(record, &ret[0], ret.size());
            return ret;
        }
    case FieldType::BLOB:
        {
            // std::string ret(GetDataSize(record), 0);
            // GetCopyRaw(record, &ret[0], ret.size());
            // return ::lgraph_api::base64::Encode(ret.substr(2));
            return fma_common::StringFormatter::Format("[BLOB]");
        }
    case FieldType::POINT:
    case FieldType::LINESTRING:
    case FieldType::POLYGON:
    case FieldType::SPATIAL:
        {
            std::string ret(GetDataSize(record), 0);
            GetCopyRaw(record, &ret[0], ret.size());
            return ret;
        }
    case FieldType::FLOAT_VECTOR:
        {
            std::string vec_str;
            for (size_t i = 0; i < record.AsType<std::vector<float>>().size(); i++) {
                auto floatnum = record.AsType<std::vector<float>>().at(i);
                if (record.AsType<std::vector<float>>().at(i) > 999999) {
                    vec_str += std::to_string(floatnum).substr(0, 7);
                } else {
                    vec_str += std::to_string(floatnum).substr(0, 8);
                }
                vec_str += ',';
            }
            if (!vec_str.empty()) {
                vec_str.pop_back();
            }
            return vec_str;
        }
    case lgraph_api::NUL:
        break;
    }
    LOG_ERROR() << "Data type " << field_data_helper::FieldTypeName(def_.type) << " not handled";
    return "";
}

// sets variable length value to the field
void FieldExtractor::_SetVariableLengthValue(Value& record, const Value& data) const {
    FMA_DBG_ASSERT(is_vfield_);
    if (data.Size() > _detail::MAX_STRING_SIZE)
        throw DataSizeTooLargeException(Name(), data.Size(), _detail::MAX_STRING_SIZE);
    size_t foff = GetFieldOffset(record);
    size_t fsize = GetDataSize(record);
    // realloc record with original size to make sure we own the memory
    if (fsize > data.Size()) {
        // shrinking, move before realloc
        size_t diff = fsize - data.Size();
        record.Resize(record.Size());
        char* rptr = (char*)record.Data();
        memmove(rptr + foff + data.Size(), rptr + foff + fsize, record.Size() - (foff + fsize));
        record.Resize(record.Size() - diff);
        rptr = (char*)record.Data();
        memcpy(rptr + foff, data.Data(), data.Size());
        // adjust offset of other fields
        /** Note we store only n-1 offsets, since the first offset is always
         * known
         */
        char* offsets = rptr + offset_.v_offs;
        for (size_t i = offset_.idx; i < offset_.last_idx; i++) {
            char* ptr = offsets + i * sizeof(DataOffset);
            DataOffset off = ::lgraph::_detail::UnalignedGet<DataOffset>(ptr);
            FMA_DBG_CHECK_GE(off, (DataOffset)diff);
            off -= static_cast<DataOffset>(diff);
            ::lgraph::_detail::UnalignedSet<DataOffset>(ptr, off);
        }
    } else {
        // expanding, realloc before move
        size_t orig_rsize = record.Size();
        size_t diff = data.Size() - fsize;
        if (orig_rsize + diff > _detail::MAX_PROP_SIZE)
            throw RecordSizeLimitExceededException(Name(), orig_rsize + diff,
                                                   _detail::MAX_PROP_SIZE);
        record.Resize(orig_rsize + diff);
        char* rptr = (char*)record.Data();
        memmove(rptr + foff + data.Size(), rptr + foff + fsize, orig_rsize - (foff + fsize));
        memcpy(rptr + foff, data.Data(), data.Size());
        // adjust offset of other fields
        char* offsets = rptr + offset_.v_offs;
        for (size_t i = offset_.idx; i < offset_.last_idx; i++) {
            char* ptr = offsets + i * sizeof(DataOffset);
            size_t new_off = diff + ::lgraph::_detail::UnalignedGet<DataOffset>(ptr);
            ::lgraph::_detail::UnalignedSet<DataOffset>(ptr, static_cast<DataOffset>(new_off));
        }
    }
}

}  // namespace _detail
}  // namespace lgraph<|MERGE_RESOLUTION|>--- conflicted
+++ resolved
@@ -284,49 +284,10 @@
         }
     case FieldType::FLOAT_VECTOR:
         {
-<<<<<<< HEAD
-            if (data.type != FieldType::FLOAT_VECTOR && data.type != FieldType::STRING) {
-                throw ParseFieldDataException(Name(), data, Type());
-            } else if (data.type == FieldType::STRING) {
-                std::vector<float> vec;
-                // check if there are only numbers and commas
-                std::regex nonNumbersAndCommas("[^0-9,.]");
-                if (std::regex_search(*data.data.buf, nonNumbersAndCommas)) {
-                    throw ParseFieldDataException(Name(), data, FieldType::FLOAT_VECTOR);
-                }
-                // Check if the string conforms to the following format : 1.000000,2.000000,...
-                std::regex vector("^(?:[-+]?\\d*(?:\\.\\d+)?)(?:,[-+]?\\d*(?:\\.\\d+)?){1,}$");
-                if (!std::regex_match(*data.data.buf, vector)) {
-                    throw ParseFieldDataException(Name(), data, FieldType::FLOAT_VECTOR);
-                }
-                // check if there are 1.000,,2.000 & 1.000,2.000,
-                if ((*data.data.buf).front() == ',' || (*data.data.buf).back() == ',' ||
-                    (*data.data.buf).find(",,") != std::string::npos) {
-                        throw ParseFieldDataException(Name(), data, FieldType::FLOAT_VECTOR);
-                }
-                std::regex pattern("-?[0-9]+\\.?[0-9]*");
-                std::sregex_iterator begin_it((*data.data.buf).begin(),
-                                              (*data.data.buf).end(), pattern), end_it;
-                while (begin_it != end_it) {
-                    std::smatch match = *begin_it;
-                    vec.push_back(std::stof(match.str()));
-                    ++begin_it;
-                }
-                if (vec.size() <= 0) {
-                    throw ParseFieldDataException(Name(), data, FieldType::FLOAT_VECTOR);
-                }
-                return _SetVariableLengthValue(record, Value::ConstRef(vec));
-            } else if (data.type == FieldType::FLOAT_VECTOR) {
-                return _SetVariableLengthValue(record, Value::ConstRef(*data.data.vp));
-            } else {
-                throw ParseFieldDataException(Name(), data, Type());
-            }
-=======
             if (data.type != FieldType::FLOAT_VECTOR) {
                 throw ParseFieldDataException(Name(), data, Type());
             }
             return _SetVariableLengthValue(record, Value::ConstRef(*data.data.vp));
->>>>>>> 77f9d57f
         }
     default:
         LOG_ERROR() << "Data type " << field_data_helper::FieldTypeName(def_.type)
