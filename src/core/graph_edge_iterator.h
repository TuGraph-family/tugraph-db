--- conflicted
+++ resolved
@@ -23,10 +23,6 @@
 int TestInRefIterator(int, char**);
 int TestPerfGraphNoncontinuous(bool track_incoming, bool durable);
 
-<<<<<<< HEAD
-
-=======
->>>>>>> 04d75a61
 namespace lgraph {
 class Transaction;
 
