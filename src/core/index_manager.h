--- conflicted
+++ resolved
@@ -242,16 +242,12 @@
                                  const std::vector<std::string>& fields,
                                  const std::vector<FieldType>& types,
                                  CompositeIndexType type,
-<<<<<<< HEAD
                                  std::shared_ptr<CompositeIndex>& index);
-=======
-                                 std::unique_ptr<CompositeIndex>& index);
     
     bool AddVectorIndex(KvTransaction& txn, const std::string& label, const std::string& field, const std::string& index_type, 
                         int vec_dimension, const std::string& distance_type, 
                         std::vector<int>& index_spec, FieldType dt, IndexType type,
                         std::unique_ptr<VertexIndex>& index, std::unique_ptr<VectorIndex>& vector_index);
->>>>>>> 6935e7b4
 
     bool AddEdgeIndex(KvTransaction& txn, const std::string& label, const std::string& field,
                       FieldType dt, IndexType type, std::unique_ptr<EdgeIndex>& index);
@@ -263,13 +259,11 @@
 
     bool DeleteEdgeIndex(KvTransaction& txn, const std::string& label, const std::string& field);
 
-<<<<<<< HEAD
     bool DeleteVertexCompositeIndex(KvTransaction& txn, const std::string& label,
                                     const std::vector<std::string>& fields);
-=======
+  
     bool DeleteVectorIndex(KvTransaction& txn, const std::string& label, const std::string& field, const std::string& index_type, 
                                                    int vec_dimension, const std::string& distance_type);
->>>>>>> 6935e7b4
 
     bool DeleteFullTextIndex(KvTransaction& txn, bool is_vertex, const std::string& label,
                              const std::string& field);
