/**
 * Copyright 2022 AntGroup CO., Ltd.
 *
 * Licensed under the Apache License, Version 2.0 (the "License");
 * you may not use this file except in compliance with the License.
 * You may obtain a copy of the License at
 *
 * http://www.apache.org/licenses/LICENSE-2.0
 *
 * Unless required by applicable law or agreed to in writing, software
 * distributed under the License is distributed on an "AS IS" BASIS,
 * WITHOUT WARRANTIES OR CONDITIONS OF ANY KIND, either express or implied.
 */

#include "core/index_manager.h"

#include <utility>
#include "core/kv_store.h"
#include "core/lightning_graph.h"
#include "core/transaction.h"
<<<<<<< HEAD
#include "core/vsag_hnsw.h"
=======
#include "core/Faiss_IVF_FLAT.h"
#include "core/Vsag_HNSW.h"
>>>>>>> 20bfbfb7

namespace lgraph {
IndexManager::IndexManager(KvTransaction& txn, SchemaManager* v_schema_manager,
                           SchemaManager* e_schema_manager,
                           std::unique_ptr<KvTable> index_list_table,
                           LightningGraph* db)
    : db_(db), index_list_table_(std::move(index_list_table)) {
    size_t v_index_len = strlen(_detail::VERTEX_INDEX);
    size_t e_index_len = strlen(_detail::EDGE_INDEX);
    size_t c_index_len = strlen(_detail::COMPOSITE_INDEX);
    size_t v_ft_index_len = strlen(_detail::VERTEX_FULLTEXT_INDEX);
    size_t e_ft_index_len = strlen(_detail::EDGE_FULLTEXT_INDEX);
<<<<<<< HEAD
    size_t vector_index_len = strlen(_detail::VERTEX_VECTOR_INDEX);
=======
    size_t vector_index_len = strlen(_detail::VECTOR_INDEX);
>>>>>>> 20bfbfb7
    auto it = index_list_table_->GetIterator(txn);
    for (it->GotoFirstKey(); it->IsValid(); it->Next()) {
        std::string index_name = it->GetKey().AsString();
        if (index_name.size() > v_index_len &&
            index_name.substr(index_name.size() - v_index_len) == _detail::VERTEX_INDEX) {
            _detail::IndexEntry idx = LoadIndex(it->GetValue());
            FMA_DBG_CHECK_EQ(idx.table_name, it->GetKey().AsString());
            Schema* schema = v_schema_manager->GetSchema(idx.label);
            FMA_DBG_ASSERT(schema);
            const _detail::FieldExtractor* fe = schema->GetFieldExtractor(idx.field);
            FMA_DBG_ASSERT(fe);
            auto tbl =
                VertexIndex::OpenTable(txn, db_->GetStore(), index_name, fe->Type(), idx.type);
            VertexIndex* index = new VertexIndex(std::move(tbl), fe->Type(), idx.type);
            index->SetReady();
            schema->MarkVertexIndexed(fe->GetFieldId(), index);
        } else if (index_name.size() > e_index_len &&
                   index_name.substr(index_name.size() - e_index_len) == _detail::EDGE_INDEX) {
            _detail::IndexEntry idx = LoadIndex(it->GetValue());
            FMA_DBG_CHECK_EQ(idx.table_name, it->GetKey().AsString());
            Schema* schema = e_schema_manager->GetSchema(idx.label);
            FMA_DBG_ASSERT(schema);
            const _detail::FieldExtractor* fe = schema->GetFieldExtractor(idx.field);
            FMA_DBG_ASSERT(fe);
            auto tbl =
                EdgeIndex::OpenTable(txn, db_->GetStore(), index_name, fe->Type(), idx.type);
            EdgeIndex* index = new EdgeIndex(std::move(tbl), fe->Type(), idx.type);
            index->SetReady();
            schema->MarkEdgeIndexed(fe->GetFieldId(), index);
        } else if (index_name.size() > v_ft_index_len &&
                   index_name.substr(index_name.size() - v_ft_index_len) ==
                       _detail::VERTEX_FULLTEXT_INDEX) {
            auto ft_idx = LoadIndex(it->GetValue());
            FMA_DBG_CHECK_EQ(ft_idx.table_name, it->GetKey().AsString());
            Schema* schema = v_schema_manager->GetSchema(ft_idx.label);
            FMA_DBG_ASSERT(schema);
            const _detail::FieldExtractor* fe = schema->GetFieldExtractor(ft_idx.field);
            FMA_DBG_ASSERT(fe);
            schema->MarkFullTextIndexed(fe->GetFieldId(), true);
        } else if (index_name.size() > e_ft_index_len &&
                   index_name.substr(index_name.size() - e_ft_index_len) ==
                       _detail::EDGE_FULLTEXT_INDEX) {
            auto ft_idx = LoadIndex(it->GetValue());
            FMA_DBG_CHECK_EQ(ft_idx.table_name, it->GetKey().AsString());
            Schema* schema = e_schema_manager->GetSchema(ft_idx.label);
            FMA_DBG_ASSERT(schema);
            const _detail::FieldExtractor* fe = schema->GetFieldExtractor(ft_idx.field);
            FMA_DBG_ASSERT(fe);
            schema->MarkFullTextIndexed(fe->GetFieldId(), true);
        } else if (index_name.size() > c_index_len &&
                   index_name.substr(index_name.size() - c_index_len) == _detail::COMPOSITE_INDEX) {
            _detail::CompositeIndexEntry idx = LoadCompositeIndex(it->GetValue());
            FMA_DBG_CHECK_EQ(idx.table_name, it->GetKey().AsString());
            Schema* schema = v_schema_manager->GetSchema(idx.label);
            FMA_DBG_ASSERT(schema);
            auto tbl = CompositeIndex::OpenTable(
                txn, db_->GetStore(), idx.table_name, idx.field_types, idx.index_type);
            auto index = std::make_unique<CompositeIndex>(
                std::move(tbl), idx.field_types, idx.index_type);  // creates index table
            index->SetReady();
            schema->SetCompositeIndex(idx.field_names, index.release());
        } else if (index_name.size() > vector_index_len &&
                   index_name.substr(index_name.size() - vector_index_len) ==
<<<<<<< HEAD
                       _detail::VERTEX_VECTOR_INDEX) {
            _detail::VectorIndexEntry idx = LoadVectorIndex(it->GetValue());
            Schema* schema = v_schema_manager->GetSchema(idx.label);
            FMA_DBG_ASSERT(schema);
            FMA_DBG_ASSERT(schema->DetachProperty());
            LOG_INFO() << FMA_FMT("start building vertex vector index for {}:{} in detached model",
                                  idx.label, idx.field);
            const _detail::FieldExtractor* extractor = schema->GetFieldExtractor(idx.field);
            FMA_DBG_ASSERT(extractor);
            std::unique_ptr<VectorIndex> vsag_index;
            vsag_index.reset(dynamic_cast<lgraph::VectorIndex*> (
                new HNSW(idx.label, idx.field, idx.distance_type, idx.index_type,
                         idx.dimension, {idx.hnsm_m, idx.hnsm_ef_construction})));
            uint64_t count = 0;
            std::vector<std::vector<float>> floatvector;
            std::vector<int64_t> vids;
            auto kv_iter = schema->GetPropertyTable().GetIterator(txn);
            for (kv_iter->GotoFirstKey(); kv_iter->IsValid(); kv_iter->Next()) {
                auto prop = kv_iter->GetValue();
                if (extractor->GetIsNull(prop)) {
                    continue;
                }
                auto vid = graph::KeyPacker::GetVidFromPropertyTableKey(kv_iter->GetKey());
                auto vector = (extractor->GetConstRef(prop)).AsType<std::vector<float>>();
                floatvector.emplace_back(vector);
                vids.emplace_back(vid);
                count++;
            }
            vsag_index->Build();
            vsag_index->Add(floatvector, vids, count);
            kv_iter.reset();
            LOG_DEBUG() << "index count: " << count;
            schema->MarkVectorIndexed(extractor->GetFieldId(), vsag_index.release());
            LOG_INFO() << FMA_FMT("end building vertex vector index for {}:{} in detached model",
                                  idx.label, idx.field);
=======
                       _detail::VECTOR_INDEX) {
            _detail::IndexEntry idx = LoadIndex(it->GetValue());
            FMA_DBG_CHECK_EQ(idx.table_name, it->GetKey().AsString());
            Schema* schema = v_schema_manager->GetSchema(idx.label);
            FMA_DBG_ASSERT(schema);
            const _detail::FieldExtractor* fe = schema->GetFieldExtractor(idx.field);
            FMA_DBG_ASSERT(fe);
            VertexIndex* index = new VertexIndex(nullptr, fe->Type(), idx.type);
            std::vector<std::string> vectorindex;
            std::regex re(R"(_@lgraph@_|vector_index)");
            auto words_begin = std::sregex_token_iterator(index_name.begin(),
                                index_name.end(), re, -1,
                                std::regex_constants::match_not_bol |
                                std::regex_constants::match_not_eol);
            auto words_end = std::sregex_token_iterator();
            for (std::sregex_token_iterator i = words_begin; i != words_end; ++i) {
                if (!i->str().empty()) {
                    vectorindex.emplace_back(i->str());
                }
            }
            auto label = vectorindex[0];
            auto field = vectorindex[1];
            auto index_type = vectorindex[2];
            auto distance_type = vectorindex[4];
            int vec_dimension = std::stoi(vectorindex[3]);
            std::vector<int> index_spec;
            std::regex pattern("-?[0-9]+\\.?[0-9]*");
            std::sregex_iterator begin_it(vectorindex[5].begin(),
                                 vectorindex[5].end(), pattern), end_it;
            while (begin_it != end_it) {
                std::smatch match = *begin_it;
                index_spec.push_back(std::stof(match.str()));
                ++begin_it;
            }
            auto tbl =
                VectorIndex::OpenTable(txn, db_->GetStore(), index_name, fe->Type(), idx.type);
            if (index_type == "IVF_FLAT") {
                VectorIndex* vector_index = new IVFFlat(label, field, distance_type,
                                   index_type, vec_dimension,
                                   index_spec, std::move(tbl));
                index->SetReady();
                schema->GetFieldExtractor(field)->GetVectorIndex()
                            ->GetVectorIndexCounter()->MakeVectorIndex();
                schema->MarkVertexIndexed(fe->GetFieldId(), index);
                schema->MarkVectorIndexed(fe->GetFieldId(), vector_index);
            } else if (index_type == "HNSW") {
                VectorIndex* vector_index = new HNSW(label, field, distance_type,
                                   index_type, vec_dimension,
                                   index_spec, std::move(tbl));
                index->SetReady();
                schema->GetFieldExtractor(field)->GetVectorIndex()
                            ->GetVectorIndexCounter()->MakeVectorIndex();
                schema->MarkVertexIndexed(fe->GetFieldId(), index);
                schema->MarkVectorIndexed(fe->GetFieldId(), vector_index);
            }
>>>>>>> 20bfbfb7
        } else {
            LOG_ERROR() << "Unknown index type: " << index_name;
        }
    }
}

IndexManager::~IndexManager() {}

bool IndexManager::AddFullTextIndex(KvTransaction& txn, bool is_vertex, const std::string& label,
                                    const std::string& field) {
    _detail::IndexEntry ft_idx;
    ft_idx.label = label;
    ft_idx.field = field;
    ft_idx.table_name = GetFullTextIndexTableName(is_vertex, label, field);

    auto it = index_list_table_->GetIterator(txn, Value::ConstRef(ft_idx.table_name));
    if (it->IsValid()) return false;  // already exist
    Value idxv;
    StoreIndex(ft_idx, idxv);
    it->AddKeyValue(Value::ConstRef(ft_idx.table_name), idxv);
    return true;
}

bool IndexManager::AddVertexIndex(KvTransaction& txn, const std::string& label,
                                  const std::string& field, FieldType dt, IndexType type,
                                  std::unique_ptr<VertexIndex>& index) {
    if (dt == FieldType::BLOB) THROW_CODE(InputError, "BLOB fields cannot be indexed.");
    _detail::IndexEntry idx;
    idx.label = label;
    idx.field = field;
    idx.table_name = GetVertexIndexTableName(label, field);
    idx.type = type;

    auto it = index_list_table_->GetIterator(txn, Value::ConstRef(idx.table_name));
    if (it->IsValid()) return false;  // already exist
    Value idxv;
    StoreIndex(idx, idxv);
    it->AddKeyValue(Value::ConstRef(idx.table_name), idxv);

    auto tbl = VertexIndex::OpenTable(txn, db_->GetStore(), idx.table_name, dt, type);
    index.reset(new VertexIndex(std::move(tbl), dt, type));  // creates index table
    return true;
}

bool IndexManager::AddVectorIndex(KvTransaction& txn, const std::string& label,
                                  const std::string& field, const std::string& index_type,
                                  int vec_dimension, const std::string& distance_type,
<<<<<<< HEAD
                                  std::vector<int>& index_spec,
                                  std::unique_ptr<VectorIndex>& vector_index) {
    _detail::VectorIndexEntry idx;
    idx.label = label;
    idx.field = field;
    idx.index_type = index_type;
    idx.dimension = vec_dimension;
    idx.distance_type = distance_type;
    idx.hnsm_m = index_spec[0];
    idx.hnsm_ef_construction = index_spec[1];
    auto table_name = GetVertexVectorIndexTableName(label, field);
    auto it = index_list_table_->GetIterator(txn, Value::ConstRef(table_name));
    if (it->IsValid()) return false;  // already exist

    Value idxv;
    StoreVectorIndex(idx, idxv);
    it->AddKeyValue(Value::ConstRef(table_name), idxv);
    vector_index = std::make_unique<HNSW>(label, field, distance_type,
                            index_type, vec_dimension, index_spec);
=======
                                  std::vector<int>& index_spec, FieldType dt, IndexType type,
                                  std::unique_ptr<VertexIndex>& index,
                                  std::unique_ptr<VectorIndex>& vector_index) {
    _detail::IndexEntry idx;
    idx.label = label;
    idx.field = field;
    idx.table_name = GetVectorIndexTableName(label, field, index_type,
                                vec_dimension, distance_type, index_spec);
    idx.type = type;

    auto it = index_list_table_->GetIterator(txn, Value::ConstRef(idx.table_name));
    if (it->IsValid()) return false;  // already exist

    Value idxv;
    StoreIndex(idx, idxv);
    it->AddKeyValue(Value::ConstRef(idx.table_name), idxv);

    index.reset(new VertexIndex(nullptr, dt, type));  // no need to creates index table

    auto tbl = VectorIndex::OpenTable(txn, db_->GetStore(), idx.table_name, dt, type);
    if (index_type == "IVF_FLAT") {
        vector_index.reset(new IVFFlat(label, field, distance_type,
                            index_type, vec_dimension, index_spec, std::move(tbl)));
    } else if (index_type == "HNSW") {
        vector_index.reset(new HNSW(label, field, distance_type,
                            index_type, vec_dimension, index_spec, std::move(tbl)));
    }
>>>>>>> 20bfbfb7
    return true;
}

bool IndexManager::AddVertexCompositeIndex(KvTransaction& txn, const std::string& label,
                                           const std::vector<std::string>& fields,
                                           const std::vector<FieldType>& types,
                                           CompositeIndexType type,
                                           std::shared_ptr<CompositeIndex>& index) {
    for (auto &dt : types) {
        if (dt == FieldType::BLOB) THROW_CODE(InputError, "BLOB fields cannot be indexed.");
    }
    _detail::CompositeIndexEntry cidx;
    cidx.label = label;
    cidx.n = fields.size();
    cidx.field_names = fields;
    cidx.field_types = types;
    cidx.table_name = GetVertexCompositeIndexTableName(label, fields);
    cidx.index_type = type;
    auto it = index_list_table_->GetIterator(txn, Value::ConstRef(cidx.table_name));
    if (it->IsValid()) return false;
    Value idxv;
    StoreCompositeIndex(cidx, idxv);
    it->AddKeyValue(Value::ConstRef(cidx.table_name), idxv);

    auto tbl = CompositeIndex::OpenTable(txn, db_->GetStore(), cidx.table_name, types, type);
    index.reset(new CompositeIndex(std::move(tbl), types, type));  // creates index table
    return true;
}

bool IndexManager::AddEdgeIndex(KvTransaction& txn, const std::string& label,
                                const std::string& field, FieldType dt, IndexType type,
                                std::unique_ptr<EdgeIndex>& index) {
    if (dt == FieldType::BLOB) THROW_CODE(InputError, "BLOB fields cannot be indexed.");
    _detail::IndexEntry idx;
    idx.label = label;
    idx.field = field;
    idx.table_name = GetEdgeIndexTableName(label, field);
    idx.type = type;

    auto it = index_list_table_->GetIterator(txn, Value::ConstRef(idx.table_name));
    if (it->IsValid()) return false;  // already exist
    Value idxv;
    StoreIndex(idx, idxv);
    it->AddKeyValue(Value::ConstRef(idx.table_name), idxv);

    auto tbl = EdgeIndex::OpenTable(txn, db_->GetStore(), idx.table_name, dt, type);
    index.reset(new EdgeIndex(std::move(tbl), dt, type));  // creates index table
    return true;
}

bool IndexManager::DeleteFullTextIndex(KvTransaction& txn, bool is_vertex, const std::string& label,
                                       const std::string& field) {
    std::string table_name = GetFullTextIndexTableName(is_vertex, label, field);
    if (!index_list_table_->DeleteKey(txn, Value::ConstRef(table_name)))
        return false;  // does not exist
    return true;
}

bool IndexManager::DeleteVertexIndex(KvTransaction& txn, const std::string& label,
                                     const std::string& field) {
    std::string table_name = GetVertexIndexTableName(label, field);
    // delete the entry from index list table
    if (!index_list_table_->DeleteKey(txn, Value::ConstRef(table_name)))
        return false;  // does not exist
                       // now delete the index table
    bool r = db_->GetStore().DeleteTable(txn, table_name);
    FMA_DBG_ASSERT(r);
    return true;
}

bool IndexManager::DeleteEdgeIndex(KvTransaction& txn, const std::string& label,
                                   const std::string& field) {
    std::string table_name = GetEdgeIndexTableName(label, field);
    // delete the entry from index list table
    if (!index_list_table_->DeleteKey(txn, Value::ConstRef(table_name)))
        return false;  // does not exist
    // now delete the index table
    bool r = db_->GetStore().DeleteTable(txn, table_name);
    FMA_DBG_ASSERT(r);
    return true;
}

bool IndexManager::DeleteVertexCompositeIndex(lgraph::KvTransaction& txn,
                                              const std::string& label,
                                              const std::vector<std::string>& fields) {
    std::string table_name = GetVertexCompositeIndexTableName(label, fields);
    // delete the entry from index list table
    if (!index_list_table_->DeleteKey(txn, Value::ConstRef(table_name)))
        return false;  // does not exist
                       // now delete the index table
    bool r = db_->GetStore().DeleteTable(txn, table_name);
    FMA_DBG_ASSERT(r);
    return true;
}

bool IndexManager::DeleteVectorIndex(KvTransaction& txn, const std::string& label,
<<<<<<< HEAD
                                     const std::string& field) {
    auto table_name = GetVertexVectorIndexTableName(label, field);
    if (!index_list_table_->DeleteKey(txn, Value::ConstRef(table_name)))
        return false;  // does not exist
    return true;
}

std::vector<VectorIndexSpec> IndexManager::ListVectorIndex(KvTransaction& txn) {
    std::vector<VectorIndexSpec> ret;
    auto it = index_list_table_->GetIterator(txn);
    for (it->GotoFirstKey(); it->IsValid(); it->Next()) {
        auto key = it->GetKey();
        auto val = it->GetValue();
        auto name = key.AsString();
        auto find = name.find(_detail::VERTEX_VECTOR_INDEX);
        if (find != std::string::npos) {
            auto vi = LoadVectorIndex(val);
            VectorIndexSpec vs;
            vs.label = vi.label;
            vs.field = vi.field;
            vs.index_type = vi.index_type;
            vs.dimension = vi.dimension;
            vs.distance_type = vi.distance_type;
            vs.hnsm_m = vi.hnsm_m;
            vs.hnsm_ef_construction = vi.hnsm_ef_construction;
            ret.emplace_back(vs);
        }
    }
    return ret;
}

=======
                                     const std::string& field, const std::string& index_type,
                                     int vec_dimension, const std::string& distance_type) {
    std::string closest_table_name = label + _detail::NAME_SEPARATOR + field +
               _detail::NAME_SEPARATOR + index_type + _detail::NAME_SEPARATOR +
               std::to_string(vec_dimension) + _detail::NAME_SEPARATOR;
    auto table_name = (index_list_table_->GetClosestIterator(txn,
                        Value::ConstRef(closest_table_name))->GetKey()).AsString();
    // delete the entry from index list table
    if (!index_list_table_->DeleteKey(txn, Value::ConstRef(table_name)))
        return false;  // does not exist
                       // now delete the index table
    bool r = db_->GetStore().DeleteTable(txn, table_name);
    FMA_DBG_ASSERT(r);
    return true;
}

bool IndexManager::GetVectorIndexListTableName(KvTransaction& txn,
                                               std::vector<std::string>& table_name) {
    // get index list table key number
    auto num = index_list_table_->GetKeyCount(txn);
    // get index list table name
    auto it = index_list_table_->GetIterator(txn);
    std::string name;
    if (it->GotoFirstKey()) {
        for (size_t i = 0; i < num; i++) {
            auto key = it->GetKey();
            name = key.AsString();
            auto find = name.find(_detail::VECTOR_INDEX);
            if (find != std::string::npos) {
                table_name.emplace_back(name);
            }
            it->Next();
        }
    }
    if (table_name.size() != 0) {
        return true;
    } else {
        return false;
    }
}

bool IndexManager::SetVectorIndex(KvTransaction& txn, const std::string& label,
                                  const std::string& field, const std::string& index_type,
                                  int vec_dimension, const std::string& distance_type,
                                  std::vector<int>& index_spec, FieldType dt, IndexType type,
                                  std::vector<uint8_t> index_blob) {
    _detail::IndexEntry idx;
    idx.label = label;
    idx.field = field;
    idx.table_name = GetVectorIndexTableName(label, field, index_type,
                                vec_dimension, distance_type, index_spec);
    idx.type = type;

    auto it = index_list_table_->GetIterator(txn, Value::ConstRef(idx.table_name));
    Value idxv = Value(index_blob.data(), sizeof(index_blob));
    it->SetValue(idxv);
    return true;
}
>>>>>>> 20bfbfb7
}  // namespace lgraph<|MERGE_RESOLUTION|>--- conflicted
+++ resolved
@@ -18,12 +18,7 @@
 #include "core/kv_store.h"
 #include "core/lightning_graph.h"
 #include "core/transaction.h"
-<<<<<<< HEAD
 #include "core/vsag_hnsw.h"
-=======
-#include "core/Faiss_IVF_FLAT.h"
-#include "core/Vsag_HNSW.h"
->>>>>>> 20bfbfb7
 
 namespace lgraph {
 IndexManager::IndexManager(KvTransaction& txn, SchemaManager* v_schema_manager,
@@ -36,11 +31,7 @@
     size_t c_index_len = strlen(_detail::COMPOSITE_INDEX);
     size_t v_ft_index_len = strlen(_detail::VERTEX_FULLTEXT_INDEX);
     size_t e_ft_index_len = strlen(_detail::EDGE_FULLTEXT_INDEX);
-<<<<<<< HEAD
     size_t vector_index_len = strlen(_detail::VERTEX_VECTOR_INDEX);
-=======
-    size_t vector_index_len = strlen(_detail::VECTOR_INDEX);
->>>>>>> 20bfbfb7
     auto it = index_list_table_->GetIterator(txn);
     for (it->GotoFirstKey(); it->IsValid(); it->Next()) {
         std::string index_name = it->GetKey().AsString();
@@ -104,7 +95,6 @@
             schema->SetCompositeIndex(idx.field_names, index.release());
         } else if (index_name.size() > vector_index_len &&
                    index_name.substr(index_name.size() - vector_index_len) ==
-<<<<<<< HEAD
                        _detail::VERTEX_VECTOR_INDEX) {
             _detail::VectorIndexEntry idx = LoadVectorIndex(it->GetValue());
             Schema* schema = v_schema_manager->GetSchema(idx.label);
@@ -140,63 +130,6 @@
             schema->MarkVectorIndexed(extractor->GetFieldId(), vsag_index.release());
             LOG_INFO() << FMA_FMT("end building vertex vector index for {}:{} in detached model",
                                   idx.label, idx.field);
-=======
-                       _detail::VECTOR_INDEX) {
-            _detail::IndexEntry idx = LoadIndex(it->GetValue());
-            FMA_DBG_CHECK_EQ(idx.table_name, it->GetKey().AsString());
-            Schema* schema = v_schema_manager->GetSchema(idx.label);
-            FMA_DBG_ASSERT(schema);
-            const _detail::FieldExtractor* fe = schema->GetFieldExtractor(idx.field);
-            FMA_DBG_ASSERT(fe);
-            VertexIndex* index = new VertexIndex(nullptr, fe->Type(), idx.type);
-            std::vector<std::string> vectorindex;
-            std::regex re(R"(_@lgraph@_|vector_index)");
-            auto words_begin = std::sregex_token_iterator(index_name.begin(),
-                                index_name.end(), re, -1,
-                                std::regex_constants::match_not_bol |
-                                std::regex_constants::match_not_eol);
-            auto words_end = std::sregex_token_iterator();
-            for (std::sregex_token_iterator i = words_begin; i != words_end; ++i) {
-                if (!i->str().empty()) {
-                    vectorindex.emplace_back(i->str());
-                }
-            }
-            auto label = vectorindex[0];
-            auto field = vectorindex[1];
-            auto index_type = vectorindex[2];
-            auto distance_type = vectorindex[4];
-            int vec_dimension = std::stoi(vectorindex[3]);
-            std::vector<int> index_spec;
-            std::regex pattern("-?[0-9]+\\.?[0-9]*");
-            std::sregex_iterator begin_it(vectorindex[5].begin(),
-                                 vectorindex[5].end(), pattern), end_it;
-            while (begin_it != end_it) {
-                std::smatch match = *begin_it;
-                index_spec.push_back(std::stof(match.str()));
-                ++begin_it;
-            }
-            auto tbl =
-                VectorIndex::OpenTable(txn, db_->GetStore(), index_name, fe->Type(), idx.type);
-            if (index_type == "IVF_FLAT") {
-                VectorIndex* vector_index = new IVFFlat(label, field, distance_type,
-                                   index_type, vec_dimension,
-                                   index_spec, std::move(tbl));
-                index->SetReady();
-                schema->GetFieldExtractor(field)->GetVectorIndex()
-                            ->GetVectorIndexCounter()->MakeVectorIndex();
-                schema->MarkVertexIndexed(fe->GetFieldId(), index);
-                schema->MarkVectorIndexed(fe->GetFieldId(), vector_index);
-            } else if (index_type == "HNSW") {
-                VectorIndex* vector_index = new HNSW(label, field, distance_type,
-                                   index_type, vec_dimension,
-                                   index_spec, std::move(tbl));
-                index->SetReady();
-                schema->GetFieldExtractor(field)->GetVectorIndex()
-                            ->GetVectorIndexCounter()->MakeVectorIndex();
-                schema->MarkVertexIndexed(fe->GetFieldId(), index);
-                schema->MarkVectorIndexed(fe->GetFieldId(), vector_index);
-            }
->>>>>>> 20bfbfb7
         } else {
             LOG_ERROR() << "Unknown index type: " << index_name;
         }
@@ -244,7 +177,6 @@
 bool IndexManager::AddVectorIndex(KvTransaction& txn, const std::string& label,
                                   const std::string& field, const std::string& index_type,
                                   int vec_dimension, const std::string& distance_type,
-<<<<<<< HEAD
                                   std::vector<int>& index_spec,
                                   std::unique_ptr<VectorIndex>& vector_index) {
     _detail::VectorIndexEntry idx;
@@ -264,35 +196,6 @@
     it->AddKeyValue(Value::ConstRef(table_name), idxv);
     vector_index = std::make_unique<HNSW>(label, field, distance_type,
                             index_type, vec_dimension, index_spec);
-=======
-                                  std::vector<int>& index_spec, FieldType dt, IndexType type,
-                                  std::unique_ptr<VertexIndex>& index,
-                                  std::unique_ptr<VectorIndex>& vector_index) {
-    _detail::IndexEntry idx;
-    idx.label = label;
-    idx.field = field;
-    idx.table_name = GetVectorIndexTableName(label, field, index_type,
-                                vec_dimension, distance_type, index_spec);
-    idx.type = type;
-
-    auto it = index_list_table_->GetIterator(txn, Value::ConstRef(idx.table_name));
-    if (it->IsValid()) return false;  // already exist
-
-    Value idxv;
-    StoreIndex(idx, idxv);
-    it->AddKeyValue(Value::ConstRef(idx.table_name), idxv);
-
-    index.reset(new VertexIndex(nullptr, dt, type));  // no need to creates index table
-
-    auto tbl = VectorIndex::OpenTable(txn, db_->GetStore(), idx.table_name, dt, type);
-    if (index_type == "IVF_FLAT") {
-        vector_index.reset(new IVFFlat(label, field, distance_type,
-                            index_type, vec_dimension, index_spec, std::move(tbl)));
-    } else if (index_type == "HNSW") {
-        vector_index.reset(new HNSW(label, field, distance_type,
-                            index_type, vec_dimension, index_spec, std::move(tbl)));
-    }
->>>>>>> 20bfbfb7
     return true;
 }
 
@@ -389,7 +292,6 @@
 }
 
 bool IndexManager::DeleteVectorIndex(KvTransaction& txn, const std::string& label,
-<<<<<<< HEAD
                                      const std::string& field) {
     auto table_name = GetVertexVectorIndexTableName(label, field);
     if (!index_list_table_->DeleteKey(txn, Value::ConstRef(table_name)))
@@ -421,7 +323,39 @@
     return ret;
 }
 
-=======
+bool IndexManager::DeleteVectorIndex(KvTransaction& txn, const std::string& label,
+                                     const std::string& field) {
+    auto table_name = GetVertexVectorIndexTableName(label, field);
+    if (!index_list_table_->DeleteKey(txn, Value::ConstRef(table_name)))
+        return false;  // does not exist
+    return true;
+}
+
+std::vector<VectorIndexSpec> IndexManager::ListVectorIndex(KvTransaction& txn) {
+    std::vector<VectorIndexSpec> ret;
+    auto it = index_list_table_->GetIterator(txn);
+    for (it->GotoFirstKey(); it->IsValid(); it->Next()) {
+        auto key = it->GetKey();
+        auto val = it->GetValue();
+        auto name = key.AsString();
+        auto find = name.find(_detail::VERTEX_VECTOR_INDEX);
+        if (find != std::string::npos) {
+            auto vi = LoadVectorIndex(val);
+            VectorIndexSpec vs;
+            vs.label = vi.label;
+            vs.field = vi.field;
+            vs.index_type = vi.index_type;
+            vs.dimension = vi.dimension;
+            vs.distance_type = vi.distance_type;
+            vs.hnsm_m = vi.hnsm_m;
+            vs.hnsm_ef_construction = vi.hnsm_ef_construction;
+            ret.emplace_back(vs);
+        }
+    }
+    return ret;
+}
+
+bool IndexManager::DeleteVectorIndex(KvTransaction& txn, const std::string& label,
                                      const std::string& field, const std::string& index_type,
                                      int vec_dimension, const std::string& distance_type) {
     std::string closest_table_name = label + _detail::NAME_SEPARATOR + field +
@@ -480,5 +414,4 @@
     it->SetValue(idxv);
     return true;
 }
->>>>>>> 20bfbfb7
 }  // namespace lgraph