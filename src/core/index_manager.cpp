--- conflicted
+++ resolved
@@ -81,7 +81,6 @@
             const _detail::FieldExtractor* fe = schema->GetFieldExtractor(ft_idx.field);
             FMA_DBG_ASSERT(fe);
             schema->MarkFullTextIndexed(fe->GetFieldId(), true);
-<<<<<<< HEAD
         } else if (index_name.size() > c_index_len &&
                    index_name.substr(index_name.size() - c_index_len) == _detail::COMPOSITE_INDEX) {
             _detail::CompositeIndexEntry idx = LoadCompositeIndex(it->GetValue());
@@ -94,7 +93,6 @@
                 std::move(tbl), idx.field_types, idx.index_type);  // creates index table
             index->SetReady();
             schema->SetCompositeIndex(idx.field_names, index.release());
-=======
         } else if (index_name.size() > vector_index_len &&
                    index_name.substr(index_name.size() - vector_index_len) == _detail::VECTOR_INDEX) {
             _detail::IndexEntry idx = LoadIndex(it->GetValue());
@@ -136,7 +134,6 @@
             schema->GetFieldExtractor(field)->GetVectorIndex()->GetVectorIndexManager()->MakeVectorIndex();
             schema->MarkVertexIndexed(fe->GetFieldId(), index);
             schema->MarkVectorIndexed(fe->GetFieldId(), vector_index);
->>>>>>> 6935e7b4
         } else {
             LOG_ERROR() << "Unknown index type: " << index_name;
         }
@@ -287,18 +284,24 @@
     return true;
 }
 
-<<<<<<< HEAD
 bool IndexManager::DeleteVertexCompositeIndex(lgraph::KvTransaction& txn,
                                               const std::string& label,
                                               const std::vector<std::string>& fields) {
     std::string table_name = GetVertexCompositeIndexTableName(label, fields);
-=======
+    // delete the entry from index list table
+    if (!index_list_table_->DeleteKey(txn, Value::ConstRef(table_name)))
+        return false;  // does not exist
+                       // now delete the index table
+    bool r = db_->GetStore().DeleteTable(txn, table_name);
+    FMA_DBG_ASSERT(r);
+    return true;
+}
+  
 bool IndexManager::DeleteVectorIndex(KvTransaction& txn, const std::string& label, const std::string& field, const std::string& index_type, 
                                                    int vec_dimension, const std::string& distance_type) {
     std::string closest_table_name = label + _detail::NAME_SEPERATOR + field + _detail::NAME_SEPERATOR + index_type + _detail::NAME_SEPERATOR + 
                std::to_string(vec_dimension) + _detail::NAME_SEPERATOR;  
     auto table_name = (index_list_table_->GetClosestIterator(txn, Value::ConstRef(closest_table_name))->GetKey()).AsString();                                   
->>>>>>> 6935e7b4
     // delete the entry from index list table
     if (!index_list_table_->DeleteKey(txn, Value::ConstRef(table_name)))
         return false;  // does not exist
@@ -308,8 +311,6 @@
     return true;
 }
 
-<<<<<<< HEAD
-=======
 bool IndexManager::GetVectorIndexListTableName(KvTransaction& txn, std::vector<std::string>& table_name) {
     // get index list table key number
     auto num = index_list_table_->GetKeyCount(txn);                             
@@ -333,5 +334,4 @@
         return false;
     }
 }
->>>>>>> 6935e7b4
 }  // namespace lgraph