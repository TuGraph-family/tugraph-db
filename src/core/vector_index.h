--- conflicted
+++ resolved
@@ -70,11 +70,6 @@
                  const std::vector<int64_t>& vids) = 0;
 
     virtual void Remove(const std::vector<int64_t>& vids) = 0;
-<<<<<<< HEAD
-
-    virtual void Clear() = 0;
-=======
->>>>>>> c5205f6d
 
     virtual void Clear() = 0;
 
@@ -94,16 +89,6 @@
     virtual int64_t GetElementsNum() = 0;
     virtual int64_t GetMemoryUsage() = 0;
     virtual int64_t GetDeletedIdsNum() = 0;
-<<<<<<< HEAD
-};
-
-struct VectorIndexEntry {
-    VectorIndex* index;
-    bool add;
-    std::vector<int64_t> vids;
-    std::vector<std::vector<float>> vectors;
-=======
->>>>>>> c5205f6d
 };
 
 struct VectorIndexEntry {
