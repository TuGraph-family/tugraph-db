--- conflicted
+++ resolved
@@ -18,11 +18,7 @@
 #include "core/edge_index.h"
 #include "core/schema.h"
 #include "import/import_config_parser.h"
-<<<<<<< HEAD
 #include "core/vector_index.h"
-=======
-#include "core/vector_index_layer.h"
->>>>>>> 20bfbfb7
 
 namespace lgraph {
 
@@ -53,6 +49,12 @@
     for (auto& idx : indexed_fields_) {
         auto& fe = fields_[idx];
         if (fe.GetIsNull(record)) continue;
+        if (fe.Type() != FieldType::FLOAT_VECTOR) {
+            VertexIndex* index = fe.GetVertexIndex();
+            FMA_ASSERT(index);
+            // update field index
+            if (!index->Delete(txn, fe.GetConstRef(record), vid)) {
+                THROW_CODE(InputError, "Failed to un-index vertex [{}] with field "
         if (fe.Type() != FieldType::FLOAT_VECTOR) {
             VertexIndex* index = fe.GetVertexIndex();
             FMA_ASSERT(index);
@@ -61,6 +63,7 @@
                 THROW_CODE(InputError, "Failed to un-index vertex [{}] with field "
                                                     "value [{}:{}]: index value does not exist.",
                                                     vid, fe.Name(), fe.FieldToString(record));
+            }
             }
         }
     }
@@ -166,8 +169,15 @@
             // update field index
             if (!index->Add(txn, fe.GetConstRef(record), vid)) {
                 THROW_CODE(InputError,
+        if (fe.Type() != FieldType::FLOAT_VECTOR) {
+            VertexIndex* index = fe.GetVertexIndex();
+            FMA_ASSERT(index);
+            // update field index
+            if (!index->Add(txn, fe.GetConstRef(record), vid)) {
+                THROW_CODE(InputError,
                 "Failed to index vertex [{}] with field value [{}:{}]: index value already exists.",
                 vid, fe.Name(), fe.FieldToString(record));
+            }
             }
         }
         created.push_back(idx);
@@ -317,7 +327,6 @@
     }
 }
 
-<<<<<<< HEAD
 void Schema::AddVectorToVectorIndex(KvTransaction& txn, VertexId vid, const Value& record) {
     for (auto& idx : vector_index_fields_) {
         auto& fe = fields_[idx];
@@ -345,113 +354,6 @@
         std::vector<int64_t> vids;
         vids.push_back(vid);
         index->Add({}, vids, 0);
-=======
-void Schema::AddDetachedVectorToVectorIndex(KvTransaction& txn, VertexId vid, const Value& record,
-                                            IndexManager* indexManager) {
-    for (auto& idx : indexed_fields_) {
-        auto& fe = fields_[idx];
-        if (fe.GetIsNull(record)) continue;
-        if (fe.Type() == FieldType::FLOAT_VECTOR) {
-            // count++ and update vector index
-            if (fe.GetVectorIndex()->GetVectorIndexCounter()->isIndexed()) {
-                if (fe.GetVectorIndex()->GetIndexType() == "HNSW") {
-                    std::vector<std::vector<float>> floatvector;
-                    std::vector<size_t> vids;
-                    floatvector.push_back(fe.GetConstRef(record).AsType<std::vector<float>>());
-                    vids.push_back(vid);
-                    fe.GetVectorIndex()->Add(floatvector, vids, 1);
-                } else {
-                    fe.GetVectorIndex()->GetVectorIndexCounter()->addCount();
-                    fe.GetVectorIndex()->AddVectorInTable(txn, fe.GetConstRef(record), vid);
-                    if (fe.GetVectorIndex()->GetVectorIndexCounter()->WhetherUpdate()) {
-                        uint64_t count = 0;
-                        std::vector<std::vector<float>> floatvector;
-                        std::vector<size_t> vids;
-                        auto kv_iter = GetPropertyTable().GetIterator(txn);
-                        for (kv_iter->GotoFirstKey(); kv_iter->IsValid(); kv_iter->Next()) {
-                            auto prop = kv_iter->GetValue();
-                            if (fe.GetIsNull(prop)) {
-                                continue;
-                            }
-                            floatvector.emplace_back(
-                            (fe.GetConstRef(prop)).AsType<std::vector<float>>());
-                            vids.emplace_back(count);
-                            count++;
-                        }
-                        LOG_INFO() << FMA_FMT("start rebuilding vertex index in detached model");
-                        fe.GetVectorIndex()->CleanVectorFromTable(txn);
-                        fe.GetVectorIndex()->Build();
-                        fe.GetVectorIndex()->Add(floatvector, vids, count);
-                        bool success = indexManager->SetVectorIndex(txn,
-                                                            fe.GetVectorIndex()->GetLabel(),
-                                    fe.GetVectorIndex()->GetName(),
-                                                            fe.GetVectorIndex()->GetIndexType(),
-                                    fe.GetVectorIndex()->GetVecDimension(),
-                                    fe.GetVectorIndex()->GetDistanceType(),
-                                    fe.GetVectorIndex()->index_spec_ , fe.Type(),
-                                    IndexType::NonuniqueIndex, fe.GetVectorIndex()->Save());
-                        if (success) {
-                            LOG_INFO() << FMA_FMT("end rebuilding vertex index in detached model");
-                        }
-                    }
-                }
-            }
-        }
-    }
-}
-
-void Schema::DeleteDetachedVectorIndex(KvTransaction& txn, VertexId vid, const Value& record,
-                                       IndexManager* indexManager) {
-    for (auto& idx : indexed_fields_) {
-        auto& fe = fields_[idx];
-        if (fe.GetIsNull(record)) continue;
-        if (fe.Type() == FieldType::FLOAT_VECTOR) {
-            // count++ and update vector index
-            if (fe.GetVectorIndex()->GetVectorIndexCounter()->isIndexed()) {
-                if (fe.GetVectorIndex()->GetIndexType() == "HNSW") {
-                    std::vector<std::vector<float>> floatvector;
-                    std::vector<size_t> vids;
-                    floatvector.push_back(fe.GetConstRef(record).AsType<std::vector<float>>());
-                    vids.push_back(vid);
-                    fe.GetVectorIndex()->Add(floatvector, vids, 0);
-                } else {
-                    fe.GetVectorIndex()->GetVectorIndexCounter()->addCount();
-                    fe.GetVectorIndex()->AddVectorInTable(txn, fe.GetConstRef(record), vid);
-                    if (fe.GetVectorIndex()->GetVectorIndexCounter()->WhetherUpdate()) {
-                        uint64_t count = 0;
-                        std::vector<std::vector<float>> floatvector;
-                        std::vector<size_t> vids;
-                        auto kv_iter = GetPropertyTable().GetIterator(txn);
-                        for (kv_iter->GotoFirstKey(); kv_iter->IsValid(); kv_iter->Next()) {
-                            auto prop = kv_iter->GetValue();
-                            if (fe.GetIsNull(prop)) {
-                                continue;
-                            }
-                            floatvector.emplace_back(
-                            (fe.GetConstRef(prop)).AsType<std::vector<float>>());
-                            vids.emplace_back(count);
-                            count++;
-                        }
-                        LOG_INFO() << FMA_FMT("start rebuilding vertex index in detached model");
-                        fe.GetVectorIndex()->CleanVectorFromTable(txn);
-                        fe.GetVectorIndex()->Build();
-                        fe.GetVectorIndex()->Add(floatvector, vids, count);
-                        bool success = indexManager->SetVectorIndex(txn,
-                                                            fe.GetVectorIndex()->GetLabel(),
-                                    fe.GetVectorIndex()->GetName(),
-                                                            fe.GetVectorIndex()->GetIndexType(),
-                                    fe.GetVectorIndex()->GetVecDimension(),
-                                    fe.GetVectorIndex()->GetDistanceType(),
-                                    fe.GetVectorIndex()->index_spec_ , fe.Type(),
-                                    IndexType::NonuniqueIndex, fe.GetVectorIndex()->Save());
-                        if (success) {
-                            LOG_INFO() << FMA_FMT("end rebuilding vertex index in detached model");
-                        }
-                    }
-                }
-            }
-        }
->>>>>>> 20bfbfb7
     }
 }
 
