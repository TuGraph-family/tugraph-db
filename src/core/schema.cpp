--- conflicted
+++ resolved
@@ -165,7 +165,6 @@
     }
 }
 
-<<<<<<< HEAD
 void Schema::AddVertexToCompositeIndex(lgraph::KvTransaction& txn, lgraph::VertexId vid,
                                        const lgraph::Value& record,
                                        std::vector<std::string>& created) {
@@ -230,7 +229,8 @@
         }
     }
     return result;
-=======
+}
+
 bool Schema::VertexUniqueIndexConflict(KvTransaction& txn, const Value& record) {
     for (auto& idx : indexed_fields_) {
         auto& fe = fields_[idx];
@@ -243,7 +243,6 @@
         }
     }
     return false;
->>>>>>> c4140d06
 }
 
 void Schema::DeleteEdgeIndex(KvTransaction& txn, const EdgeUid& euid, const Value& record) {
