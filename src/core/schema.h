--- conflicted
+++ resolved
@@ -475,12 +475,10 @@
     void AddVertexToIndex(KvTransaction& txn, VertexId vid, const Value& record,
                           std::vector<size_t>& created);
 
-<<<<<<< HEAD
     void AddVertexToCompositeIndex(KvTransaction& txn, VertexId vid, const Value& record,
                           std::vector<std::string >& created);
-=======
+    
     bool VertexUniqueIndexConflict(KvTransaction& txn, const Value& record);
->>>>>>> c4140d06
 
     void AddEdgeToIndex(KvTransaction& txn, const EdgeUid& euid, const Value& record,
                         std::vector<size_t>& created);
