﻿/**
 * Copyright 2022 AntGroup CO., Ltd.
 *
 * Licensed under the Apache License, Version 2.0 (the "License");
 * you may not use this file except in compliance with the License.
 * You may obtain a copy of the License at
 *
 * http://www.apache.org/licenses/LICENSE-2.0
 *
 * Unless required by applicable law or agreed to in writing, software
 * distributed under the License is distributed on an "AS IS" BASIS,
 * WITHOUT WARRANTIES OR CONDITIONS OF ANY KIND, either express or implied.
 */

#pragma once
#include <chrono>
#include <map>
#include <thread>

#include "tools/lgraph_log.h"
#include "core/data_type.h"
#include "fma-common/file_system.h"
#include "fma-common/fma_stream.h"
#include "fma-common/rw_lock.h"
#include "fma-common/stream_base.h"
#include "fma-common/type_traits.h"
#include "lgraph/lgraph_types.h"
#include "protobuf/ha.pb.h"

#ifdef _WIN32
#include <time.h>

#include <iomanip>
#include <sstream>
inline char* strptime(const char* s, const char* f, struct tm* tm) {
    // Isn't the C++ standard lib nice? std::get_time is defined such that its
    // format parameters are the exact same as strptime. Of course, we have to
    // create a string stream first, and imbue it with the current C locale, and
    // we also have to make sure we return the right things if it fails, or
    // if it succeeds, but this is still far simpler an implementation than any
    // of the versions in any of the C standard libraries.
    std::istringstream input(s);
    input.imbue(std::locale(setlocale(LC_ALL, nullptr)));
    input >> std::get_time(tm, f);
    if (input.fail()) {
        return nullptr;
    }
    return (char*)(s + input.tellg());
}
#endif

/*
 * All time (represented by seconds<int64_t>) and string used in this .h should be local
 */
namespace lgraph {

struct AuditLog {
    int64_t index = -1;
    std::string begin_time;
    std::string end_time;
    std::string user;
    std::string graph;
    std::string type;
    std::string read_write;
    bool success = false;
    std::string content;
};

class AuditLogger {
    template <typename LOCK>
    using AutoReadLock = fma_common::AutoReadLock<LOCK>;
    template <typename LOCK>
    using AutoWriteLock = fma_common::AutoWriteLock<LOCK>;

    using RWLock = fma_common::RWLock;

    static std::atomic<bool> enabled_;

    fma_common::OutputFmaStream file_;
    std::string file_name_;
    const size_t file_size_limit_ = 1024l * 1024l * 64l;  // 64MB
    RWLock lock_;
    std::string dir_;
    int64_t index_;
    char line_[64 * 1024];
    int64_t last_log_time_;
    size_t expire_second_;  // s

    AuditLogger() {}
    DISABLE_COPY(AuditLogger);
    DISABLE_MOVE(AuditLogger);

 public:
    // take string of local time, then convert it to second (int64_t) of local time
    static inline bool FilePathToTime(int64_t& t, const std::string& s) {
        if (s.size() != 15) return false;

#ifdef _WIN32
        lgraph_api::DateTime::YMDHMSF ymdhms;
        const char* p = s.c_str();
        size_t r = fma_common::TextParserUtils::ParseT(p, p + 4, ymdhms.year) +
                   fma_common::TextParserUtils::ParseT(p + 4, p + 6, ymdhms.month) +
                   fma_common::TextParserUtils::ParseT(p + 6, p + 8, ymdhms.day) +
                   fma_common::TextParserUtils::ParseT(p + 9, p + 11, ymdhms.hour) +
                   fma_common::TextParserUtils::ParseT(p + 11, p + 13, ymdhms.minute) +
                   fma_common::TextParserUtils::ParseT(p + 13, p + 15, ymdhms.second);
        if (r != 14) return false;
        t = lgraph_api::DateTime(ymdhms).MicroSecondsSinceEpoch();
        return true;
#else
        struct tm timeinfo;
        memset(&timeinfo, 0, sizeof(struct tm));
        char* p = strptime(s.c_str(), "%Y%m%d_%H%M%S", &timeinfo);
        if (p - s.c_str() != 15) return false;
        time_t tmp = mktime(&timeinfo);
        t = lgraph_api::DateTime(std::chrono::system_clock::from_time_t(tmp))
                .ConvertToLocal()
                .MicroSecondsSinceEpoch();
        return true;
#endif
    }

    // take second (int64_t) of local time, then convert it to string
    static inline bool TimeToString(std::string& ret, int64_t rt = 0) {
        if (rt < 0) return false;
        lgraph_api::DateTime::YMDHMSF t =
            (rt == 0)
            ? lgraph_api::DateTime::LocalNow().GetYMDHMSF()
            : lgraph_api::DateTime(rt).GetYMDHMSF();
        ret.resize(16);
        int i = snprintf(&ret[0], ret.size(), "%4d%02d%02d_%02d%02d%02d",
            t.year, t.month, t.day, t.hour, t.minute, t.second);
        ret.resize(static_cast<size_t>(i));
        return true;
    }

    inline bool SetLogFileName(int64_t rt = 0) {
        std::string name;
        bool r = TimeToString(name, rt);
        if (r) file_name_ = dir_ + "/" + name;
        return r;
    }

    inline bool ReadNextAuditLog(fma_common::InputFmaStream& input, lgraph::LogMessage& msg) {
        int len;
        // fix #55 [AUDIT_LOG] Error reading audit log's size from file
        // Read() return 0 when EOF is reached, in this case, just return instead of issuing an
        // error message
        size_t s = input.Read((char*)(&len), sizeof(len));
        if (s == 0) return false;
        if (s != sizeof(len)) {
            LOG_DEBUG() << "Error reading audit log's size from file " << input.Path();
            return false;
        }

        if (len >= (1 << 16)) {  // > 64KB
            std::string buf(len, 0);
            if (input.Read(&buf[0], len) != (size_t)len) {
                LOG_DEBUG() << "Error reading audit log from file " << input.Path();
                return false;
            }
            return msg.ParseFromArray(&buf[0], len);
        } else {
            if (input.Read(line_, len) != (size_t)len) {
                LOG_DEBUG() << "Error reading audit log from file " << input.Path();
                return false;
            }
            return msg.ParseFromArray(line_, len);
        }
    }

    inline bool ParseAuditLog(std::string path, std::string& log_line, lgraph::LogMessage& msg) {
        DEBUG_LOG(DEBUG) << "[AUDIT TEST]" << log_line;

        if (log_line == "") {
            FMA_DBG_STREAM(logger_) << "Error parsing audit log from string " << path;
            return false;
        }
        lgraph_log::json log_msg = lgraph_log::json::parse(log_line);
        DEBUG_LOG(DEBUG) << "[AUDIT TEST]" << log_msg.dump();
        msg.set_index(log_msg["index"]);
        msg.set_time(log_msg["time"]);
        msg.set_begin_end(log_msg["is_end_log"]);
        msg.set_success(log_msg["success"]);
        msg.set_content(log_msg["content"]);
        msg.set_read_write(log_msg["read_write"]);
        if (!log_msg["is_end_log"]) {
            msg.set_user(log_msg["user"]);
            msg.set_graph(log_msg["graph"]);
            msg.set_type(log_msg["type"]);
        }
        return true;
    }

    static bool IsEnabled() { return enabled_.load(std::memory_order_acquire); }

    static void SetEnable(bool enable) { enabled_.store(enable, std::memory_order_release); }

    static AuditLogger& GetInstance() {
        static AuditLogger instance_;
        return instance_;
    }

    void Init(const std::string& dir, size_t expire_hour) {
        AutoWriteLock<RWLock> lock(lock_);
        file_.Close();
        enabled_ = true;
        expire_second_ = expire_hour * 3600;
        last_log_time_ = (int64_t)0;
        dir_ = dir;
        auto& fs = fma_common::FileSystem::GetFileSystem(dir_);
        if (!fs.IsDir(dir_)) {
            if (!fs.Mkdir(dir_)) {
                LOG_ERROR() << "Failed to create the audit log dir [" << dir_ << "].";
            }
        }

        std::vector<size_t> fsizes;
        auto files = fs.ListFiles(dir_, &fsizes);
        for (size_t i = 0; i < files.size(); i++) {
            if (fsizes[i] == 0) fma_common::file_system::RemoveFile(files[i]);
        }
        sort(files.begin(), files.end());
        index_ = GetLogIdx();
        LOG_DEBUG() << "VertexIndex of audit log : " << index_;
        if (!SetLogFileName())
            throw std::runtime_error("Failed to get audit log file name from int64_t.");
        LOG_DEBUG() << "Open audit log file : " << file_name_;
        file_.Open(file_name_, fma_common::OutputFmaStream::DEFAULT_BLOCK_SIZE, std::ofstream::app);
        if (!file_.Good()) throw std::runtime_error("Failed to open audit log file for writing.");

        // init lgraph_log AuditLogger
        lgraph_log::AuditLogger::GetInstance().Init(dir_);

        // thread clear the expired AuditLog in certain time, execute each hour
        if (expire_second_ > 0) {
            std::thread([&]() {
                while (true) {
                    auto x =
                        std::chrono::steady_clock::now() + std::chrono::seconds(3600);  // 1 hour
                    {
                        AutoWriteLock<RWLock> lock(lock_);
                        int64_t tnow = lgraph_api::DateTime::LocalNow().MicroSecondsSinceEpoch();
                        tnow = tnow / 1000000;
                        auto& fs = fma_common::FileSystem::GetFileSystem(dir_);
                        auto files = fs.ListFiles(dir_, nullptr);
                        LOG_DEBUG()
                            << "Clear the expired audit log file. files.size() = " << files.size();
                        if (files.size() > 1) {
                            sort(files.begin(), files.end());
                            for (size_t f_i = 0; f_i < files.size() - 1; f_i++) {
                                std::string f2 = fs.GetFileName(files[f_i + 1]);
                                int64_t t2 = tnow;
                                if (!FilePathToTime(t2, f2)) {
                                    LOG_WARN() << "Failed to get time from audit log file name ["
                                               << f2 << "]";
                                } else {
                                    t2 = t2 / 1000000;
                                    if (tnow - t2 > static_cast<int64_t>(expire_second_)) {
                                        if (!fs.Remove(files[f_i]))
                                            LOG_WARN() << "Clear audit log file "
                                                                     << files[f_i] << " failed.";
                                        else
                                            LOG_WARN()
                                                << "Clear audit log file " << files[f_i]
                                                << " successful.";
                                    }
                                }
                            }
                        }
                    }
                    std::this_thread::sleep_until(x);
                }
            }).detach();
        }
    }

    int64_t GetLogIdx() {
        auto& fs = fma_common::FileSystem::GetFileSystem(dir_);
        auto files = fs.ListFiles(dir_, nullptr);
        if (files.empty()) return 0;
        sort(files.begin(), files.end());

        int64_t begin_idx = 0;
        int64_t end_idx = 0;
        for (int64_t f_i = (int64_t)files.size() - 1; f_i >= 0; f_i--) {
            fma_common::InputFmaStream input(files[f_i]);
            if (!input.Good()) throw std::runtime_error("Failed to open audit log file for index.");
            if (input.Size() == 0) {
                LOG_DEBUG() << "GetLogIdx. Skip " << files[f_i] << " for file_size=0";
                continue;
            }

            lgraph::LogMessage msg;
            fma_common::StreamLineReader reader(input);
            auto lines = reader.ReadAllLines();
            for (auto& line : lines) {
                if (!ParseAuditLog(input.Path(), line, msg)) break;  // broken log entry
                int64_t idx = msg.index();
                if (!msg.begin_end()) {  // begin
                    if (begin_idx < idx) begin_idx = idx;
                } else {  // end
                    if (end_idx < idx) end_idx = idx;
                }
            }
            input.Close();
            if (begin_idx != 0) break;
        }
        return std::max(begin_idx, end_idx);
    }

    int64_t WriteLog(const bool is_end_log, const std::string& user, const std::string& graph,
                     const lgraph::LogApiType type, const bool read_write, const bool success,
                     const std::string& content, int64_t idx = 0) {
        AutoWriteLock<RWLock> lock(lock_);
        int64_t log_time = lgraph_api::DateTime::LocalNow().MicroSecondsSinceEpoch();

        if ((file_.Size() >= file_size_limit_) && (last_log_time_ < log_time)) {
            file_.Close();
            if (!SetLogFileName(log_time))
                throw std::runtime_error("Failed to get audit log file name from int64_t.");
            LOG_DEBUG() << "Open a new audit log file : " << file_name_;
            file_.Open(file_name_, fma_common::OutputFmaStream::DEFAULT_BLOCK_SIZE,
                       std::ofstream::app);
            if (!file_.Good())
                throw std::runtime_error("Failed to open audit log file for writing.");
        }
        last_log_time_ = log_time;

        int64_t index;
        lgraph::LogMessage msg;
        if (idx != 0)
            index = idx;
        else
            index = ++index_;
        // msg.set_index(index);
        // msg.set_time(log_time);
        // msg.set_begin_end(is_end_log);
        // msg.set_success(success);
        // msg.set_content(content);
        // msg.set_read_write(read_write);
        // if (!is_end_log) {
        //     msg.set_user(user);
        //     msg.set_graph(graph);
        //     msg.set_type(type);
        // }
        // int len = static_cast<int>(msg.ByteSizeLong());
        // file_.Write((char*)(&len), sizeof(len));
        // file_.Write(msg.SerializeAsString().c_str(), len);

        // write log message to json file
        lgraph_log::json log_msg;
        log_msg["index"] = index;
        log_msg["time"] = log_time;
        log_msg["is_end_log"] = is_end_log;
        log_msg["success"] = success;
        log_msg["content"] = content;
        log_msg["read_write"] = read_write;
        if (!is_end_log) {
            log_msg["user"] = user;
            log_msg["graph"] = graph;
            log_msg["type"] = type;
        }
        lgraph_log::AuditLogger::GetInstance().WriteLog(log_msg);

        return index;
    }

    std::vector<lgraph::AuditLog> GetLog(const std::string& begin, const std::string& end,
                                         const std::string& user = "", int limit = 100,
                                         bool descending_order = true) {
        int64_t begin_time, end_time, now;
        now = lgraph_api::DateTime::LocalNow().MicroSecondsSinceEpoch();
        lgraph_api::DateTime bt;
        if (!lgraph_api::DateTime::Parse(begin, bt))
            throw InputError(FMA_FMT("Failed to parse begin time [{}].", begin));
        begin_time = bt.MicroSecondsSinceEpoch();
        if (!end.empty()) {
            lgraph_api::DateTime et;
            if (!lgraph_api::DateTime::Parse(end, et))
                throw InputError(FMA_FMT("Failed to parse begin time [{}].", end));
            end_time = et.MicroSecondsSinceEpoch();
            if (end_time > now) end_time = now;
        } else {
            end_time = now;
        }
        LOG_DEBUG() << "Search audit log for user[" << user << "](" << user.length()
                                << ") from " << begin << " to "
                                << lgraph_api::DateTime(end_time).ToString() << ", limit " << limit
                                << ", log_order " << descending_order;
        return GetLog(begin_time, end_time, user, limit, descending_order);
    }

    std::vector<lgraph::AuditLog> GetLog(int64_t begin, int64_t end, const std::string& user = "",
                                         size_t limit = 100, bool descending_order = true) {
        {
            AutoWriteLock<RWLock> lock(lock_);
            file_.Flush();
        }
        std::map<int64_t, lgraph::AuditLog> logs;
        AutoReadLock<RWLock> lock(lock_);
        auto& fs = fma_common::FileSystem::GetFileSystem(dir_);
        auto files = fs.ListFiles(dir_, nullptr);
        sort(files.begin(), files.end());

        if (!descending_order) {  // old -> new
            bool finished = false;
            size_t finish_logs = 0;
            size_t miss_end_logs = 0;

            for (size_t f_i = 0; f_i < files.size(); f_i++) {
                if (finished) {
                    LOG_DEBUG() << "Search audit log finished.";
                    break;
                }

                // whether this file is later than end time of search
                std::string f = fs.GetFileName(files[f_i]);
                int64_t rawtime1;
                FilePathToTime(rawtime1, f);
                if (rawtime1 > end) {
                    finished = true;
                    LOG_DEBUG()
                        << "Search audit log finished. Skip later log file : " << f;
                    break;
                }

                // whether this file is earlier than begin time of search
                if (f_i < files.size() - 1) {
                    std::string f2 = fs.GetFileName(files[f_i + 1]);
                    int64_t rawtime2;
                    FilePathToTime(rawtime2, f2);
                    if (rawtime2 <= begin) {
                        LOG_DEBUG()
                            << "Search audit log. Skip earlier log file : " << f;
                        continue;
                    }
                }

                fma_common::InputFmaStream input(files[f_i]);
                if (!input.Good())
                    throw std::runtime_error("Failed to open audit log file for read.");
                if (input.Size() == 0) {
                    LOG_DEBUG()
                        << "Search audit log. Skip " << f << " for file size = 0";
                    continue;
                }

                lgraph::LogMessage msg;

<<<<<<< HEAD
                FMA_DBG_STREAM(logger_) << "Search audit log " << f;
                fma_common::StreamLineReader reader(input);
                auto lines = reader.ReadAllLines();
                for (auto& line : lines) {
                    if (!ParseAuditLog(input.Path(), line, msg)) break;          // broken log entry
=======
                LOG_DEBUG() << "Search audit log " << f;

                while (input.Good()) {
                    if (!ReadNextAuditLog(input, msg)) break;          // broken log entry
>>>>>>> 99dd1b9c
                    if ((user.length() != 0) && (user != msg.user()))  // check user
                        continue;
                    auto msg_time = msg.time();
                    if (msg_time < begin) continue;          // skip earlier log
                    if (!msg.begin_end()) {                  // begin log
                        if (msg_time > end) continue;        // skip later log
                        if (logs.size() == limit) continue;  // get enough logs
                        lgraph::AuditLog log;
                        log.index = msg.index();
                        log.begin_time = lgraph_api::DateTime(msg_time).ToString();
                        log.user = msg.user();
                        log.graph = msg.graph();
                        log.type = lgraph::LogApiType_Name(msg.type());
                        log.read_write = msg.read_write() ? "write" : "read";
                        log.success = msg.success();
                        log.content = msg.content();

                        logs[log.index] = log;
                    } else {  // end log
                        auto log = logs.find(msg.index());
                        if (log == logs.end()) {
                            miss_end_logs++;
                            if (miss_end_logs / 100 > (size_t)limit) {
                                finished = true;
                                LOG_DEBUG()
                                    << "Too many miss(" << miss_end_logs
                                    << "), meaning that there may be broken logs without end_log, "
                                       "so finish and break";
                                break;  // too many miss, meaning that there may be broken log
                                        // without end_log, so finish and break
                            }
                            continue;  // no this log, skip
                        }
                        log->second.end_time = lgraph_api::DateTime(msg_time).ToString();
                        log->second.success = msg.success();

                        if (log->second.success)
                            log->second.content = log->second.content + "    Successful";
                        else
                            log->second.content =
                                log->second.content + "    Failed: " + msg.content();

                        finish_logs++;
                        if (finish_logs == limit) {
                            finished = true;
                            break;
                        }
                    }
                }
                input.Close();
            }
        } else {  // new to old
            std::map<int64_t, lgraph::AuditLog> end_logs;
            // bool finished = false;
            size_t f_i = files.size();
            while (f_i != 0) {
                f_i--;
                // whether this file is later than end time of search
                std::string f = fs.GetFileName(files[f_i]);
                int64_t rawtime1;
                FilePathToTime(rawtime1, f);
                if (rawtime1 > end) {
                    LOG_DEBUG() << "Search audit log. Skip later log file : " << f;
                    continue;
                }

                // whether this file is earlier than begin time of search
                if (f_i < files.size() - 1) {
                    std::string f2 = fs.GetFileName(files[f_i + 1]);
                    int64_t rawtime2;
                    FilePathToTime(rawtime2, f2);
                    if (rawtime2 <= begin) {
                        LOG_DEBUG()
                            << "Search audit log finished. Skip earlier log file : " << f;
                        break;
                    }
                }

                fma_common::InputFmaStream input(files[f_i]);
                if (!input.Good())
                    throw std::runtime_error("Failed to open audit log file for read.");
                if (input.Size() == 0) {
                    LOG_DEBUG()
                        << "Search audit log. Skip " << f << " for file size = 0";
                    continue;
                }

                lgraph::LogMessage msg;

<<<<<<< HEAD
                FMA_DBG_STREAM(logger_) << "Search audit log " << f;
                fma_common::StreamLineReader reader(input);
                auto lines = reader.ReadAllLines();
                for (auto& line : lines) {
                    if (!ParseAuditLog(input.Path(), line, msg)) break;          // broken log entry
=======
                LOG_DEBUG() << "Search audit log " << f;

                while (input.Good()) {
                    if (!ReadNextAuditLog(input, msg)) break;          // broken log entry
>>>>>>> 99dd1b9c
                    if ((user.length() != 0) && (user != msg.user()))  // check user
                        continue;
                    auto msg_time = msg.time();
                    if (msg_time < begin) continue;    // skip earlier log
                    if (!msg.begin_end()) {            // begin log
                        if (msg_time > end) continue;  // skip later log
                        // if (logs.size() == limit) continue; // get enough logs
                        lgraph::AuditLog log;
                        log.index = msg.index();
                        log.begin_time = lgraph_api::DateTime(msg_time).ToString();
                        log.user = msg.user();
                        log.graph = msg.graph();
                        log.type = lgraph::LogApiType_Name(msg.type());
                        log.read_write = msg.read_write() ? "write" : "read";
                        log.success = msg.success();
                        log.content = msg.content();

                        logs[log.index] = log;
                        if (logs.size() > limit) logs.erase(logs.begin());
                    } else {  // end log
                        lgraph::AuditLog log;
                        log.index = msg.index();
                        log.end_time = lgraph_api::DateTime(msg_time).ToString();
                        log.user = msg.user();
                        log.graph = msg.graph();
                        log.type = lgraph::LogApiType_Name(msg.type());
                        log.read_write = msg.read_write() ? "write" : "read";
                        log.success = msg.success();
                        if (log.success)
                            log.content = "    Successful";
                        else
                            log.content = "    Failed: " + msg.content();

                        end_logs[log.index] = log;
                        if (end_logs.size() > limit) end_logs.erase(end_logs.begin());
                    }
                }
                input.Close();

                if (logs.size() == limit)
                    break;
                else if (logs.size() > limit)
                    LOG_DEBUG() << "Search audit log ERROR : logs.size() > limit";
            }
            auto iter_begin = logs.begin();
            auto iter_end = end_logs.begin();
            while ((iter_begin != logs.end()) && (iter_end != end_logs.end())) {
                if (iter_begin->first == iter_end->first) {
                    iter_begin->second.success = iter_end->second.success;
                    iter_begin->second.end_time = iter_end->second.end_time;
                    iter_begin->second.content += iter_end->second.content;
                    iter_begin++;
                    iter_end++;
                } else if (iter_begin->first > iter_end->first) {
                    iter_end++;
                } else if (iter_begin->first < iter_end->first) {
                    iter_begin++;
                } else {
                    LOG_DEBUG() << "Search audit log combine ERROR";
                }
            }
        }

        std::vector<lgraph::AuditLog> ret;
        if (!descending_order) {  // old -> new
            std::map<int64_t, lgraph::AuditLog>::iterator iter;
            for (iter = logs.begin(); iter != logs.end(); iter++) ret.emplace_back(iter->second);
        } else {  // new -> old
            std::map<int64_t, lgraph::AuditLog>::reverse_iterator iter;
            for (iter = logs.rbegin(); iter != logs.rend(); iter++) ret.emplace_back(iter->second);
        }

        // output
        LOG_DEBUG() << "Search audit log finished. Get " << ret.size() << " result";
        for (auto& r : ret) {
            LOG_DEBUG()
                << r.index << " " << r.begin_time << " " << r.end_time << " " << r.user << " "
                << r.graph << " " << r.type << " " << r.read_write << " " << r.success << "\n"
                << r.content << "\n";
        }

        return ret;
    }

    void Close() {
        AutoWriteLock<RWLock> lock(lock_);
        file_.Close();
        lgraph_log::AuditLogger::GetInstance().Close();
    }
};

class AuditLogTLS {
    int64_t curr_idx_ = 0;
    bool begun_ = false;

 public:
    int BeginAuditLog(const std::string& user, const std::string& graph,
                      const lgraph::LogApiType& type, bool is_write, const std::string& content) {
        if (_F_LIKELY(!begun_)) {
            begun_ = true;
            curr_idx_ = AuditLogger::GetInstance().WriteLog(false, user, graph, type, is_write,
                                                            true, content, 0);
        }
        return 0;
    }

    int EndSuccess() {
        if (_F_LIKELY(begun_)) {
            AuditLogger::GetInstance().WriteLog(true, "", "", lgraph::LogApiType::SingleApi, false,
                                                true, "", curr_idx_);
            begun_ = false;
        }
        return 0;
    }

    int EndFail(const std::string& msg) {
        if (_F_LIKELY(begun_)) {
            AuditLogger::GetInstance().WriteLog(true, "", "", lgraph::LogApiType::SingleApi, false,
                                                false, msg, curr_idx_);
            begun_ = false;
        }
        return 0;
    }

    static thread_local AuditLogTLS instance_;
};

#define BEG_AUDIT_LOG(user, graph, type, is_write, desc)                              \
    do {                                                                              \
        AuditLogger::IsEnabled()                                                      \
            ? AuditLogTLS::instance_.BeginAuditLog(user, graph, type, is_write, desc) \
            : 1;                                                                      \
    } while (0)
#define AUDIT_LOG_SUCC()                                                    \
    do {                                                                    \
        AuditLogger::IsEnabled() ? AuditLogTLS::instance_.EndSuccess() : 1; \
    } while (0)
#define AUDIT_LOG_FAIL(msg)                                                 \
    do {                                                                    \
        AuditLogger::IsEnabled() ? AuditLogTLS::instance_.EndFail(msg) : 1; \
    } while (0)
}  // namespace lgraph<|MERGE_RESOLUTION|>--- conflicted
+++ resolved
@@ -448,18 +448,11 @@
 
                 lgraph::LogMessage msg;
 
-<<<<<<< HEAD
-                FMA_DBG_STREAM(logger_) << "Search audit log " << f;
+                LOG_DEBUG() << "Search audit log " << f;
                 fma_common::StreamLineReader reader(input);
                 auto lines = reader.ReadAllLines();
                 for (auto& line : lines) {
                     if (!ParseAuditLog(input.Path(), line, msg)) break;          // broken log entry
-=======
-                LOG_DEBUG() << "Search audit log " << f;
-
-                while (input.Good()) {
-                    if (!ReadNextAuditLog(input, msg)) break;          // broken log entry
->>>>>>> 99dd1b9c
                     if ((user.length() != 0) && (user != msg.user()))  // check user
                         continue;
                     auto msg_time = msg.time();
@@ -549,18 +542,11 @@
 
                 lgraph::LogMessage msg;
 
-<<<<<<< HEAD
-                FMA_DBG_STREAM(logger_) << "Search audit log " << f;
+                LOG_DEBUG() << "Search audit log " << f;
                 fma_common::StreamLineReader reader(input);
                 auto lines = reader.ReadAllLines();
                 for (auto& line : lines) {
                     if (!ParseAuditLog(input.Path(), line, msg)) break;          // broken log entry
-=======
-                LOG_DEBUG() << "Search audit log " << f;
-
-                while (input.Good()) {
-                    if (!ReadNextAuditLog(input, msg)) break;          // broken log entry
->>>>>>> 99dd1b9c
                     if ((user.length() != 0) && (user != msg.user()))  // check user
                         continue;
                     auto msg_time = msg.time();
