cmake_minimum_required(VERSION 3.1)

# threads
find_package(Threads REQUIRED)

if (ENABLE_FULLTEXT_INDEX)
    # jni
    if (APPLE)
        SET(JAVA_INCLUDE_PATH "$ENV{JAVA_INCLUDE_PATH}")
    endif ()
    find_package(JNI REQUIRED)
endif ()

# generate version info
include(cmake/GenerateVersionInfo.cmake)
GenerateVersionInfo(${LGRAPH_VERSION_MAJOR} ${LGRAPH_VERSION_MINOR} ${LGRAPH_VERSION_PATCH}
        ${CMAKE_CURRENT_LIST_DIR}/core/version.h.in
        ${CMAKE_CURRENT_LIST_DIR}/core/version.h)

# protbuf
include(cmake/GenerateProtobuf.cmake)
GenerateProtobufCpp(${CMAKE_CURRENT_LIST_DIR}/protobuf
        PROTO_SRCS PROTO_HEADERS
        ${CMAKE_CURRENT_LIST_DIR}/protobuf/ha.proto)

set(LGRAPH_CORE_SRC
        core/audit_logger.cpp
        core/data_type.cpp
        core/edge_index.cpp
        core/field_extractor.cpp
        core/full_text_index.cpp
        core/global_config.cpp
        core/graph.cpp
        core/graph_edge_iterator.cpp
        core/graph_vertex_iterator.cpp
        core/index_manager.cpp
        core/iterator_base.cpp
        core/lmdb_iterator.cpp
        core/lmdb_store.cpp
        core/lmdb_table.cpp
        core/lmdb_transaction.cpp
        core/kv_table_comparators.cpp
        core/lgraph_date_time.cpp
        core/lgraph_spatial.cpp
        core/lightning_graph.cpp
        core/schema.cpp
        core/sync_file.cpp
        core/thread_id.cpp
        core/transaction.cpp
        core/vertex_index.cpp
<<<<<<< HEAD
        core/vector_index.cpp
        core/vsag_hnsw.cpp
=======
        core/vector_index_layer.cpp
        core/vector_index_counter.cpp
        core/Faiss_IVF_FLAT.cpp
        core/faiss_hnsw.cpp
        core/Vsag_HNSW.cpp
>>>>>>> 20bfbfb7
        core/wal.cpp
        core/lmdb/mdb.c
        core/lmdb/midl.c
        core/composite_index.cpp)

set(LGRAPH_DB_SRC
        db/acl.cpp
        db/db.cpp
        db/galaxy.cpp
        db/graph_manager.cpp
        db/token_manager.cpp)

set(LGRAPH_API_SRC
        lgraph_api/c.cpp
        lgraph_api/lgraph_db.cpp
        lgraph_api/lgraph_edge_iterator.cpp
        lgraph_api/lgraph_galaxy.cpp
        lgraph_api/olap_base.cpp
        lgraph_api/lgraph_vertex_index_iterator.cpp
        lgraph_api/lgraph_edge_index_iterator.cpp
        lgraph_api/lgraph_traversal.cpp
        lgraph_api/lgraph_txn.cpp
        lgraph_api/lgraph_types.cpp
        lgraph_api/lgraph_utils.cpp
        lgraph_api/lgraph_vertex_iterator.cpp
        lgraph_api/lgraph_result.cpp
        lgraph_api/lgraph_exceptions.cpp
        lgraph_api/result_element.cpp
        lgraph_api/lgraph_vertex_composite_index_iterator.cpp)

set(TARGET_LGRAPH lgraph)

add_library(${TARGET_LGRAPH} SHARED
        ${LGRAPH_API_SRC}
        ${LGRAPH_CORE_SRC}
        ${LGRAPH_DB_SRC}
        ${LGRAPH_ALGO_SRC}

        plugin/cpp_plugin.cpp
        plugin/plugin_context.cpp
        plugin/plugin_manager.cpp
        plugin/python_plugin.cpp

        tiny-process-library/process.cpp
        tiny-process-library/process_unix.cpp
        ${PROTO_SRCS})

target_include_directories(${TARGET_LGRAPH} PUBLIC
        ${DEPS_LOCAL_INCLUDE_DIR}
        ${DEPS_INCLUDE_DIR}
        ${LGRAPH_INCLUDE_DIR}
        ${LGRAPH_SRC_DIR}
        ${LGRAPH_SRC_DIR}/cypher
        ${JNI_INCLUDE_DIRS})

if (CMAKE_CXX_COMPILER_ID STREQUAL "GNU")
    target_link_libraries(${TARGET_LGRAPH} PUBLIC
            vsag
            /opt/OpenBLAS/lib/libopenblas.a
            libfaiss_avx2.a
            libgomp.a
            -static-libstdc++
            -static-libgcc
            libstdc++fs.a
            ${Boost_LIBRARIES}
            -Wl,-Bdynamic
            -Wl,--whole-archive
            ${PROTOBUF_LIBRARY}
            -Wl,--no-whole-archive
            ${JAVA_JVM_LIBRARY}
            OpenSSL::crypto
            pthread
            rt
            z
            )
elseif (CMAKE_CXX_COMPILER_ID MATCHES "Clang")
    if (CMAKE_SYSTEM_NAME STREQUAL "Darwin")
        target_link_libraries(${TARGET_LGRAPH} PUBLIC
                vsag
                /opt/OpenBLAS/lib/libopenblas.a
                libfaiss_avx2.a
                ${Boost_LIBRARIES}
                omp
                pthread
                OpenSSL::crypto
                ${PROTOBUF_LIBRARY}
                ${JAVA_JVM_LIBRARY})
    else ()
        target_link_libraries(${TARGET_LGRAPH} PUBLIC
                vsag
                /opt/OpenBLAS/lib/libopenblas.a
                libfaiss_avx2.a
                rt
                omp
                pthread
                -Wl,-Bstatic
                ${Boost_LIBRARIES}
                -Wl,-Bdynamic
                c++experimental
                c++fs
                OpenSSL::crypto
                -Wl,--whole-archive
                ${PROTOBUF_LIBRARY}
                -Wl,--no-whole-archive
                ${JAVA_JVM_LIBRARY}
                z)
    endif ()
endif ()

if (ENABLE_SQL_IO)
    find_library(ODBC_LIBRARIES NAMES odbc)
    if (ODBC_LIBRARIES_NOT_FOUND)
        message(FATAL_ERROR "ODBC enabled, but unable to find ODBC library.")
    endif (ODBC_LIBRARIES_NOT_FOUND)
    target_sources(${TARGET_LGRAPH} PRIVATE ${DEPS_INCLUDE_DIR}/fma-common/sql_stream.cpp)
    target_link_libraries(${TARGET_LGRAPH} PUBLIC odbc)
endif (ENABLE_SQL_IO)

set_target_properties(lgraph PROPERTIES OUTPUT_NAME "lgraph")
target_compile_definitions(lgraph PUBLIC -DBOOST_STACKTRACE_USE_ADDR2LINE=1)<|MERGE_RESOLUTION|>--- conflicted
+++ resolved
@@ -48,16 +48,8 @@
         core/thread_id.cpp
         core/transaction.cpp
         core/vertex_index.cpp
-<<<<<<< HEAD
         core/vector_index.cpp
         core/vsag_hnsw.cpp
-=======
-        core/vector_index_layer.cpp
-        core/vector_index_counter.cpp
-        core/Faiss_IVF_FLAT.cpp
-        core/faiss_hnsw.cpp
-        core/Vsag_HNSW.cpp
->>>>>>> 20bfbfb7
         core/wal.cpp
         core/lmdb/mdb.c
         core/lmdb/midl.c
@@ -118,6 +110,9 @@
             vsag
             /opt/OpenBLAS/lib/libopenblas.a
             libfaiss_avx2.a
+            vsag
+            /opt/OpenBLAS/lib/libopenblas.a
+            libfaiss_avx2.a
             libgomp.a
             -static-libstdc++
             -static-libgcc
@@ -139,6 +134,9 @@
                 vsag
                 /opt/OpenBLAS/lib/libopenblas.a
                 libfaiss_avx2.a
+                vsag
+                /opt/OpenBLAS/lib/libopenblas.a
+                libfaiss_avx2.a
                 ${Boost_LIBRARIES}
                 omp
                 pthread
@@ -147,6 +145,9 @@
                 ${JAVA_JVM_LIBRARY})
     else ()
         target_link_libraries(${TARGET_LGRAPH} PUBLIC
+                vsag
+                /opt/OpenBLAS/lib/libopenblas.a
+                libfaiss_avx2.a
                 vsag
                 /opt/OpenBLAS/lib/libopenblas.a
                 libfaiss_avx2.a
