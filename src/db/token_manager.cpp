--- conflicted
+++ resolved
@@ -43,16 +43,12 @@
     return std::make_pair(refresh_time, first_login_time);
 }
 
-<<<<<<< HEAD
 void lgraph::TokenManager::SetTokenTimeUnlimited() {
     refresh_time_ = TOKEN_MAX_TIME;
     expire_time_ = TOKEN_MAX_TIME;
 }
 
-void lgraph::TokenManager::ModifyExpireTime(const std::string& token, const int& expire_time) {
-=======
 void lgraph::TokenManager::ModifyExpireTime(const std::string& token, const int expire_time) {
->>>>>>> 046b4c00
     auto decode_token = jwt::decode(token);
     verifier_.verify(decode_token);
     if (expire_time == 0) {
