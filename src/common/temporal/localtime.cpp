/**
* Copyright 2024 AntGroup CO., Ltd.
*
* Licensed under the Apache License, Version 2.0 (the "License");
* you may not use this file except in compliance with the License.
* You may obtain a copy of the License at
*
* http://www.apache.org/licenses/LICENSE-2.0
*
* Unless required by applicable law or agreed to in writing, software
* distributed under the License is distributed on an "AS IS" BASIS,
* WITHOUT WARRANTIES OR CONDITIONS OF ANY KIND, either express or implied.
 */

#include <date/tz.h>

#include "common/exceptions.h"
#include "common/temporal/localtime.h"
#include "common/temporal/temporal_pattern.h"
#include "common/value.h"

namespace common {

LocalTime::LocalTime() {
    auto t = make_zoned(date::current_zone(), std::chrono::system_clock::now());
    nanoseconds_since_today_ = t.get_local_time().time_since_epoch().count();
<<<<<<< HEAD
    nanoseconds_since_today_ ++ ;
=======
>>>>>>> 9230d1a0
}

LocalTime::LocalTime(const Value& params) {
    if (params.IsLocalTime()) {
        date::local_time<std::chrono::nanoseconds> tp{std::chrono::nanoseconds(params.AsLocalTime().nanoseconds_since_today_)};
        auto t = make_zoned(date::current_zone(), tp);
        nanoseconds_since_today_ = t.get_local_time().time_since_epoch().count();
        return;
    }
    std::unordered_map<std::string, Value> parse_params_map;
    for (const auto &kv : params.AsMap()) {
        auto s = kv.first;
        std::transform(s.begin(), s.end(), s.begin(), ::tolower);
        parse_params_map.emplace(s, kv.second);
    }
    if (parse_params_map.empty()) {
        THROW_CODE(InvalidParameter, "At least one temporal unit must be specified.");
    }
    if (parse_params_map.count("timezone")) {
        if (parse_params_map.size() > 1) {
            THROW_CODE(InvalidParameter, "Cannot assign time zone if also assigning other fields.");
        }
        fromTimeZone(parse_params_map["timezone"].AsString());
        return;
    }
    int64_t hour = 0, minute = 0, second = 0, millisecond = 0, microsecond = 0, nanosecond = 0;
    if (parse_params_map.count("time")) {
        auto v = parse_params_map["time"].AsLocalTime().nanoseconds_since_today_;
        nanosecond = v % 1000;
        microsecond = v / 1000 % 1000;
        millisecond = v / 1000000 % 1000;
        second = v / 1000000000 % 60;
        minute = v / 60000000000 % 60;
        hour = v / 3600000000000 % 24;
    } else {
        std::vector<std::pair<std::string, bool>> has_value = {
            {"hour", parse_params_map.count("hour")},
            {"minute", parse_params_map.count("minute")},
            {"second", parse_params_map.count("second")},
            {"subsecond", parse_params_map.count("millisecond") || parse_params_map.count("microsecond") || parse_params_map.count("nanosecond")}
        };
        if (!has_value[0].second) {
            THROW_CODE(InvalidParameter, "hour must be specified");
        }
        std::string firstNotAssigned;
        for (const auto &value : has_value) {
            if (!value.second) {
                if (firstNotAssigned.empty()) {
                    firstNotAssigned = value.first;
                }
            } else if (!firstNotAssigned.empty()) {
                THROW_CODE(InvalidParameter, "{} cannot be specified without {}", value.first, firstNotAssigned);
            }
        }
    }
    // hh-mm-ss exception
    if (!parse_params_map["hour"].IsNull()) {
        hour = parse_params_map["hour"].AsInteger();
    }
    if (!parse_params_map["minute"].IsNull()) {
        minute = parse_params_map["minute"].AsInteger();
    }
    if (!parse_params_map["second"].IsNull()) {
        second = parse_params_map["second"].AsInteger();
    }
    if (hour >= 24) {
        THROW_CODE(InputError, "Invalid value for HourOfDay (valid values 0 - 23): {}", hour);
    }
    if (minute >= 60) {
        THROW_CODE(InputError, "Invalid value for MinuteOfHour (valid values 0 - 59): {}", minute);
    }
    if (second >= 60) {
        THROW_CODE(InputError, "Invalid value for SecondOfMinute (valid values 0 - 59): {}", second);
    }

    // sub second exception
    auto millisecondValue = parse_params_map["millisecond"],
         microsecondValue = parse_params_map["microsecond"], nanosecondValue = parse_params_map["nanosecond"];
    if (!millisecondValue.IsNull() && (millisecondValue.AsInteger() < 0 || millisecondValue.AsInteger() >= 1000)) {
        THROW_CODE(InvalidParameter, "Invalid value for Millisecond: {}", millisecondValue.AsInteger());
    }
    if (!microsecondValue.IsNull() && (microsecondValue.AsInteger() < 0 || microsecondValue.AsInteger() >= (!millisecondValue.IsNull() ? 1000 : 1000000))) {
        THROW_CODE(InvalidParameter, "Invalid value for Microsecond: {}", microsecondValue.AsInteger());
    }
    if (!nanosecondValue.IsNull() && (nanosecondValue.AsInteger() < 0 || nanosecondValue.AsInteger() >= (!microsecondValue.IsNull() ? 1000 : !millisecondValue.IsNull() ? 1000000 : 1000000000))) {
        THROW_CODE(InvalidParameter, "Invalid value for Nanosecond: {}", nanosecondValue.AsInteger());
    }
    if (!millisecondValue.IsNull() || !microsecondValue.IsNull() || !nanosecondValue.IsNull()) {
        millisecond = microsecond = nanosecond = 0;
    }
    if (!millisecondValue.IsNull()) {
        millisecond = parse_params_map["millisecond"].AsInteger();
    }
    if (!microsecondValue.IsNull()) {
        microsecond = parse_params_map["microsecond"].AsInteger();
    }
    if (!nanosecondValue.IsNull()) {
        nanosecond = parse_params_map["nanosecond"].AsInteger();
    }

    // all time
    std::chrono::nanoseconds ns{hour * 60 * 60 * 1000000000 + minute * 60 * 1000000000 + second * 1000000000 +
                                millisecond * 1000000 + microsecond * 1000 + nanosecond};
    date::local_time<std::chrono::nanoseconds> tp{ns};
    auto t = make_zoned(date::current_zone(), tp);
    nanoseconds_since_today_ = t.get_local_time().time_since_epoch().count();
}

LocalTime::LocalTime(const std::string& str) {
    int64_t hour = 0, minute = 0, second = 0, nanoseconds = 0;
    std::smatch match;
    if (!std::regex_match(str, match, LOCALTIME_REGEX)) {
        THROW_CODE(InputError, "Failed to parse {} into LocalTime", str);
    }

    try {
        if (match[TIME_LONG_HOUR].matched) {  // long format
            hour = std::stoi(match[TIME_LONG_HOUR].str());
            if (match[TIME_LONG_MINUTE].matched) {
                minute = std::stoi(match[TIME_LONG_MINUTE].str());
            }
            if (match[TIME_LONG_SECOND].matched) {
                second = std::stoi(match[TIME_LONG_SECOND].str());
            }
            if (match[TIME_LONG_FRACTION].matched) {
                auto tmp = match[TIME_LONG_FRACTION].str();
                if (tmp.size() < 9) {
                    tmp.resize(9, '0');
                }
                nanoseconds = std::stoi(tmp);
            }
        } else if (match[TIME_SHORT_HOUR].matched) {  // short format
            hour = std::stoi(match[TIME_SHORT_HOUR].str());
            if (match[TIME_SHORT_MINUTE].matched) {
                minute = std::stoi(match[TIME_SHORT_MINUTE].str());
            }
            if (match[TIME_SHORT_SECOND].matched) {
                second = std::stoi(match[TIME_SHORT_SECOND].str());
            }
            if (match[TIME_SHORT_FRACTION].matched) {
                auto tmp = match[TIME_SHORT_FRACTION].str();
                if (tmp.size() < 9) {
                    tmp.resize(9, '0');
                }
                nanoseconds = std::stoi(tmp);
            }
        }
        if (hour >= 24) {
            THROW_CODE(InputError, "Invalid value for HourOfDay (valid values 0 - 23): {}", hour);
        }
        if (minute >= 60) {
            THROW_CODE(InputError, "Invalid value for MinuteOfHour (valid values 0 - 59): {}", minute);
        }
        if (second >= 60) {
            THROW_CODE(InputError, "Invalid value for SecondOfMinute (valid values 0 - 59): {}", second);
        }
        std::chrono::nanoseconds ns{hour * 60 * 60 * 1000000000 + minute * 60 * 1000000000 + second * 1000000000 + nanoseconds};
        date::local_time<std::chrono::nanoseconds> tp{ns};
        auto t = make_zoned(date::current_zone(), tp);
        nanoseconds_since_today_ = t.get_local_time().time_since_epoch().count();
    } catch (const std::exception& e) {
        THROW_CODE(InputError, "Failed to parse {} into Date, exception: {}",
                   str, e.what());
    }
}

std::string LocalTime::ToString() const {
    date::local_time<std::chrono::nanoseconds> tp(
        (std::chrono::nanoseconds(nanoseconds_since_today_)));
    return date::format("%H:%M:%S", tp);
}

void LocalTime::fromTimeZone(std::string timezone) {
    date::zoned_time<std::chrono::system_clock::duration> current_time;
    std::string current_time_zone;
    try {
        if (timezone[0] == '+' || timezone[0] == '-') {
            // Handling timezone offset, e.g., "+01:00"
            auto now = std::chrono::system_clock::now();
            auto offset = date::make_time(
                std::chrono::hours(std::stoi(timezone.substr(1, 2))) +
                std::chrono::minutes(std::stoi(timezone.substr(4, 2))));
            if (timezone[0] == '-') {
                current_time = date::make_zoned(date::current_zone(),
                                                now - offset.to_duration());
            } else {
                current_time = date::make_zoned(date::current_zone(),
                                                now + offset.to_duration());
            }
        } else {
            // Handling named timezone, e.g., "America/New_York"
            if (timezone == "z" || timezone == "Z") {
                timezone = "UTC";
            }
            std::replace(timezone.begin(), timezone.end(), ' ', '_');
            current_time =
                date::make_zoned(timezone, std::chrono::system_clock::now());
        }
        nanoseconds_since_today_ = current_time.get_local_time().time_since_epoch().count();
    } catch (const std::exception& e) {
        THROW_CODE(InputError, "Failed to parse timezone: {}", timezone);
    }
}

bool LocalTime::operator<(const LocalTime& rhs) const noexcept {
    return nanoseconds_since_today_ < rhs.nanoseconds_since_today_;
}

bool LocalTime::operator<=(const LocalTime& rhs) const noexcept {
    return nanoseconds_since_today_ <= rhs.nanoseconds_since_today_;
}

bool LocalTime::operator>(const LocalTime& rhs) const noexcept {
    return nanoseconds_since_today_ > rhs.nanoseconds_since_today_;
}

bool LocalTime::operator>=(const LocalTime& rhs) const noexcept {
    return nanoseconds_since_today_ >= rhs.nanoseconds_since_today_;
}

bool LocalTime::operator==(const LocalTime& rhs) const noexcept {
    return nanoseconds_since_today_ == rhs.nanoseconds_since_today_;
}

bool LocalTime::operator!=(const LocalTime& rhs) const noexcept {
    return nanoseconds_since_today_ != rhs.nanoseconds_since_today_;
}

}  // namespace common<|MERGE_RESOLUTION|>--- conflicted
+++ resolved
@@ -24,10 +24,6 @@
 LocalTime::LocalTime() {
     auto t = make_zoned(date::current_zone(), std::chrono::system_clock::now());
     nanoseconds_since_today_ = t.get_local_time().time_since_epoch().count();
-<<<<<<< HEAD
-    nanoseconds_since_today_ ++ ;
-=======
->>>>>>> 9230d1a0
 }
 
 LocalTime::LocalTime(const Value& params) {
