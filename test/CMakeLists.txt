cmake_minimum_required(VERSION 3.1)
project(LightningGraphTests C CXX)
include_directories(${CMAKE_CURRENT_SOURCE_DIR})

find_path(GTEST_HEADER NAMES gtest/gtest.h)
set(GTEST_LIB libgtest.a)
set(GTEST_MAIN_LIB libgtest_main.a)

#antlr4-runtime
find_package(antlr4-runtime REQUIRED)
find_package(benchmark REQUIRED)
include_directories( ${ANTLR4_INCLUDE_DIR} )

add_compile_options(-Wno-unused-local-typedefs)
add_compile_options(-Wno-sign-compare)
add_compile_options(-Wno-maybe-uninitialized)

# set(EXTERNAL_PROJECT_DIR "${CMAKE_SOURCE_DIR}/deps/buildit")
# add_custom_target(buildit
#     COMMAND ${CMAKE_COMMAND} -E chdir ${EXTERNAL_PROJECT_DIR} $(MAKE)
#     COMMENT "Building external project"
# )

add_subdirectory(test_fma)

add_executable(unit_test
        main.cpp
        ut_utils.cpp
        test_audit_logger.cpp
        test_backup_restore.cpp
        test_batch_vertex_index.cpp
        test_batch_edge_index.cpp
        test_blob_manager.cpp
        test_c.cpp
        test_cache_aligned_vector.cpp
        test_bit_mask.cpp
        test_column_vector.cpp
        test_concurrent_gettime.cpp
        test_core_exception.cpp
        test_cpp_procedure.cpp
        test_cppresetsdk_json.cpp
        test_cypher_v2.cpp
        test_cypher_plan.cpp
        test_cypher_field_data.cpp
        test_data_type.cpp
        test_db_management_client.cpp
        test_dense_string.cpp
        test_edge_index.cpp
        test_embed.cpp
        test_field_data_helper.cpp
        test_field_extractor.cpp
        test_fulltext.cpp
        test_galaxy.cpp
        test_global_config.cpp
        test_graph.cpp
        test_graph_data_pack.cpp
        test_graph_edge_iterator.cpp
        test_graph_simple.cpp
        test_graph_traversal.cpp
        test_graph_vertex_iterator.cpp
        test_import_column_parser.cpp
        test_import_config_parser.cpp
        test_import_data_file.cpp
        test_import_online.cpp
        test_import_parse_delimiter.cpp
        test_import_planner.cpp
        test_import_v2.cpp
        test_import_v3.cpp
        test_type_convert.cpp
        test_json_convert.cpp
        test_lgraph.cpp
        test_lgraph_api.cpp
        test_lgraph_backup.cpp
        test_lgraph_date_time.cpp
        test_lgraph_export.cpp
        test_lgraph_monkey.cpp
        test_lgraph_server.cpp
        test_lgraph_spatial.cpp
        test_lgraph_utils.cpp
        test_kv_store.cpp
        test_lgraph.cpp
        test_lgraph_api.cpp
        test_managed_object.cpp
        test_max_db_size.cpp
        test_mdb.cpp
        test_mdb_wal_perf.cpp
        test_memorylimit.cpp
        test_merge.cpp
        test_move_constructors.cpp
        test_mthread.cpp
        test_olap_on_disk.cpp
        test_olap_on_db.cpp
        test_parallelvector.cpp
        test_perf_db.cpp
        test_perf_graph.cpp
        test_perf_kv.cpp
        test_perf_kv_fatkey.cpp
        test_perf_multi_writer.cpp
        test_perf_unaligned.cpp
        test_plan_cache.cpp
        test_proto_convert.cpp
        test_python_plugin_manager.cpp
        test_python_plugin_manager_impl.cpp
        # test_query_compilation.cpp
        test_query.cpp
        test_query_col.cpp
        test_random_delete.cpp
        test_rest_client.cpp
        test_restful_abnormal_branch.cpp
        test_restful_base_operation.cpp
        test_restful_import_online.cpp
        test_rpc.cpp
        test_schema.cpp
        test_schema_change.cpp
        test_schema_manager.cpp
        test_bolt_hydrator.cpp
        test_service.cpp
        test_snapshot.cpp
        test_sync_file_implementations.cpp
        test_static_vector.cpp
        test_task_tracker.cpp
        test_token_manager.cpp
        test_schema_common.cpp
        test_transaction.cpp
        test_txn_fork.cpp
        test_type_convert.cpp
        test_value.cpp
        test_vertex_index.cpp
        test_vid_table.cpp
        test_edge_constraint.cpp
        test_upsert.cpp
        test_olap_vertex_traversal.cpp
        test_lgraph_log.cpp
        test_detach_property.cpp
        test_ha_base.cpp
        test_global_ha_config.cpp
        test_ha.cpp
        test_full_import_online.cpp
        test_http_tasks.cpp
        test_ha_lgraph_peer.cpp
        test_lgraph_cli.cpp
        test_ha_witness.cpp
        test_ha_full_import.cpp
        test_del_detached_label.cpp
        test_null_index.cpp
        test_alter_detached_label.cpp
        test_vertex_composite_index.cpp
        test_vsag_index.cpp
        ${LGRAPH_ROOT_DIR}/src/client/cpp/rpc/lgraph_rpc_client.cpp
        ${LGRAPH_ROOT_DIR}/src/client/cpp/restful/rest_client.cpp
        ${LGRAPH_ROOT_DIR}/src/import/import_client.cpp
        ${LGRAPH_ROOT_DIR}/src/core/vector_index.cpp
)

<<<<<<< HEAD
target_include_directories(unit_test PRIVATE ${CMAKE_SOURCE_DIR}/deps/buildit/include)
=======
add_executable(benchmark_test
    test_query_benchmark.cpp
    QueryTester.cpp
)
>>>>>>> 4d10a4ac

target_link_libraries(unit_test
        vsag
        lgraph_server_lib
        geax_isogql
        # ${CMAKE_SOURCE_DIR}/deps/buildit/build/libbuildit.a
        bolt
        librocksdb.a)

target_link_libraries(unit_test
        ${GTEST_MAIN_LIB}
        ${GTEST_LIB})

target_link_libraries(benchmark_test
    benchmark
    ${GTEST_LIB}
    ${GTEST_MAIN_LIB}
    lgraph_server_lib
    geax_isogql
    bolt
    librocksdb.a
)

target_compile_definitions(unit_test PRIVATE
        FMA_IN_UNIT_TEST=1)

add_dependencies(unit_test ${LGRAPH_TOOLKITS} lgraph_server)<|MERGE_RESOLUTION|>--- conflicted
+++ resolved
@@ -152,14 +152,14 @@
         ${LGRAPH_ROOT_DIR}/src/core/vector_index.cpp
 )
 
-<<<<<<< HEAD
+
 target_include_directories(unit_test PRIVATE ${CMAKE_SOURCE_DIR}/deps/buildit/include)
-=======
+
 add_executable(benchmark_test
     test_query_benchmark.cpp
     QueryTester.cpp
 )
->>>>>>> 4d10a4ac
+
 
 target_link_libraries(unit_test
         vsag
