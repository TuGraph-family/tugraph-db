cmake_minimum_required(VERSION 3.1)
project(LightningGraphTests C CXX)
include_directories(${CMAKE_CURRENT_SOURCE_DIR})

find_path(GTEST_HEADER NAMES gtest/gtest.h)
set(GTEST_LIB libgtest.a)
set(GTEST_MAIN_LIB libgtest_main.a)

#antlr4-runtime
find_package(antlr4-runtime REQUIRED)
include_directories( ${ANTLR4_INCLUDE_DIR} )

add_compile_options(-Wno-unused-local-typedefs)
add_compile_options(-Wno-sign-compare)
add_compile_options(-Wno-maybe-uninitialized)

add_subdirectory(test_fma)

add_executable(unit_test
        main.cpp
        ut_utils.cpp
        test_audit_logger.cpp
        test_backup_restore.cpp
        test_batch_vertex_index.cpp
        test_batch_edge_index.cpp
        test_blob_manager.cpp
        test_c.cpp
        test_cache_aligned_vector.cpp
        test_concurrent_gettime.cpp
        test_core_exception.cpp
        test_cpp_procedure.cpp
        test_cppresetsdk_json.cpp
        test_cypher.cpp
        test_cypher_plan.cpp
        test_data_type.cpp
        test_db_management_client.cpp
        test_dense_string.cpp
        test_edge_index.cpp
        test_embed.cpp
        test_field_data_helper.cpp
        test_field_extractor.cpp
        test_fulltext.cpp
        test_galaxy.cpp
        test_global_config.cpp
        test_graph.cpp
        test_graph_data_pack.cpp
        test_graph_edge_iterator.cpp
        test_graph_simple.cpp
        test_graph_traversal.cpp
        test_graph_vertex_iterator.cpp
        test_import_column_parser.cpp
        test_import_config_parser.cpp
        test_import_data_file.cpp
        test_import_online.cpp
        test_import_parse_delimiter.cpp
        test_import_planner.cpp
        test_import_v2.cpp
<<<<<<< HEAD
        test_import_gar.cpp
=======
        test_import_v3.cpp
>>>>>>> fc00a1f2
        test_type_convert.cpp
        test_json_convert.cpp
        test_lgraph.cpp
        test_lgraph_api.cpp
        test_lgraph_backup.cpp
        test_lgraph_date_time.cpp
        test_lgraph_export.cpp
        test_lgraph_monkey.cpp
        test_lgraph_server.cpp
        test_lgraph_utils.cpp
        test_kv_store.cpp
        test_lgraph.cpp
        test_lgraph_api.cpp
        test_managed_object.cpp
        test_max_db_size.cpp
        test_mdb.cpp
        test_mdb_wal_perf.cpp
        test_memorylimit.cpp
        test_merge.cpp
        test_move_constructors.cpp
        test_mthread.cpp
        test_olap_on_disk.cpp
        test_olap_on_db.cpp
        test_parallelvector.cpp
        test_perf_db.cpp
        test_perf_graph.cpp
        test_perf_kv.cpp
        test_perf_kv_fatkey.cpp
        test_perf_multi_writer.cpp
        test_perf_unaligned.cpp
        test_proto_convert.cpp
        test_python_plugin_manager.cpp
        test_python_plugin_manager_impl.cpp
        test_query.cpp
        test_random_delete.cpp
        test_rest_client.cpp
        test_restful_abnormal_branch.cpp
        test_restful_base_operation.cpp
        test_restful_import_online.cpp
        test_rpc.cpp
        test_schema.cpp
        test_schema_change.cpp
        test_schema_manager.cpp
        test_service.cpp
        test_snapshot.cpp
        test_sync_file_implementations.cpp
        test_static_vector.cpp
        test_task_tracker.cpp
        test_token_manager.cpp
        test_transaction.cpp
        test_txn_fork.cpp
        test_type_convert.cpp
        test_value.cpp
        test_vertex_index.cpp
        test_vid_table.cpp
        test_edge_constraint.cpp
        test_olap_vertex_traversal.cpp
        test_lgraph_log.cpp
        test_detach_property.cpp
        test_ha_base.cpp
        test_global_ha_config.cpp
        test_ha.cpp
        ${LGRAPH_ROOT_DIR}/src/client/cpp/rpc/lgraph_rpc_client.cpp
        ${LGRAPH_ROOT_DIR}/src/client/cpp/restful/rest_client.cpp
)

target_link_libraries(unit_test
        lgraph_server_lib
        geax_isogql
        librocksdb.a
        gar)

target_link_libraries(unit_test
        ${GTEST_MAIN_LIB}
        ${GTEST_LIB})

target_compile_definitions(unit_test PRIVATE
        FMA_IN_UNIT_TEST=1)
# install
install(TARGETS unit_test
        RUNTIME DESTINATION bin
        LIBRARY DESTINATION lib64)<|MERGE_RESOLUTION|>--- conflicted
+++ resolved
@@ -55,11 +55,8 @@
         test_import_parse_delimiter.cpp
         test_import_planner.cpp
         test_import_v2.cpp
-<<<<<<< HEAD
+        test_import_v3.cpp
         test_import_gar.cpp
-=======
-        test_import_v3.cpp
->>>>>>> fc00a1f2
         test_type_convert.cpp
         test_json_convert.cpp
         test_lgraph.cpp
