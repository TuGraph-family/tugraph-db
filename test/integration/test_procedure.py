--- conflicted
+++ resolved
@@ -471,11 +471,7 @@
         procedures = json.loads(ret[1])
         #TODO when this assert failed , you should add the additional procedure test code or remove the deleted procedure test code
         log.info("procedures count : %s", len(procedures))
-<<<<<<< HEAD
-        assert len(procedures) == 102
-=======
-        assert len(procedures) == 101
->>>>>>> 17f433ef
+        assert len(procedures) == 103
 
 
     @pytest.mark.parametrize("server", [SERVEROPT], indirect=True)
