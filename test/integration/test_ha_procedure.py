import logging
import pytest
import json
import time
import ha_client_python_util
from ha_client_python_util import *

log = logging.getLogger(__name__)
ha_client_python_util.log = log
host = ''

@pytest.fixture(scope="function")
def ha_import_file(request):
    schema_file = request.param.get("schema_file")
    ha_client = start_ha_client(host, "29092")
    print("---------client start success!--------")
    ha_client.importSchemaFromFile(schema_file, "default", timeout=1000)
    ha_client.importDataFromFile(schema_file, ",", True, 16, 0, "default", timeout=1000)
    time.sleep(3)

@pytest.fixture(scope="function")
def ha_clear_db():
    ha_client = start_ha_client(host, "29092")
    ret = ha_client.callCypher("CALL dbms.graph.listGraphs()", "default")
    graphs = json.loads(ret[1])
    for graph in graphs:
        if graph.get("graph_name") == "default":
            ha_client.callCypher("CALL db.dropDB()", "default", timeout=10)
        else:
            ha_client.callCypher("CALL dbms.graph.deleteGraph('"+ graph.get("graph_name") +"')", "default", timeout=10)
    time.sleep(3)

BUILDOPT = {"cmd":["g++ -fno-gnu-unique -fPIC -g --std=c++17 -I ../../include -I ../../deps/install/include -rdynamic -O3 -fopenmp -DNDEBUG -o ./scan_graph.so ../../test/test_procedures/scan_graph.cpp ./liblgraph.so -shared",
                   "g++ -fno-gnu-unique -fPIC -g --std=c++17 -I ../../include -I ../../deps/install/include -rdynamic -O3 -fopenmp -DNDEBUG -o ./sortstr.so ../../test/test_procedures/sortstr.cpp ./liblgraph.so -shared"],
            "so_name":["./scan_graph.so", "./sortstr.so"]}

IMPORTCONTENT = {
    "schema" : '''{"schema" : [
                    {
                        "label" : "Person",
                        "type" : "VERTEX",
                        "primary" : "name",
                        "properties" : [
                            {"name" : "name", "type":"STRING"},
                            {"name" : "birthyear", "type":"INT16", "optional":true},
                            {"name" : "phone", "type":"INT16","unique":true, "index":true}
                        ]
                    },
                {
                    "label" : "City",
                    "type" : "VERTEX",
                    "primary" : "name",
                    "properties" : [
                        {"name" : "name", "type":"STRING"}
                    ]
                },
                {
                    "label" : "Film",
                    "type" : "VERTEX",
                    "primary" : "title",
                    "properties" : [
                        {"name" : "title", "type":"STRING"}
                    ]
                },
                {"label" : "HAS_CHILD", "type" : "EDGE"},
                {"label" : "MARRIED", "type" : "EDGE"},
                {
                    "label" : "BORN_IN",
                    "type" : "EDGE",
                    "properties" : [
                        {"name" : "weight", "type":"FLOAT", "optional":true}
                    ]
                },
                {"label" : "DIRECTED", "type" : "EDGE"},
                {"label" : "WROTE_MUSIC_FOR", "type" : "EDGE"},
                {
                    "label" : "ACTED_IN",
                    "type" : "EDGE",
                    "properties" : [
                        {"name" : "charactername", "type":"STRING"}
                    ]
                },
                {
                    "label": "PLAY_IN",
                    "type": "EDGE",
                    "properties": [{
                        "name": "role",
                        "type": "STRING",
                        "optional": true
                    }],
                    "constraints": [
                        ["Person", "Film"]
                    ]
                }
    ]}''',

    "person_desc" : '''{"files": [
    {
        "columns": [
            "name",
            "birthyear",
            "phone"
        ],
        "format": "CSV",
        "header": 0,
        "label": "Person"
        }
        ]
    }''',

    "person" : '''Rachel Kempson,1910,10086
Michael Redgrave,1908,10087
Vanessa Redgrave,1937,10088
Corin Redgrave,1939,10089
Liam Neeson,1952,10090
Natasha Richardson,1963,10091
Richard Harris,1930,10092
Dennis Quaid,1954,10093
Lindsay Lohan,1986,10094
Jemma Redgrave,1965,10095
Roy Redgrave,1873,10096
John Williams,1932,10097
Christopher Nolan,1970,10098''',

    "city_desc" : '''
    {
    "files": [
        {
            "columns": [
                "name"
            ],
            "format": "CSV",
            "header": 1,
            "label": "City"
        }
    ]
    }
    ''',

    "city" : '''Header Line
New York
London
Houston''',

    "film_desc" : '''
    {
    "files": [
        {
            "columns": [
                "title"
            ],
            "format": "CSV",
            "header": 0,
            "label": "Film"
        }
    ]
    }
    ''',

    "film" : '''"Goodbye, Mr. Chips"
Batman Begins
Harry Potter and the Sorcerer's Stone
The Parent Trap
Camelot''',

    "has_child_desc" : '''
    {
    "files": [
        {
            "DST_ID": "Person",
            "SRC_ID": "Person",
            "columns": [
                "SRC_ID",
                "DST_ID"
            ],
            "format": "CSV",
            "header": 0,
            "label": "HAS_CHILD"
        }
    ]
    }
    ''',

    "has_child" : '''Rachel Kempson,Vanessa Redgrave
Rachel Kempson,Corin Redgrave
Michael Redgrave,Vanessa Redgrave
Michael Redgrave,Corin Redgrave
Corin Redgrave,Jemma Redgrave
Vanessa Redgrave,Natasha Richardson
Roy Redgrave,Michael Redgrave''',

    "married_desc" : '''
    {
    "files": [
        {
            "DST_ID": "Person",
            "SRC_ID": "Person",
            "columns": [
                "SRC_ID",
                "DST_ID"
            ],
            "format": "CSV",
            "header": 0,
            "label": "MARRIED"
        }
    ]
    }
    ''',

    "married" : '''Rachel Kempson,Michael Redgrave
Michael Redgrave,Rachel Kempson
Natasha Richardson,Liam Neeson
Liam Neeson,Natasha Richardson''',

    "born_in_desc" : '''
    {
    "files": [
        {
            "DST_ID": "City",
            "SRC_ID": "Person",
            "columns": [
                "SRC_ID",
                "DST_ID",
                "weight"
            ],
            "format": "CSV",
            "header": 0,
            "label": "BORN_IN"
        }
    ]
    }
    ''',

    "born_in" : '''Vanessa Redgrave,London,20.21
Natasha Richardson,London,20.18
Christopher Nolan,London,19.93
Dennis Quaid,Houston,19.11
Lindsay Lohan,New York,20.62
John Williams,New York,20.55''',

    "directed_desc" : '''
    {
    "files": [
        {
            "DST_ID": "Film",
            "SRC_ID": "Person",
            "columns": [
                "SRC_ID",
                "DST_ID"
            ],
            "format": "CSV",
            "header": 0,
            "label": "DIRECTED"
        }
    ]
    }
    ''',

    "directed" : '''Christopher Nolan,Batman Begins''',

    "wrote_desc" : '''
    {
    "files": [
    {
        "DST_ID": "Film",
        "SRC_ID": "Person",
        "columns": [
            "SRC_ID",
            "DST_ID"
        ],
        "format": "CSV",
        "header": 0,
        "label": "WROTE_MUSIC_FOR"
    }
    ]
    }
    ''',

    "wrote" : '''John Williams,Harry Potter and the Sorcerer's Stone
John Williams,"Goodbye, Mr. Chips"''',

    "acted_in_desc" : '''
    {
    "files": [
        {
            "DST_ID": "Film",
            "SRC_ID": "Person",
            "columns": [
                "SRC_ID",
                "DST_ID",
                "charactername"
            ],
            "format": "CSV",
            "header": 0,
            "label": "ACTED_IN"
        }
    ]
    }
    ''',

    "acted_in" : '''Michael Redgrave,"Goodbye, Mr. Chips",The Headmaster
Vanessa Redgrave,Camelot,Guenevere
Richard Harris,Camelot,King Arthur
Richard Harris,Harry Potter and the Sorcerer's Stone,Albus Dumbledore
Natasha Richardson,The Parent Trap,Liz James
Dennis Quaid,The Parent Trap,Nick Parker
Lindsay Lohan,The Parent Trap,Halle/Annie
Liam Neeson,Batman Begins,Henri Ducard'''
}

@pytest.mark.usefixtures("ha_clear_db")
class TestHAProcedure:

    def setup_class(self):
        self.host = str(os.popen("hostname -I").read()).strip()
        l = self.host.find(' ')
        if l != -1:
            self.host = self.host[:l]
        global host
        host = self.host
        start_ha_server(self.host, "./db")

    def teardown_class(self):
        for i in range(27072, 27075):
            os.system("kill -9 $(ps -ef | grep " + str(i) + " | grep -v grep | awk '{print $2}')")
        for i in range(1, 4):
            os.system(f"rm -rf ha{i}")

    @pytest.mark.parametrize("ha_import_file", [{"schema_file":"./data/yago/yago.conf"}], indirect=True)
    def test_flush_db(self, ha_import_file):
        ha_client = start_ha_client(self.host, "29092")
        ret = ha_client.callCypher("MATCH (n) RETURN n LIMIT 100", "default")
        assert ret[0]
        res = json.loads(ret[1])
        assert len(res) == 21

        ret = ha_client.callCypher("CALL db.flushDB()", "default")
        assert ret[0]
        res = json.loads(ret[1])
        assert len(res) == 0
        ha_client.logout()

    def test_subgraph(self):
        ha_client = start_ha_client(self.host, "29092")
        ret = ha_client.callCypher("CALL db.subgraph([0,1,2])", "default")
        assert ret[0]
        ha_client.logout()

    def test_vertex_label(self):
        ha_client = start_ha_client(self.host, "29092")
        ret = ha_client.callCypher("CALL db.createVertexLabel('actor', 'name', 'name', string, false, 'age', int8, true)", "default")
        assert ret[0]
        ret = ha_client.callCypher("CALL db.createVertexLabel('actor', 'name', 'name', string, false, 'age', int8, true)", "default")
        assert ret[0] == False
        ret = ha_client.callCypher("CALL db.createVertexLabel('director', 'name', 'name', string, false, 'age', int8, true)", "default")
        assert ret[0]
        time.sleep(3)
        ret = ha_client.callCypher("CALL db.vertexLabels()", "default")
        assert ret[0]
        labels = json.loads(ret[1])
        for label in labels:
            assert label.get("label") == "actor" or label.get("label") == "director"
        ret = ha_client.callCypher("CALL db.deleteLabel('vertex', 'director')", "default")
        assert ret[0]
        time.sleep(3)
        ret = ha_client.callCypher("CALL db.vertexLabels()", "default")
        label = json.loads(ret[1])[0]
        assert label.get("label") == "actor"
        ha_client.logout()

    def test_edge_label(self):
        ha_client = start_ha_client(self.host, "29092")
        ret = ha_client.callCypher("CALL db.createEdgeLabel('followed', '[]', 'address', string, false, 'date', int32, false)", "default")
        assert ret[0]
        ret = ha_client.callCypher("CALL db.createEdgeLabel('followed', '[]', 'address', string, false, 'date', int32, false)", "default")
        assert ret[0] == False
        ret = ha_client.callCypher("CALL db.createEdgeLabel('married', '[]', 'address', string, false, 'date', int32, false)", "default")
        assert ret[0]
        time.sleep(3)
        ret = ha_client.callCypher("CALL db.edgeLabels()", "default")
        assert ret[0]
        labels = json.loads(ret[1])
        for label in labels:
            assert label.get("label") == "followed" or label.get("label") == "married"
        ret = ha_client.callCypher("CALL db.deleteLabel('edge', 'followed')", "default")
        assert ret[0]
        time.sleep(3)
        ret = ha_client.callCypher("CALL db.edgeLabels()", "default")
        assert ret[0]
        label = json.loads(ret[1])[0]
        assert label.get("label") == "married"
        ha_client.logout()


    def test_index(self):
        ha_client = start_ha_client(self.host, "29092")
        ret = ha_client.callCypher("CALL db.createVertexLabel('actor', 'name', 'name', string, false, 'age', int8, true)", "default")
        assert ret[0]
        ret = ha_client.callCypher("CALL db.createVertexLabel('actor', 'name', 'name', string, false, 'age', int8, true)", "default")
        assert ret[0] == False
        time.sleep(3)
        ret = ha_client.callCypher("CALL db.indexes()", "default")
        assert ret[0]
        index = json.loads(ret[1])[0]
        assert index.get("field") == "name" and index.get("label") == "actor"
        ret = ha_client.callCypher("CALL db.addIndex('actor', 'age', false)", "default")
        assert ret[0]
        time.sleep(3)
        ret = ha_client.callCypher("CALL db.indexes()", "default")
        assert ret[0]
        index = json.loads(ret[1])
        assert len(index) == 2
        ret = ha_client.callCypher("CALL db.deleteIndex('actor', 'name')", "default")
        assert ret[0] == False
        ret = ha_client.callCypher("CALL db.deleteIndex('actor', 'age')", "default")
        assert ret[0]
        time.sleep(3)
        ret = ha_client.callCypher("CALL db.indexes()", "default")
        assert ret[0]
        index = json.loads(ret[1])[0]
        assert index.get("field") == "name" and index.get("label") == "actor"
        ha_client.logout()


    def test_warmup(self):
        ha_client = start_ha_client(self.host, "29092")
        #TODO import data and get memory info
        ret = ha_client.callCypher("CALL db.warmup()", "default")
        assert ret[0]
        #TODO import data and get memory info
        ha_client.logout()

    def test_create_label(self):
        ha_client = start_ha_client(self.host, "29092")
        ret = ha_client.callCypher("CALL db.createLabel('vertex', 'animal', 'sleep', ['eat', string, true], ['sleep', int8, false])", "default")
        assert ret[0]
        ret = ha_client.callCypher("CALL db.createLabel('vertex', 'animal', 'sleep', ['eat', string, true], ['sleep', int8, false])", "default")
        assert ret[0] == False
        time.sleep(3)
        ret = ha_client.callCypher("CALL db.vertexLabels()", "default")
        assert ret[0]
        label = json.loads(ret[1])[0]
        assert label.get("label") == "animal"
        ret = ha_client.callCypher("CALL db.getLabelSchema('vertex', 'animal')", "default")
        assert ret[0]
        fields = json.loads(ret[1])
        assert len(fields) == 2
        for field in fields:
            if field.get("name") == "sleep":
                assert not field.get("optional")
            if field.get("name") == "eat":
                assert field.get("optional")
        ha_client.logout()

    def test_label_field(self):
        ha_client = start_ha_client(self.host, "29092")
        ret = ha_client.callCypher("CALL db.createLabel('vertex', 'animal', 'sleep', ['eat', string, true], ['sleep', int8, false])", "default")
        assert ret[0]
        ret = ha_client.callCypher("CALL db.alterLabelAddFields('vertex', 'animal', ['run', string, '',true], ['jeep', int8, 10,false])", "default")
        assert ret[0]

        time.sleep(3)
        ret = ha_client.callCypher("CALL db.getLabelSchema('vertex', 'animal')", "default")
        assert ret[0]
        fields = json.loads(ret[1])
        assert len(fields) == 4
        for field in fields:
            if field.get("name") == "run":
                assert field.get("type") == "STRING"
            if field.get("name") == "jeep":
                assert field.get("type") == "INT8"

        ret = ha_client.callCypher("CALL db.alterLabelModFields('vertex', 'animal',['run', int8, false], ['jeep', int32, true])", "default")
        assert ret[0]

        time.sleep(3)
        ret = ha_client.callCypher("CALL db.getLabelSchema('vertex', 'animal')", "default")
        assert ret[0]
        fields = json.loads(ret[1])
        for field in fields:
            if field.get("name") == "run":
                assert field.get("type") == "INT8"
            if field.get("name") == "jeep":
                assert field.get("type") == "INT32"

        ret = ha_client.callCypher("CALL db.alterLabelDelFields('vertex', 'animal', ['eat', 'sleep'])", "default")
        assert ret[0] == False
        ret = ha_client.callCypher("CALL db.alterLabelDelFields('vertex', 'animal', ['eat', 'run'])", "default")
        assert ret[0]
        time.sleep(3)
        ret = ha_client.callCypher("CALL db.getLabelSchema('vertex', 'animal')", "default")
        assert ret[0]
        fields = json.loads(ret[1])
        assert len(fields) == 2
        for field in fields:
            assert field.get("name") == "jeep" or field.get("name") == "sleep"
        ha_client.logout()

    def test_procedure(self):
        ha_client = start_ha_client(self.host, "29092")
        ret = ha_client.callCypher("CALL dbms.procedures()", "default")
        assert ret[0]
        procedures = json.loads(ret[1])
        #TODO when this assert failed , you should add the additional procedure test code or remove the deleted procedure test code
        log.info("procedures count : %s", len(procedures))
<<<<<<< HEAD
        assert len(procedures) == 102
=======
        assert len(procedures) == 101
>>>>>>> 17f433ef
        ha_client.logout()

    def test_graph(self):
        ha_client = start_ha_client(self.host, "29092")
        ret = ha_client.callCypher("CALL dbms.graph.createGraph('test_graph1', 'this is a test graph', 20)", "default")
        assert ret[0]
        ret = ha_client.callCypher("CALL dbms.graph.createGraph('test_graph1', 'this is a test graph', 20)", "default")
        assert ret[0] == False
        ret = ha_client.callCypher("CALL dbms.graph.createGraph('test_graph2', 'this is a test graph', 100)", "default")
        assert ret[0]
        time.sleep(3)
        ret = ha_client.callCypher("CALL dbms.graph.listGraphs()", "default")
        assert ret[0]
        graphs = json.loads(ret[1])
        assert len(graphs) == 3
        for graph in graphs:
            assert graph.get("graph_name") == "test_graph1" or graph.get("graph_name") == "test_graph2" or graph.get("graph_name") == "default"

        ret = ha_client.callCypher("CALL dbms.graph.modGraph('test_graph1', {max_size_GB:200, description:'modify graph1 desc'})", "default")
        assert ret[0]
        time.sleep(3)
        ret = ha_client.callCypher("CALL dbms.graph.listGraphs()", "default")
        assert ret[0]
        graphs = json.loads(ret[1])
        for graph in graphs:
            if graph.get("graph_name") == "test_graph1":
                assert graph.get("configuration").get("description") == "modify graph1 desc"
                assert graph.get("configuration").get("max_size_GB") == 200

        ret = ha_client.callCypher("CALL dbms.graph.deleteGraph('test_graph1')", "default")
        assert ret[0]
        ret = ha_client.callCypher("CALL dbms.graph.deleteGraph('test_graph1')", "default")
        assert ret[0] == False
        time.sleep(3)
        ret = ha_client.callCypher("CALL dbms.graph.listGraphs()", "default")
        assert ret[0]
        graphs = json.loads(ret[1])
        assert len(graphs) == 2
        ha_client.logout()

    def test_allow_list(self):
        ha_client = start_ha_client(self.host, "29092")
        ret = ha_client.callCypher("CALL dbms.security.listAllowedHosts()", "default")
        assert ret[0]
        allows = json.loads(ret[1])
        assert len(allows) == 0
        ret = ha_client.callCypher("CALL dbms.security.addAllowedHosts('172.172.1.1', '127.0.0.1')", "default")
        assert ret[0]
        time.sleep(3)
        ret = ha_client.callCypher("CALL dbms.security.listAllowedHosts()", "default")
        assert ret[0]
        allows = json.loads(ret[1])
        assert len(allows) == 2
        for allow in allows:
            assert allow.get("host") == "172.172.1.1" or allow.get("host") == "127.0.0.1"

        ret = ha_client.callCypher("CALL dbms.security.deleteAllowedHosts('172.172.1.1')", "default")
        assert ret[0]
        time.sleep(3)
        ret = ha_client.callCypher("CALL dbms.security.listAllowedHosts()", "default")
        assert ret[0]
        allows = json.loads(ret[1])
        assert len(allows) == 1
        ha_client.logout()

    def test_configuration(self):
        ha_client = start_ha_client(self.host, "29092")
        ret = ha_client.callCypher("CALL dbms.config.list()", "default")
        assert ret[0]
        confs = json.loads(ret[1])
        for conf in confs:
            if conf.get("name") == "durable":
                assert conf.get("value") == False
            if conf.get("name") == "enable_audit_log":
                assert conf.get("value") == False
        ret = ha_client.callCypher("CALL dbms.config.update({durable:true,enable_audit_log:true})", "default")
        assert ret[0]
        time.sleep(3)
        ha_client.logout()
        ha_client = start_ha_client(self.host, "29092")
        ret = ha_client.callCypher("CALL dbms.config.list()", "default")
        assert ret[0]
        confs = json.loads(ret[1])
        for conf in confs:
            if conf.get("name") == "durable":
                assert conf.get("value") == True
            if conf.get("name") == "enable_audit_log":
                assert conf.get("value") == True
        ha_client.logout()

    def test_system_info(self):
        ha_client = start_ha_client(self.host, "29092")
        ret = ha_client.callCypher("CALL dbms.system.info()", "default")
        assert ret[0]
        confs = json.loads(ret[1])
        for conf in confs:
            key = conf.get("name")
            if key not in ["lgraph_version", "up_time", "git_branch", "git_commit", "web_commit", "cpp_id", "cpp_version", "python_version"]:
                assert False
        ha_client.logout()

    def test_rule(self):
        ha_client = start_ha_client(self.host, "29092")
        ret = ha_client.callCypher("CALL dbms.security.createRole('test_role1', 'this is test role1')")
        assert ret[0]
        ret = ha_client.callCypher("CALL dbms.security.createRole('test_role1', 'this is test role1')")
        assert ret[0] == False
        ret = ha_client.callCypher("CALL dbms.security.createRole('test_role2', 'this is test role2')")
        assert ret[0]
        time.sleep(3)
        ret = ha_client.callCypher("CALL dbms.security.listRoles()")
        assert ret[0]
        roles = json.loads(ret[1])
        assert len(roles) == 3
        for role in roles:
            assert role.get("role_name") == "admin" or role.get("role_name") == "test_role1" or role.get("role_name") == "test_role2"

        ret = ha_client.callCypher("CALL dbms.security.modRoleDesc('test_role2', 'modified role2')")
        assert ret[0]
        ret = ha_client.callCypher("CALL dbms.security.disableRole('test_role2', true)")
        assert ret[0]

        time.sleep(3)
        ret = ha_client.callCypher("CALL dbms.security.getRoleInfo('test_role2')")
        assert ret[0]
        info = json.loads(ret[1])[0].get("role_info")
        assert info.get("description") == "modified role2"
        assert info.get("disabled") == True
        assert info.get("permissions") is None

        ret = ha_client.callCypher("CALL dbms.graph.createGraph('test_graph1', 'this is a test graph', 20)")
        assert ret[0]
        time.sleep(3)
        ret = ha_client.callCypher("CALL dbms.graph.createGraph('test_graph2', 'this is a test graph', 100)")
        assert ret[0]

        ret = ha_client.callCypher("CALL dbms.security.rebuildRoleAccessLevel('test_role2', {test_graph1:'READ', test_graph2:'WRITE'})")
        assert ret[0]
        time.sleep(3)
        ret = ha_client.callCypher("CALL dbms.security.getRoleInfo('test_role2')")
        assert ret[0]
        permissions = json.loads(ret[1])[0].get("role_info").get("permissions")
        assert len(permissions) == 2
        assert permissions.get("test_graph1") == "READ" or permissions.get("test_graph1") == "WRITE"

        ret = ha_client.callCypher("CALL dbms.security.modRoleAccessLevel('test_role2', {test_graph1:'FULL', test_graph2:'NONE'})")
        assert ret[0]
        time.sleep(3)
        ret = ha_client.callCypher("CALL dbms.security.getRoleInfo('test_role2')")
        assert ret[0]
        permissions = json.loads(ret[1])[0].get("role_info").get("permissions")
        assert len(permissions) == 1
        assert permissions.get("test_graph1") == "FULL"

        ret = ha_client.callCypher("CALL dbms.security.deleteRole('test_role1')")
        assert ret[0]
        ret = ha_client.callCypher("CALL dbms.security.deleteRole('test_role1')")
        assert ret[0] == False
        ret = ha_client.callCypher("CALL dbms.security.deleteRole('test_role2')")
        assert ret[0]
        time.sleep(3)
        ret = ha_client.callCypher("CALL dbms.security.listRoles()")
        assert ret[0]
        role = json.loads(ret[1])[0]
        assert role.get("role_name") == "admin"
        ha_client.logout()

    def test_user(self):
        ha_client = start_ha_client(self.host, "29092")
        ret = ha_client.callCypher("CALL dbms.security.createUser('test_user1', 'this is password')")
        assert ret[0]
        ret = ha_client.callCypher("CALL dbms.security.createUser('test_user1', 'this is password')")
        assert ret[0] == False
        ret = ha_client.callCypher("CALL dbms.security.createUser('test_user2', 'this is password')")
        assert ret[0]
        ret = ha_client.callCypher("CALL dbms.security.setCurrentDesc('modified user desc')")
        assert ret[0]
        time.sleep(3)
        ret = ha_client.callCypher("CALL dbms.security.listUsers()")
        assert ret[0]
        users = json.loads(ret[1])
        assert len(users) == 3
        for user in users:
            assert user.get("user_name") == "admin" or user.get("user_name") == "test_user1" or user.get("user_name") == "test_user2"
        for user in users:
            if user.get("user_name") == "admin":
                assert user.get("user_info").get("description") == "modified user desc"

        ret = ha_client.callCypher("CALL dbms.security.showCurrentUser()")
        assert ret[0]
        cur_user = json.loads(ret[1])[0]
        assert cur_user.get("current_user") == "admin"

        ret = ha_client.callCypher("CALL dbms.security.setUserDesc('test_user2', 'modified user2')")
        assert ret[0]
        ret = ha_client.callCypher("CALL dbms.security.disableUser('test_user2', true)")
        assert ret[0]
        time.sleep(3)
        ret = ha_client.callCypher("CALL dbms.security.getUserInfo('test_user2')")
        assert ret[0]
        info = json.loads(ret[1])[0].get("user_info")
        assert info.get("description") == "modified user2"
        assert info.get("disabled") == True

        ret = ha_client.callCypher("CALL dbms.security.createRole('test_role1', 'this is test role1')")
        assert ret[0]
        ret = ha_client.callCypher("CALL dbms.security.createRole('test_role2', 'this is test role2')")
        assert ret[0]
        ret = ha_client.callCypher("CALL dbms.security.createRole('test_role3', 'this is test role3')")
        assert ret[0]
        ret = ha_client.callCypher("CALL dbms.security.addUserRoles('test_user1', ['test_role1', 'test_role2'])")
        assert ret[0]
        time.sleep(3)
        ret = ha_client.callCypher("CALL dbms.security.getUserInfo('test_user1')")
        assert ret[0]
        roles = json.loads(ret[1])[0].get("user_info").get("roles")
        assert len(roles) == 3
        assert roles[0] == "test_role1" and roles[1] == "test_role2" and roles[2] == "test_user1"

        ret = ha_client.callCypher("CALL dbms.security.rebuildUserRoles('test_user1', ['test_role3'])")
        assert ret[0]
        time.sleep(3)
        ret = ha_client.callCypher("CALL dbms.security.getUserInfo('test_user1')")
        assert ret[0]
        roles = json.loads(ret[1])[0].get("user_info").get("roles")
        assert len(roles) == 2
        assert roles[0] == "test_role3" and roles[1] == "test_user1"

        ret = ha_client.callCypher("CALL dbms.security.deleteUserRoles('test_user1', ['test_role3'])")
        assert ret[0]
        time.sleep(3)
        ret = ha_client.callCypher("CALL dbms.security.getUserInfo('test_user1')")
        assert ret[0]
        roles = json.loads(ret[1])[0].get("user_info").get("roles")
        assert len(roles) == 1
        assert roles[0] == "test_user1"

        ret = ha_client.callCypher("CALL dbms.security.deleteUser('test_user1')")
        assert ret[0]
        ret = ha_client.callCypher("CALL dbms.security.deleteUser('test_user1')")
        assert ret[0] == False
        ret = ha_client.callCypher("CALL dbms.security.deleteUser('test_user2')")
        assert ret[0]
        time.sleep(3)
        ret = ha_client.callCypher("CALL dbms.security.listUsers()")
        assert ret[0]
        user = json.loads(ret[1])[0]
        assert user.get("user_name") == "admin"
        ha_client.logout()

    @pytest.mark.parametrize("ha_import_file", [{"schema_file":"./data/yago/yago.conf"}], indirect=True)
    @pytest.mark.parametrize("build_so", [BUILDOPT], indirect=True)
    def test_plugin(self, ha_import_file, build_so):
        ha_client = start_ha_client(self.host, "29092")
        sort_so = BUILDOPT.get("so_name")[1]
        ret = ha_client.loadProcedure(sort_so, "CPP", "sorter", "SO", "test plugin", True)
        assert ret[0]
        scan_so = BUILDOPT.get("so_name")[0]
        ret = ha_client.loadProcedure(scan_so, "CPP", "scan", "SO", "test plugin", True)
        assert ret[0]
        time.sleep(3)
        ret = ha_client.listProcedures("CPP")
        assert ret[0]
        plugins = json.loads(ret[1])
        assert len(plugins) == 2

        ret = ha_client.callCypher("CALL db.plugin.listUserPlugins()")
        assert ret[0]
        plugins = json.loads(ret[1])
        assert len(plugins) == 2

        ret = ha_client.callProcedure("CPP", "sorter", "eaozy", 10, False)
        assert ret[0]
        result = json.loads(ret[1])[0].get("result")
        assert result == "aeoyz"

        d = {"times" : 1, "scan_edges" : True}
        js = json.dumps(d)
        ret = ha_client.callProcedure("CPP", "scan", js, 10, False)
        assert ret[0]
        result = json.loads(json.loads(ret[1])[0].get("result"))
        assert result.get("num_edges") == 28 and result.get("num_vertices") == 21

        ret = ha_client.deleteProcedure("CPP", "scan")
        assert ret[0]
        time.sleep(3)
        ret = ha_client.listProcedures("CPP")
        assert ret[0]
        plugins = json.loads(ret[1])
        assert len(plugins) == 1
        ha_client.logout()

    @pytest.mark.parametrize("ha_import_file", [{"schema_file":"./data/yago/yago.conf"}], indirect=True)
    def test_password(self, ha_import_file):
        ha_client = start_ha_client(self.host, "29092")
        ret = ha_client.callCypher("CALL dbms.security.createUser('test_user1', 'pwd1')")
        assert ret[0]
        ret = ha_client.callCypher("CALL dbms.security.addUserRoles('test_user1', ['admin'])")
        assert ret[0]
        time.sleep(3)
        test_client = start_ha_client(self.host, "29092", "test_user1", "pwd1")
        ret = test_client.callCypher("MATCH (n) RETURN n LIMIT 100", "default")
        assert ret[0]
        values = json.loads(ret[1])
        assert len(values) == 21
        test_client.logout()

        ret = ha_client.callCypher("CALL dbms.security.changeUserPassword('test_user1','modpwd2')")
        assert ret[0]
        time.sleep(3)
        test_client2 = start_ha_client(self.host, "29092", "test_user1", "modpwd2")
        ret = test_client2.callCypher("MATCH (n) RETURN n LIMIT 100", "default")
        assert ret[0]
        values = json.loads(ret[1])
        assert len(values) == 21
        ret = test_client2.callCypher("CALL dbms.security.changePassword('modpwd2','modagainpwd3')")
        assert ret[0]
        test_client2.logout()

        time.sleep(3)
        with pytest.raises(RuntimeError) as exception:
            test_client3 = start_ha_client(self.host, "29092", "test_user1", "modpwd2")
        assert exception.typename == "RuntimeError"

        test_client3 = start_ha_client(self.host, "29092", "test_user1", "modagainpwd3")
        ret = test_client3.callCypher("MATCH (n) RETURN n LIMIT 100", "default")
        assert ret[0]
        values = json.loads(ret[1])
        assert len(values) == 21
        test_client3.logout()
        ha_client.logout()

    def test_import_file(self):
        ha_client = start_ha_client(self.host, "29092")
        ret = ha_client.callCypher("MATCH (n) RETURN n LIMIT 100", "default")
        assert ret[0]
        res = json.loads(ret[1])
        assert len(res) == 0
        ret = ha_client.importSchemaFromFile("./data/yago/yago.conf")
        assert ret[0]
        time.sleep(3)
        ret = ha_client.callCypher("CALL db.vertexLabels()")
        assert ret[0]
        result = json.loads(ret[1])
        assert len(result) == 3

        ret = ha_client.importDataFromFile("./data/yago/yago.conf", ",")
        assert ret[0]
        time.sleep(3)
        ret = ha_client.callCypher("MATCH (n) RETURN n LIMIT 100", "default")
        assert ret[0]
        res = json.loads(ret[1])
        assert len(res) == 21
        ha_client.logout()

    def test_import_content(self):
        ha_client = start_ha_client(self.host, "29092")
        ret = ha_client.callCypher("MATCH (n) RETURN n LIMIT 100", "default")
        assert ret[0]
        res = json.loads(ret[1])
        assert len(res) == 0
        ret = ha_client.importSchemaFromContent(IMPORTCONTENT.get("schema"))
        assert ret[0]
        time.sleep(3)
        ret = ha_client.callCypher("CALL db.vertexLabels()")
        assert ret[0]
        result = json.loads(ret[1])
        assert len(result) == 3
        ret = ha_client.callCypher("CALL db.edgeLabels()")
        assert ret[0]
        result = json.loads(ret[1])
        assert len(result) == 7

        ret = ha_client.importDataFromContent(IMPORTCONTENT.get("person_desc"), IMPORTCONTENT.get("person"), ",")
        assert ret[0]
        time.sleep(3)
        ret = ha_client.callCypher("match (m:Person) return count(m)")
        assert ret[0]
        res = json.loads(ret[1])[0]
        assert res.get("count(m)") == 13

        ret = ha_client.importDataFromContent(IMPORTCONTENT.get("city_desc"), IMPORTCONTENT.get("city"), ",")
        assert ret[0]
        time.sleep(3)
        ret = ha_client.callCypher("match (m:City) return count(m)")
        assert ret[0]
        res = json.loads(ret[1])[0]
        assert res.get("count(m)") == 3

        ret = ha_client.importDataFromContent(IMPORTCONTENT.get("film_desc"), IMPORTCONTENT.get("film"), ",")
        assert ret[0]
        time.sleep(3)
        ret = ha_client.callCypher("match (m:Film) return count(m)")
        assert ret[0]
        res = json.loads(ret[1])[0]
        assert res.get("count(m)") == 5

        ret = ha_client.importDataFromContent(IMPORTCONTENT.get("has_child_desc"), IMPORTCONTENT.get("has_child"), ",")
        assert ret[0]
        time.sleep(3)
        ret = ha_client.callCypher("match (n)-[r:HAS_CHILD]->(m) return count(r)")
        assert ret[0]
        res = json.loads(ret[1])[0]
        assert res.get("count(r)") == 7

        ret = ha_client.importDataFromContent(IMPORTCONTENT.get("married_desc"), IMPORTCONTENT.get("married"), ",")
        assert ret[0]
        time.sleep(3)
        ret = ha_client.callCypher("match (n)-[r:MARRIED]->(m) return count(r)")
        assert ret[0]
        res = json.loads(ret[1])[0]
        assert res.get("count(r)") == 4

        ret = ha_client.importDataFromContent(IMPORTCONTENT.get("born_in_desc"), IMPORTCONTENT.get("born_in"), ",")
        assert ret[0]
        time.sleep(3)
        ret = ha_client.callCypher("match (n)-[r:BORN_IN]->(m) return count(r)")
        assert ret[0]
        res = json.loads(ret[1])[0]
        assert res.get("count(r)") == 6

        ret = ha_client.importDataFromContent(IMPORTCONTENT.get("directed_desc"), IMPORTCONTENT.get("directed"), ",")
        assert ret[0]
        time.sleep(3)
        ret = ha_client.callCypher("match (n)-[r:DIRECTED]->(m) return count(r)")
        assert ret[0]
        res = json.loads(ret[1])[0]
        assert res.get("count(r)") == 1

        ret = ha_client.importDataFromContent(IMPORTCONTENT.get("wrote_desc"), IMPORTCONTENT.get("wrote"), ",")
        assert ret[0]
        time.sleep(3)
        ret = ha_client.callCypher("match (n)-[r:WROTE_MUSIC_FOR]->(m) return count(r)")
        assert ret[0]
        res = json.loads(ret[1])[0]
        assert res.get("count(r)") == 2

        ret = ha_client.importDataFromContent(IMPORTCONTENT.get("acted_in_desc"), IMPORTCONTENT.get("acted_in"), ",")
        assert ret[0]
        time.sleep(3)
        ret = ha_client.callCypher("match (n)-[r:ACTED_IN]->(m) return count(r)")
        assert ret[0]
        res = json.loads(ret[1])[0]
        assert res.get("count(r)") == 8
        ha_client.logout()<|MERGE_RESOLUTION|>--- conflicted
+++ resolved
@@ -503,11 +503,7 @@
         procedures = json.loads(ret[1])
         #TODO when this assert failed , you should add the additional procedure test code or remove the deleted procedure test code
         log.info("procedures count : %s", len(procedures))
-<<<<<<< HEAD
-        assert len(procedures) == 102
-=======
-        assert len(procedures) == 101
->>>>>>> 17f433ef
+        assert len(procedures) == 103
         ha_client.logout()
 
     def test_graph(self):
