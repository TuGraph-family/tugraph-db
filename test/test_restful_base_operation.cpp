﻿/**
 * Copyright 2022 AntGroup CO., Ltd.
 *
 * Licensed under the Apache License, Version 2.0 (the "License");
 * you may not use this file except in compliance with the License.
 * You may obtain a copy of the License at
 *
 * http://www.apache.org/licenses/LICENSE-2.0
 *
 * Unless required by applicable law or agreed to in writing, software
 * distributed under the License is distributed on an "AS IS" BASIS,
 * WITHOUT WARRANTIES OR CONDITIONS OF ANY KIND, either express or implied.
 */

#include "fma-common/configuration.h"
#include "fma-common/logging.h"
#include "fma-common/string_formatter.h"
#include "fma-common/utils.h"
#include "gtest/gtest.h"

#include "cpprest/http_client.h"
#include "restful/server/stdafx.h"
#include "client/cpp/restful/rest_client.h"
#include "server/lgraph_server.h"

#include "./graph_factory.h"
#include "./test_tools.h"
#include "./ut_utils.h"
#include "db/galaxy.h"
using namespace utility;               // Common utilities like string conversions
using namespace web;                   // Common features like URIs.
using namespace web::http;             // Common HTTP functionality
using namespace web::http::client;     // HTTP client features
using namespace concurrency::streams;  // Asynchronous streams

void test_client_other_branch(RestClient& client);

static void SetAuth(std::string header, http_request& request) {
    request.headers().clear();
    request.headers().add(_TU("Authorization"), _TU(header));
    request.headers().add(_TU("Content-Type"), _TU("application/json"));
}

inline void WriteFiles(const std::map<std::string, std::string>& name_contents) {
    for (auto& kv : name_contents) {
        fma_common::OutputFmaStream stream(kv.first);
        stream.Write(kv.second.data(), kv.second.size());
    }
}
class TestRestfulBaseOperation : public TuGraphTestWithParam<bool> {};

TEST_P(TestRestfulBaseOperation, RestfulBaseOperation) {
    using namespace fma_common;
    using namespace lgraph;
    bool enable_ssl = true;
    std::string host = "127.0.0.1";
    uint16_t port = 6464;
    std::string db_name = "default";
    std::shared_ptr<lgraph::GlobalConfig> gconfig = std::make_shared<lgraph::GlobalConfig>();
    enable_ssl = GetParam();
    {
        int argc = _ut_argc;
        char** argv = _ut_argv;
        Configuration config;
        config.Add(enable_ssl, "ssl", true).Comment("Enable SSL");
        config.Add(host, "host", true).Comment("Host address");
        config.Add(port, "port", true).Comment("HTTP port");
        config.Add(gconfig->enable_ip_check, "enable_ip_check", true).Comment("Enable IP check.");
        config.ParseAndFinalize(argc, argv);
    }
#ifdef _WIN32
    enable_ssl = false;
#endif

    const std::string key_path = "./key";
    const std::string cert_path = "./cert";
    if (enable_ssl) {
        lgraph::WriteCertFiles(cert_path, key_path);
    }
    std::string db_dir = "./testdb";

    // -----------------------------------
    // start server
    // build a test db
    AutoCleanDir _data_cleaner(db_dir);
    GraphFactory::create_modern(db_dir);
    // Build listener's URI from the configured address and the hard-coded path
    // "RestServer/Action"
#if 0
    lgraph::StateMachine::Config sm_config;
    sm_config.db_dir = "./testdb";
    lgraph::StateMachine state_machine(sm_config, &gconfig);
    auto res = state_machine.GetMasterRestAddr();
    UT_EXPECT_EQ(res, "");
    state_machine.Start();
    lgraph::RestServer::Config rest_config;
    rest_config.host = host;
    rest_config.port = port;
    rest_config.use_ssl = enable_ssl;
    gconfig.enable_audit_log = true;
    if (enable_ssl) {
        UT_EXPECT_ANY_THROW(lgraph::RestServer(&state_machine, rest_config, &gconfig));
        rest_config.server_key = key_path;
        UT_EXPECT_ANY_THROW(lgraph::RestServer(&state_machine, rest_config, &gconfig));
        rest_config.server_cert = cert_path;
    }
    // open the db_config api to set
    lgraph::RestServer rest_server(&state_machine, rest_config, &gconfig);
#else
    gconfig->bind_host = host;
    gconfig->http_port = port;
    gconfig->enable_ssl = enable_ssl;
    gconfig->enable_audit_log = true;
    gconfig->durable = true;
    gconfig->db_dir = db_dir;
    gconfig->server_key_file = key_path;
    gconfig->server_cert_file = cert_path;
    LGraphServer server(gconfig);
    server.Start();
#endif
    // -----------------------------------
    // server started, now start test
    std::string url;
    if (enable_ssl)
        url = fma_common::StringFormatter::Format("https://{}:{}/", host, port);
    else
        url = fma_common::StringFormatter::Format("http://{}:{}/", host, port);
    UT_LOG() << "  url:  " << url;

    UT_LOG() << "Testing login";
    // test invalid user login
    try {
        RestClient test_client(url, cert_path);
        json::value body;

        auto* client = static_cast<http_client*>(test_client.GetClient());
        // no user
        http_response response = client->request(methods::POST, _TU("/login"), body).get();
        UT_EXPECT_EQ(response.status_code(), status_codes::BadRequest);
        // no password
        body[_TU("user")] = json::value::string(_TU("admin"));
        response = client->request(methods::POST, _TU("/login"), body).get();
        UT_EXPECT_EQ(response.status_code(), status_codes::BadRequest);
        // invalid user name
        UT_EXPECT_ANY_THROW(test_client.Login("~`!@#$%^&*()-+=|\\;:'\",<>./?", "73@TuGraph"));
        // wrong password
        UT_EXPECT_ANY_THROW(test_client.Login("admin", "wrong_password"));
    } catch (std::exception& e) {
        UT_LOG() << e.what();
        UT_EXPECT_TRUE(false);
    }

    // now start client
    RestClient client(url, cert_path);
    client.Login(lgraph::_detail::DEFAULT_ADMIN_NAME, lgraph::_detail::DEFAULT_ADMIN_PASS);
    UT_LOG() << "Testing login succeeded";

    // server info
    UT_LOG() << "Testing ServerInfo";
    {
        RestClient::CPURate cpu_rate;
        RestClient::MemoryInfo memory_info;
        RestClient::DBSpace db_space;
        RestClient::DBConfig db_config;
        std::string lgraph_version;
        std::string node;
        std::string relationship;
        client.GetServerInfo(cpu_rate, memory_info, db_space, db_config, lgraph_version, node,
                             relationship);
        UT_EXPECT_EQ(cpu_rate.unit, "%");
        UT_EXPECT_EQ(memory_info.unit, "KB");
        UT_EXPECT_EQ(db_space.unit, "B");
        UT_EXPECT_EQ(db_config.valid, true);
        UT_EXPECT_EQ(db_config.enable_ip_check, false);
        UT_EXPECT_EQ(db_config.optimistic_txn, false);
        UT_EXPECT_EQ(db_config.enable_audit, true);
        UT_EXPECT_EQ(db_config.durable, true);
        UT_EXPECT_EQ(node, "/node");
        UT_EXPECT_EQ(relationship, "/relationship");

        http_client* hclient = static_cast<http_client*>(client.GetClient());
        const std::string db_name = "default";
        UT_LOG() << "\n=====get token of admin=====";
        json::value body;
        body[_TU("user")] = json::value::string(_TU("admin"));
        body[_TU("password")] = json::value::string(_TU("73@TuGraph"));
        auto response = hclient->request(methods::POST, _TU("/login"), body).get();
        UT_EXPECT_EQ(response.status_code(), status_codes::OK);
        auto token = response.extract_json().get().at(_TU("jwt")).as_string();
        std::string author;
        author = "Bearer " + ToStdString(token);

        http_request request;
        SetAuth(author, request);
        request.set_request_uri(
            _TU("/info/"
                "log?begin_time=2018-09-10%2000:00:00&end_time=2020-09-10%2000:00:00&user=user1&"
                "num_log=100"));
        request.set_method(methods::GET);
        response = hclient->request(request).get();
        UT_LOG() << _TS(response.to_string());
        UT_EXPECT_EQ(response.status_code(), status_codes::OK);

        SetAuth(author, request);
        request.set_request_uri(_TU("/info/cpu"));
        request.set_method(methods::GET);
        response = hclient->request(request).get();
        UT_LOG() << _TS(response.to_string());
        UT_EXPECT_EQ(response.status_code(), status_codes::OK);

        SetAuth(author, request);
        request.set_request_uri(_TU("/info/disk"));
        request.set_method(methods::GET);
        response = hclient->request(request).get();
        UT_LOG() << _TS(response.to_string());
        UT_EXPECT_EQ(response.status_code(), status_codes::OK);

        SetAuth(author, request);
        request.set_request_uri(_TU("/info/memory"));
        request.set_method(methods::GET);
        response = hclient->request(request).get();
        UT_LOG() << _TS(response.to_string());
        UT_EXPECT_EQ(response.status_code(), status_codes::OK);

        SetAuth(author, request);
        request.set_request_uri(_TU("/info/db_space"));
        request.set_method(methods::GET);
        response = hclient->request(request).get();
        UT_LOG() << _TS(response.to_string());
        UT_EXPECT_EQ(response.status_code(), status_codes::OK);

        SetAuth(author, request);
        request.set_request_uri(_TU("/info/db_config"));
        request.set_method(methods::GET);
        response = hclient->request(request).get();
        UT_LOG() << _TS(response.to_string());
        UT_EXPECT_EQ(response.status_code(), status_codes::OK);

        SetAuth(author, request);
        request.set_request_uri(_TU("/info/peers"));
        request.set_method(methods::GET);
        response = hclient->request(request).get();
        UT_LOG() << _TS(response.to_string());
        UT_EXPECT_EQ(response.status_code(), status_codes::BadRequest);

        SetAuth(author, request);
        request.set_request_uri(_TU("/info/leader"));
        request.set_method(methods::GET);
        response = hclient->request(request).get();
        UT_LOG() << _TS(response.to_string());
        UT_EXPECT_EQ(response.status_code(), status_codes::BadRequest);

        SetAuth(author, request);
        request.set_request_uri(_TU("/info/statistics"));
        request.set_method(methods::GET);
        response = hclient->request(request).get();
        UT_LOG() << _TS(response.to_string());
        UT_EXPECT_EQ(response.status_code(), status_codes::OK);
    }
    UT_LOG() << "Testing ServerInfo succeeded";

    // schema
    UT_LOG() << "Testing schema";
    {
        std::vector<FieldSpec> fds;
        fds.emplace_back(FieldSpec("name", FieldType::STRING, false));
        fds.emplace_back(FieldSpec("address", FieldType::STRING, false));
        fds.emplace_back(FieldSpec("scale", FieldType::INT32, false));

        UT_EXPECT_EQ(client.AddVertexLabel(db_name, "company", fds, "name"), true);
        UT_EXPECT_ANY_THROW(client.AddVertexLabel(db_name, "company", fds, "name"));

        auto labels_v = client.ListVertexLabels(db_name);
        UT_EXPECT_EQ(labels_v.size(), 3);
        labels_v.clear();

        auto labels_e = client.ListEdgeLabels(db_name);
        UT_EXPECT_EQ(labels_e.size(), 2);
        labels_e.clear();

        auto schema = client.GetSchema(db_name, true, "person");
        UT_EXPECT_EQ(schema.size(), 3);
        schema.clear();

        schema = client.GetSchema(db_name, true, "software");
        UT_EXPECT_EQ(schema.size(), 3);
        schema.clear();

        schema = client.GetVertexSchema(db_name, "company");
        UT_EXPECT_EQ(schema.size(), 3);
        schema.clear();

        schema = client.GetSchema(db_name, false, "created");
        UT_EXPECT_EQ(schema.size(), 1);
        schema.clear();

        schema = client.GetEdgeSchema(db_name, "knows");
        UT_EXPECT_EQ(schema.size(), 2);
        schema.clear();

        UT_EXPECT_ANY_THROW(client.GetSchema(db_name, true, "person_erro"));
    }
    UT_LOG() << "Testing schema succeeded";

    // test refresh
    UT_LOG() << "Testing refresh";
    {
        auto* client1 = static_cast<http_client*>(client.GetClient());
        json::value body;
        body[_TU("user")] = json::value::string(_TU(lgraph::_detail::DEFAULT_ADMIN_NAME));
        body[_TU("password")] = json::value::string(_TU(lgraph::_detail::DEFAULT_ADMIN_PASS));
        Galaxy galaxy("./testdb");
        auto re = client1->request(methods::POST, _TU("/login"), body).get();
<<<<<<< HEAD
        auto token = re.extract_json().get().at(_TU("jwt")).as_string();
        galaxy.SetTokenTimeUnlimited();
        UT_EXPECT_EQ(galaxy.GetTokenTime(token).first, std::numeric_limits<int>::max());
        UT_EXPECT_EQ(galaxy.GetTokenTime(token).second, std::numeric_limits<int>::max());
=======
        auto token = _TS(re.extract_json().get().at(_TU("jwt")).as_string());
>>>>>>> 046b4c00
        galaxy.ModifyTokenTime(token, 1, 3600 * 24);
        fma_common::SleepS(1);
        UT_EXPECT_EQ(galaxy.JudgeRefreshTime(token), false);
        galaxy.ModifyTokenTime(token, 600, 3600);
        UT_EXPECT_EQ(galaxy.GetTokenTime(token).first, 600);
        UT_EXPECT_EQ(galaxy.GetTokenTime(token).second, 3600);
        auto new_token = client.Refresh(token);
        UT_EXPECT_EQ(new_token != token, true);
        UT_EXPECT_EQ(galaxy.JudgeRefreshTime(new_token), true);
        galaxy.ModifyTokenTime(new_token, 1, 3600 * 24);
        fma_common::SleepS(1);
        UT_EXPECT_EQ(galaxy.JudgeRefreshTime(new_token), false);
    }
    UT_LOG() << "Testing refresh succeeded";

    // test logout
    UT_LOG() << "Testing logout";
    {
        auto* client1 = static_cast<http_client*>(client.GetClient());
        json::value body;
        body[_TU("user")] = json::value::string(_TU(lgraph::_detail::DEFAULT_ADMIN_NAME));
        body[_TU("password")] = json::value::string(_TU(lgraph::_detail::DEFAULT_ADMIN_PASS));
        auto response = client1->request(methods::POST, _TU("/login"), body).get();
        auto token = _TS(response.extract_json().get().at(_TU("jwt")).as_string());
        UT_EXPECT_EQ(client.Logout(token), true);
        UT_EXPECT_THROW_MSG(client.Logout(token), "Unauthorized: Invalid token.");
        UT_EXPECT_THROW_MSG(client.Refresh(token), "Unauthorized: Invalid token.");
        UT_EXPECT_THROW_MSG(client.EvalCypher(db_name,
            "CALL db.addIndex('person', 'age', false)"), "Unauthorized: Invalid token.");
    }
    UT_LOG() << "Testing logout succeeded";

    // index
    UT_LOG() << "Testing index";
    {
        client.Login(lgraph::_detail::DEFAULT_ADMIN_NAME, lgraph::_detail::DEFAULT_ADMIN_PASS);
        UT_EXPECT_ANY_THROW(client.AddIndex(db_name, "person", "uid", true));
        UT_EXPECT_EQ(client.AddIndex(db_name, "person", "name", false), true);
        UT_EXPECT_EQ(client.AddIndex(db_name, "person", "age", false), true);
        UT_EXPECT_EQ(client.AddIndex(db_name, "software", "name", false), true);
        UT_EXPECT_EQ(client.AddIndex(db_name, "company", "address", false), true);
        UT_EXPECT_ANY_THROW(client.AddIndex(db_name, "company", "address", false));
        UT_EXPECT_ANY_THROW(client.AddIndex(db_name, "error", "address", false));
        UT_EXPECT_ANY_THROW(client.AddIndex(db_name, "company", "error", false));

        client.DeleteIndex(db_name, "company", "address");
        UT_EXPECT_ANY_THROW(client.AddIndex(db_name, "error", "address", false));

        auto indexes = client.ListIndexes(db_name);
        UT_EXPECT_EQ(indexes.size(), 6);
        indexes.clear();

        client.DeleteIndex(db_name, "software", "name");

        indexes = client.ListIndexes(db_name);
        UT_EXPECT_EQ(indexes.size(), 5);
        indexes.clear();

        auto index_of_labels = client.ListIndexesAboutLabel(db_name, "person");
        UT_EXPECT_EQ(index_of_labels.size(), 3);
        index_of_labels.clear();

        auto v1 = client.GetVidsByIndex(db_name, "person", "name", "peter");
        UT_EXPECT_EQ(v1.size(), 1);
        UT_EXPECT_EQ(v1[0], 5);
        v1.clear();

        auto v2 = client.GetVidsByIndex(db_name, "person", "age", "32");
        UT_EXPECT_EQ(v2.size(), 1);
        UT_EXPECT_EQ(v2[0], 3);
        v2.clear();
    }
    UT_LOG() << "Testing index succeeded";

    // vertex
    UT_LOG() << "Testing vertex";
    {
        std::vector<std::vector<FieldData>> field_values_vector;
        field_values_vector.push_back(std::vector<FieldData>{
            FieldData((int64_t)1007), FieldData("qin"), FieldData((int64_t)32)});
        field_values_vector.push_back(std::vector<FieldData>{
            FieldData((int64_t)1008), FieldData("wei"), FieldData((int64_t)32)});
        field_values_vector.push_back(std::vector<FieldData>{
            FieldData((int64_t)1009), FieldData("qw"), FieldData((int64_t)32)});

        auto ids = client.AddVertexes(
            db_name, "person", std::vector<std::string>{"uid", "name", "age"}, field_values_vector);
        UT_EXPECT_EQ(ids.size(), 3);
        UT_EXPECT_EQ(ids[0], 6);
        UT_EXPECT_EQ(ids[1], 7);
        UT_EXPECT_EQ(ids[2], 8);
        ids.clear();

        auto id =
            client.AddVertex(db_name, "person", std::vector<std::string>{"uid", "name", "age"},
                             std::vector<FieldData>{FieldData((int64_t)1010), FieldData("lebron"),
                                                    FieldData((int64_t)32)});
        UT_EXPECT_EQ(id, 9);
        id =
            client.AddVertex(db_name, "software", std::vector<std::string>({"uid", "lang", "name"}),
                             std::vector<FieldData>{FieldData((int64_t)1011), FieldData("python"),
                                                    FieldData("django")});
        UT_EXPECT_EQ(id, 10);

        auto v2 = client.GetVidsByIndex(db_name, "person", "age", "32");
        UT_EXPECT_EQ(v2.size(), 5);
        UT_EXPECT_EQ(v2[0], 3);
        UT_EXPECT_EQ(v2[1], 6);
        UT_EXPECT_EQ(v2[2], 7);
        UT_EXPECT_EQ(v2[3], 8);
        UT_EXPECT_EQ(v2[4], 9);
        v2.clear();

        auto field = client.GetVertexField(db_name, 2, std::string("name_err"));
        UT_EXPECT_EQ(field.type, FieldType::NUL);

        field = client.GetVertexField(db_name, 2, std::string("name"));
        UT_EXPECT_EQ(field.ToString(), "lop");

        auto fields = client.GetVertexFields(db_name, id);
        UT_EXPECT_EQ(fields.size(), 3);
        UT_EXPECT_EQ(fields["lang"].AsString(), "python");
        UT_EXPECT_EQ(fields["name"].AsString(), "django");
        UT_EXPECT_EQ(fields["uid"].AsInt64(), 1011);
        fields.clear();

        client.SetVertexProperty(
            db_name, id, std::vector<std::string>({"uid", "name"}),
            std::vector<FieldData>{FieldData((int64_t)1012), FieldData("chrome")});
        std::string label;
        fields = client.GetVertex(db_name, id, label);
        UT_EXPECT_EQ(label, "software");
        UT_EXPECT_EQ(fields["uid"].AsInt64(), 1012);
        UT_EXPECT_EQ(fields["name"].AsString(), "chrome");
        fields.clear();

        size_t n_in, n_out;
        client.DeleteVertex(db_name, 9, &n_in, &n_out);
        UT_EXPECT_EQ(n_in, 0);
        UT_EXPECT_EQ(n_out, 0);
    }
    UT_LOG() << "Testing vertex succeeded";

    // edge
    UT_LOG() << "Testing edge";
    {
        EdgeUid e =
            client.AddEdge(db_name, 1, 0, "knows", std::vector<std::string>{"weight", "since"},
                           std::vector<FieldData>{FieldData(0.9), FieldData((int64_t)2015)});
        UT_EXPECT_TRUE(e == EdgeUid(1, 0, 0, 0, 0));
        e = client.AddEdge(db_name, 1, 0, "knows", std::vector<std::string>{"weight", "since"},
                           std::vector<FieldData>{FieldData(2.7), FieldData((int64_t)2015)});
        UT_EXPECT_TRUE(e == EdgeUid(1, 0, 0, 0, 1));

        std::vector<std::vector<FieldData>> field_values_vector;
        std::vector<std::pair<int64_t, int64_t>> edges;
        edges.emplace_back(5, 6);
        edges.emplace_back(5, 7);
        edges.emplace_back(5, 8);
        field_values_vector.push_back(
            std::vector<FieldData>{FieldData(0.9), FieldData((int64_t)2015)});
        field_values_vector.push_back(
            std::vector<FieldData>{FieldData(0.9), FieldData((int64_t)2015)});
        field_values_vector.push_back(
            std::vector<FieldData>{FieldData(0.9), FieldData((int64_t)2015)});
        auto edgeUids =
            client.AddEdges(db_name, "knows", std::vector<std::string>{"weight", "since"}, edges,
                            field_values_vector);
        UT_EXPECT_EQ(edgeUids.size(), 3);
        UT_EXPECT_TRUE(edgeUids[0] == EdgeUid(5, 6, 0, 0, 0));
        UT_EXPECT_TRUE(edgeUids[1] == EdgeUid(5, 7, 0, 0, 0));
        UT_EXPECT_TRUE(edgeUids[2] == EdgeUid(5, 8, 0, 0, 0));
        edgeUids.clear();

        auto in_edges = client.ListInEdges(db_name, 3);
        UT_EXPECT_EQ(in_edges.size(), 1);
        UT_EXPECT_TRUE(in_edges[0] == EdgeUid(0, 3, 0, 0, 0));
        in_edges.clear();
        auto out_edges = client.ListOutEdges(db_name, 3);
        UT_EXPECT_EQ(out_edges.size(), 2);
        UT_EXPECT_TRUE(out_edges[0] == EdgeUid(3, 2, 1, 0, 0));
        UT_EXPECT_TRUE(out_edges[1] == EdgeUid(3, 4, 1, 0, 0));
        out_edges.clear();
        auto all_edges = client.ListAllEdges(db_name, 3);
        UT_EXPECT_EQ(all_edges.size(), 2);
        UT_EXPECT_EQ(all_edges[0].size(), 1);
        UT_EXPECT_EQ(all_edges[1].size(), 2);
        UT_EXPECT_TRUE(all_edges[0][0] == EdgeUid(0, 3, 0, 0, 0));
        UT_EXPECT_TRUE(all_edges[1][0] == EdgeUid(3, 2, 1, 0, 0));
        UT_EXPECT_TRUE(all_edges[1][1] == EdgeUid(3, 4, 1, 0, 0));
        all_edges[0].clear();
        all_edges[1].clear();
        all_edges.clear();

        auto fields = client.GetEdgeFields(db_name, EdgeUid(1, 0, 0, 0, 0));
        UT_EXPECT_TRUE(fabs(fields["weight"].AsDouble() - 0.9) < 0.000001);
        UT_EXPECT_EQ(fields["since"].AsInt64(), 2015);
        fields.clear();
        auto field = client.GetEdgeField(db_name, EdgeUid(1, 0, 0, 0, 0), "since");
        UT_EXPECT_EQ(field.integer(), 2015);

        client.SetEdgeProperty(db_name, EdgeUid(1, 0, 0, 0, 0), std::vector<std::string>{"since"},
                               std::vector<FieldData>{FieldData((int64_t)2019)});

        std::string label;
        fields = client.GetEdge(db_name, EdgeUid(1, 0, 0, 0, 0), label);
        UT_EXPECT_EQ(label, "knows");
        UT_EXPECT_EQ(fields["since"].AsInt64(), 2019);
        fields.clear();

        client.DeleteEdge(db_name, EdgeUid(3, 2, 1, 0, 0));
        UT_EXPECT_ANY_THROW(client.GetEdgeFields(db_name, EdgeUid(3, 2, 1, 0, 0)));

        all_edges = client.ListAllEdges(db_name, 3);
        UT_EXPECT_EQ(all_edges.size(), 2);
        UT_EXPECT_EQ(all_edges[0].size(), 1);
        UT_EXPECT_EQ(all_edges[1].size(), 1);
        UT_EXPECT_TRUE(all_edges[0][0] == EdgeUid(0, 3, 0, 0, 0));
        UT_EXPECT_TRUE(all_edges[1][0] == EdgeUid(3, 4, 1, 0, 0));
        all_edges[0].clear();
        all_edges[1].clear();
        all_edges.clear();

        size_t n_in, n_out;
        client.DeleteVertex(db_name, 1, &n_in, &n_out);

        UT_EXPECT_ANY_THROW(auto oute = client.ListOutEdges(db_name, 1));

        auto oute = client.ListOutEdges(db_name, 0);
        for (auto& oe : oute) {
            if (oe.dst == 1) ERR() << "  delete vertex err!";
        }

        UT_EXPECT_ANY_THROW(auto f = client.GetVertexField(db_name, 1, std::string("name")));
        UT_EXPECT_ANY_THROW(client.GetEdgeFields(db_name, EdgeUid(1, 0, 0, 0, 0)));
        UT_EXPECT_ANY_THROW(client.SetEdgeProperty(
            db_name, EdgeUid(1, 0, 0, 0, 1), std::vector<std::string>{"weight", "since"},
            std::vector<FieldData>{FieldData(2.0), FieldData((int64_t)1315)}));
    }
    UT_LOG() << "Testing Edge succeeded";

    UT_LOG() << "Testing Memory Limit";

#ifndef _WIN32
    // cypher
    UT_LOG() << "Testing Cypher";
    {
        std::string script_str("MATCH (n) RETURN n,n.name LIMIT 10");
        auto ret = client.EvalCypher(db_name, script_str);
        UT_EXPECT_EQ(ret[_TU("size")].as_number().to_int32(), 9);
        UT_LOG() << "  " << _TS(ret.serialize());

        UT_EXPECT_ANY_THROW(client.EvalCypher(db_name, "CALL db.addIndex('person', 'age', false)"));
        script_str.assign("MATCH (n:person {age:$param1}) RETURN n,n.name");
        std::map<std::string, FieldData> param;
        param["$param1"] = FieldData((int64_t)32);
        ret = client.EvalCypherWithParam(db_name, script_str, param);
        UT_EXPECT_EQ(ret[_TU("size")].as_number().to_int32(), 4);
        UT_LOG() << "  " << _TS(ret.serialize());

        script_str.assign("WITH [1,2,3] AS x RETURN x");
        ret = client.EvalCypher(db_name, script_str);
        UT_EXPECT_EQ(ret[_TU("size")].as_number().to_int32(), 1);
        UT_LOG() << "  " << _TS(ret.serialize());

        std::vector<int64_t> vec_vertex{2, 4, 3};
        ret = client.GetSubGraph(db_name, vec_vertex);
        UT_LOG() << "  " << _TS(ret.serialize());
        // set parameters online
        script_str.assign(
            UT_FMT("call dbms.config.update(\\{{}:true, {}:false, {}:true, {}:true\\})",
                    lgraph::_detail::OPT_IP_CHECK_ENABLE, lgraph::_detail::OPT_DB_DURABLE,
                    lgraph::_detail::OPT_TXN_OPTIMISTIC, lgraph::_detail::OPT_AUDIT_LOG_ENABLE));
        ret = client.EvalCypher(db_name, script_str);
        RestClient::CPURate cpuRate;
        RestClient::MemoryInfo memInfo;
        RestClient::DBSpace dbSpace;
        RestClient::DBConfig dbConfig;
        std::string lgraph_version;
        std::string node;
        std::string relationship;

        client.Login(lgraph::_detail::DEFAULT_ADMIN_NAME, lgraph::_detail::DEFAULT_ADMIN_PASS);
        client.GetServerInfo(cpuRate, memInfo, dbSpace, dbConfig, lgraph_version, node,
                             relationship);
        UT_LOG() << dbConfig.enable_ip_check << ":" << dbConfig.optimistic_txn << ":"
                 << dbConfig.enable_audit << ":" << dbConfig.durable;
        UT_EXPECT_EQ(dbConfig.enable_ip_check, true);
        UT_EXPECT_EQ(dbConfig.optimistic_txn, true);
        UT_EXPECT_EQ(dbConfig.enable_audit, true);
        UT_EXPECT_EQ(dbConfig.durable, false);
    }
    UT_LOG() << "Testing Cypher succeeded";
#endif

    const std::string& admin_user = lgraph::_detail::DEFAULT_ADMIN_NAME;
    const std::string& admin_pass = lgraph::_detail::DEFAULT_ADMIN_PASS;
    const std::string& admin_role = lgraph::_detail::ADMIN_ROLE;

    // user management
    UT_LOG() << "Testing user";
    {
        client.AddUser("guest1", false, "pd111");

        auto users = client.ListUsers();
        UT_EXPECT_EQ(users.size(), 2);
        users.clear();

        UT_EXPECT_ANY_THROW(client.SetUserRoles("no-such-user", {}));
        client.Login(admin_user, admin_pass);

        client.AddUser("guest2", false, "pd111");
        users = client.ListUsers();
        UT_EXPECT_EQ(users.size(), 3);
        users.clear();

        client.SetPassword("guest1", "pd111", "pd111111");
        client.Login(admin_user, admin_pass);

        users = client.ListUsers();
        UT_EXPECT_EQ(users.size(), 3);
        users.clear();

        client.DeleteUser("guest1");
        client.Login(admin_user, admin_pass);

        users = client.ListUsers();
        UT_EXPECT_EQ(users.size(), 2);
        users.clear();

        client.AddUser("qw", false, "111");

        {
            RestClient c2(url, cert_path);
            UT_EXPECT_TRUE(c2.Login("qw", "111"));
            UT_EXPECT_ANY_THROW(c2.ListUsers());
            UT_EXPECT_ANY_THROW(c2.AddUser("some_user", true, "pass"));
            UT_EXPECT_ANY_THROW(c2.DeleteUser("guest2"));
            UT_EXPECT_ANY_THROW(c2.SetUserRoles("qw", {admin_role}));  // cannot elevate yourself
            c2.SetPassword("qw", "111", "222");
            c2.Login("qw", "222");
            UT_EXPECT_ANY_THROW(c2.SetPassword("qw", "111", "222"));
            UT_EXPECT_ANY_THROW(c2.SetPassword("qw", "", "222"));
            UT_EXPECT_ANY_THROW(c2.SetPassword("guest1", "pd111", "222"));
            UT_EXPECT_ANY_THROW(c2.DeleteUser("qw"));  // cannot delete yourself
            c2.SetPassword("qw", "222", "111");
            c2.Login("qw", "111");

            // test normal user operate database
            auto* client1 = static_cast<http_client*>(c2.GetClient());
            json::value body;
            body[_TU("user")] = json::value::string(_TU("qw"));
            body[_TU("password")] = json::value::string(_TU("111"));
            auto response = client1->request(methods::POST, _TU("/login"), body).get();
            if (response.status_code() != status_codes::OK) {
                UT_LOG() << "DEBUG " << __LINE__ << "\n\n";
                throw std::runtime_error("authentication failed");
            }
            auto token = response.extract_json().get().at(_TU("jwt")).as_string();
            std::string author;
            author = "Bearer " + ToStdString(token);

            http_request request;
            SetAuth(author, request);
            request.set_request_uri(_TU("/task/9_1"));
            request.set_method(methods::DEL);
            response = client1->request(request).get();
            UT_EXPECT_EQ(response.status_code(), status_codes::Unauthorized);

            request.set_request_uri(_TU("/task"));
            request.set_method(methods::GET);
            response = client1->request(request).get();
            UT_EXPECT_EQ(response.status_code(), status_codes::Unauthorized);
        }

        client.Login("admin", "73@TuGraph");
        client.SetUserRoles("qw", {admin_role});
        client.Login("admin", "73@TuGraph");
        UT_EXPECT_EQ(client.ListUsers().size(), 3);
    }
    UT_LOG() << "Testing user succeeded";

#ifndef _WIN32
    // plugin
    UT_LOG() << "Testing plugin";
    {
        // py plugin load
        std::string code = lgraph_api::base64::Decode(
            "IyEvdXNyL2Jpbi9weXRob24KIyAtKi0gY29kaW5nOiBVVEYtOCAtKgoKZGVmIFByb2Nlc3MoZGIsIGlucH"
            "V0KT"
            "oKICAgIHJldHVybiAoVHJ1ZSwgIlRlc3QgcHl0aG9uIHBsdWdpblxuIikK");
        std::string codeNeedInput = lgraph_api::base64::Decode(
            "IyEvdXNyL2Jpbi9weXRob24KIyAtKi0gY29kaW5nOiBVVEYtOCAtKgoKZGVmIFByb2Nlc3MoZGIsIGlucH"
            "V0KT"
            "oKICAgIHJldHVybiAoVHJ1ZSwgaW5wdXQpCg==");

#if LGRAPH_ENABLE_PYTHON_PLUGIN
        UT_EXPECT_EQ(
            client.LoadPlugin(db_name, lgraph_api::PluginCodeType::PY,
                              PluginDesc("py_test", "test python plugin ECHO", true), code),
            true);
        UT_EXPECT_EQ(client.LoadPlugin(
                         db_name, lgraph_api::PluginCodeType::PY,
                         PluginDesc("py_test_input", "test python plugin ECHO with input", false),
                         codeNeedInput),
                     true);

        UT_EXPECT_ANY_THROW(
            client.LoadPlugin(db_name, lgraph_api::PluginCodeType::PY,
                              PluginDesc("py_test", "test python plugin ECHO", true), code));
        // cpp
        auto plugins = client.GetPlugin(db_name, true);
        UT_EXPECT_EQ(plugins.size(), 0);
        plugins.clear();
        // py
        plugins = client.GetPlugin(db_name, false);
        UT_EXPECT_EQ(plugins.size(), 2);
        UT_EXPECT_EQ(plugins[0].name, "py_test");
        UT_EXPECT_EQ(plugins[1].name, "py_test_input");
        UT_EXPECT_EQ(plugins[0].desc, "test python plugin ECHO");
        UT_EXPECT_EQ(plugins[1].desc, "test python plugin ECHO with input");
        UT_EXPECT_EQ(plugins[0].read_only, true);
        UT_EXPECT_EQ(plugins[1].read_only, false);
        plugins.clear();

        UT_LOG() << "Testing plugin get detail";
        auto plugin = client.GetPluginDetail(db_name, "py_test", false);
        UT_EXPECT_EQ(plugin.name, "py_test");
        UT_EXPECT_EQ(plugin.desc, "test python plugin ECHO");
        UT_EXPECT_EQ(plugin.read_only, true);
        UT_EXPECT_EQ(plugin.code_type, "py");
        UT_EXPECT_EQ(plugin.code, lgraph_api::base64::Encode(code));
        UT_EXPECT_EQ(client.ExecutePlugin(db_name, false, "py_test"), "Test python plugin\n");
        UT_EXPECT_EQ(client.ExecutePlugin(db_name, false, "py_test_input",
                                          "test python plugin with input.\n"),
                     "test python plugin with input.\n");
        UT_EXPECT_ANY_THROW(client.ExecutePlugin(db_name, false, "py_test_not_exist"));
        client.DeletePlugin(db_name, false, "py_test_input");

        plugins = client.GetPlugin(db_name, false);
        UT_EXPECT_EQ(plugins.size(), 1);
        UT_EXPECT_EQ(plugins[0].name, "py_test");
        UT_EXPECT_EQ(plugins[0].read_only, true);
        UT_EXPECT_EQ(plugins[0].desc, "test python plugin ECHO");
        plugins.clear();

        UT_EXPECT_EQ(client.ExecutePlugin(db_name, false, "py_test"), "Test python plugin\n");
#endif
    }
    UT_LOG() << "Testing plugin succeeded";
#endif

    UT_LOG() << "Test Graph ACL";
    {
        http_client* client1 = static_cast<http_client*>(client.GetClient());
        json::value body;
        body[_TU("user")] = json::value::string(_TU(admin_user));
        body[_TU("password")] = json::value::string(_TU(admin_pass));
        auto response = client1->request(methods::POST, _TU("/login"), body).get();
        if (response.status_code() != status_codes::OK) {
            UT_LOG() << "DEBUG " << __LINE__ << "\n\n";
            throw std::runtime_error("authentication failed");
        }
        auto token = response.extract_json().get().at(_TU("jwt")).as_string();
        std::string author;
        author = "Bearer " + ToStdString(token);

        json::value conf;
        conf[_TU("max_size_GB")] = json::value(204);
        conf[_TU("async")] = json::value(false);
        body = json::value();
        body[_TU("name")] = json::value::string(_TU("graph1"));
        body[_TU("config")] = conf;
        http_request request;
        SetAuth(author, request);
        request.set_request_uri(_TU("/db"));
        request.set_method(methods::POST);
        request.set_body(body);
        response = client1->request(request).get();
        UT_EXPECT_EQ(response.status_code(), status_codes::OK);

        SetAuth(author, request);
        request.set_request_uri(_TU("/db"));
        request.set_method(methods::POST);
        request.set_body(body);
        response = client1->request(request).get();
        UT_EXPECT_EQ(response.status_code(), status_codes::BadRequest);

        body.erase(_TU("name"));
        SetAuth(author, request);
        request.set_request_uri(_TU("/db"));
        request.set_method(methods::POST);
        request.set_body(body);
        response = client1->request(request).get();
        UT_EXPECT_EQ(response.status_code(), status_codes::BadRequest);

        request.set_request_uri(_TU("/db/graph1"));
        SetAuth(author, request);
        request.set_method(methods::DEL);
        response = client1->request(request).get();
        UT_EXPECT_EQ(response.status_code(), status_codes::OK);

        request.set_request_uri(_TU("/db/graph1"));
        request.set_method(methods::DEL);
        SetAuth(author, request);
        response = client1->request(request).get();
        UT_EXPECT_EQ(response.status_code(), status_codes::BadRequest);
        // delete task
        request.set_request_uri(_TU("/task/9_1"));
        request.set_method(methods::DEL);
        SetAuth(author, request);
        response = client1->request(request).get();
        // waiting for the branch fix_delete_task merged.
        UT_EXPECT_EQ(response.status_code(), status_codes::BadRequest);
        // options
        request.set_request_uri(_TU(""));
        request.set_method(methods::OPTIONS);
        SetAuth(author, request);
        response = client1->request(request).get();

        UT_EXPECT_EQ(response.status_code(), status_codes::OK);
    }
    UT_LOG() << "Test Graph ACL Succeeded ";

    UT_LOG() << "Test Graph DB Desc";
    {
        http_client* client1 = static_cast<http_client*>(client.GetClient());
        json::value body;
        body[_TU("user")] = json::value::string(_TU(admin_user));
        body[_TU("password")] = json::value::string(_TU(admin_pass));
        auto response = client1->request(methods::POST, _TU("/login"), body).get();
        if (response.status_code() != status_codes::OK) {
            UT_LOG() << "DEBUG " << __LINE__ << "\n\n";
            throw std::runtime_error("authentication failed");
        }
        auto token = response.extract_json().get().at(_TU("jwt")).as_string();
        std::string author;
        author = "Bearer " + ToStdString(token);

        json::value conf;
        conf[_TU("max_size_GB")] = json::value(204);
        conf[_TU("async")] = json::value(false);
        conf[_TU("description")] = json::value::string(_TU("graph desc"));
        body = json::value();
        body[_TU("name")] = json::value::string(_TU("graph1"));
        body[_TU("config")] = conf;

        http_request request;
        SetAuth(author, request);
        request.set_request_uri(_TU("/db"));
        request.set_method(methods::POST);
        request.set_body(body);
        response = client1->request(request).get();
        UT_EXPECT_EQ(response.status_code(), status_codes::OK);

        request.set_request_uri(_TU("/db/graph1"));
        SetAuth(author, request);
        request.set_method(methods::GET);
        response = client1->request(request).get();
        auto res = response.extract_json().get();
        UT_EXPECT_EQ(_TS(res.at(_TU("description")).as_string()), "graph desc");
        UT_EXPECT_EQ(response.status_code(), status_codes::OK);
    }
    UT_LOG() << "Test Graph DB Desc Succeeded";

    UT_LOG() << "\n" << __func__ << " succeeded";
    UT_LOG() << "\n" << __func__ << " exit";
    SleepS(3);  // waiting for memory reclaiming by async task
    server.Stop();
}

INSTANTIATE_TEST_CASE_P(TestRestfulBaseOperation, TestRestfulBaseOperation,
                        testing::Values(true, false));<|MERGE_RESOLUTION|>--- conflicted
+++ resolved
@@ -311,14 +311,10 @@
         body[_TU("password")] = json::value::string(_TU(lgraph::_detail::DEFAULT_ADMIN_PASS));
         Galaxy galaxy("./testdb");
         auto re = client1->request(methods::POST, _TU("/login"), body).get();
-<<<<<<< HEAD
         auto token = re.extract_json().get().at(_TU("jwt")).as_string();
         galaxy.SetTokenTimeUnlimited();
         UT_EXPECT_EQ(galaxy.GetTokenTime(token).first, std::numeric_limits<int>::max());
         UT_EXPECT_EQ(galaxy.GetTokenTime(token).second, std::numeric_limits<int>::max());
-=======
-        auto token = _TS(re.extract_json().get().at(_TU("jwt")).as_string());
->>>>>>> 046b4c00
         galaxy.ModifyTokenTime(token, 1, 3600 * 24);
         fma_common::SleepS(1);
         UT_EXPECT_EQ(galaxy.JudgeRefreshTime(token), false);
